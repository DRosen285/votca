/* 
 *            Copyright 2009-2018 The VOTCA Development Team
 *                       (http://www.votca.org)
 *
 *      Licensed under the Apache License, Version 2.0 (the "License")
 *
 * You may not use this file except in compliance with the License.
 * You may obtain a copy of the License at
 *
 *              http://www.apache.org/licenses/LICENSE-2.0
 *
 * Unless required by applicable law or agreed to in writing, software
 * distributed under the License is distributed on an "AS IS" BASIS,
 * WITHOUT WARRANTIES OR CONDITIONS OF ANY KIND, either express or implied.
 * See the License for the specific language governing permissions and
 * limitations under the License.
 *
 */


#include <votca/xtp/qmiter.h>
#include <sys/stat.h>
#include <boost/algorithm/string.hpp>
#include <boost/format.hpp>
#include <votca/tools/constants.h>
#include <votca/xtp/apolarsite.h>

using boost::format;

namespace votca {
    namespace xtp {

     
void QMMIter::UpdateMPSFromGDMA(std::vector<std::vector<double> > &multipoles, std::vector< xtp::PolarSeg* > &psegs) {

            for (unsigned int i = 0, qac = 0; i < psegs.size(); ++i) {
                xtp::PolarSeg *pseg = psegs[i];
                for (unsigned int j = 0; j < pseg->size(); ++j, ++qac) {
                    // Retrieve multipole info of this atom
                    std::vector<double> update = multipoles[qac];
                    while (update.size() < 9) update.push_back(0.0);
                    // Convert e*(a_0)^k to e*(nm)^k where k = rank
                    for (int m = 1; m < 4; m++) {
                        update[m] *= pow(tools::conv::bohr2nm, 1);
                    }
                    for (int m = 4; m < 9; m++) {
                        update[m] *= pow(tools::conv::bohr2nm, 2);
                    }
<<<<<<< HEAD

                    xtp::APolarSite *aps = (*pseg)[j];
                   
=======
                    ctp::APolarSite *aps = (*pseg)[j];
>>>>>>> 6201e219
                    aps->setQs(update, 0);
                }
            }
            return;
        }

        void QMMIter::UpdatePosChrgFromQMAtoms(std::vector< QMAtom* > &qmatoms,
                std::vector< xtp::PolarSeg* > &psegs) {

            double dR_RMS = 0.0;
            double dQ_RMS = 0.0;
            double dQ_SUM = 0.0;

            for (unsigned int i = 0, qac = 0; i < psegs.size(); ++i) {
                xtp::PolarSeg *pseg = psegs[i];
                for (unsigned int j = 0; j < pseg->size(); ++j, ++qac) {
                    // Retrieve info from QMAtom
                    QMAtom *qmatm = qmatoms[qac];
                    tools::vec upd_r = qmatm->getPos()*tools::conv::bohr2nm;
                    double upd_Q00 = qmatm->getPartialcharge();
                    // Compare to previous r, Q00
<<<<<<< HEAD
                    xtp::APolarSite *aps = (*pseg)[j];
                    vec old_r = aps->getPos();
=======
                    ctp::APolarSite *aps = (*pseg)[j];
                    tools::vec old_r = aps->getPos();
>>>>>>> 6201e219
                    double old_Q00 = aps->getQ00();
                    double dR = tools::abs(upd_r - old_r);
                    double dQ00 = upd_Q00 - old_Q00;

                    dR_RMS += dR*dR;
                    dQ_RMS += dQ00*dQ00;
                    dQ_SUM += dQ00;

                    // Forward updated r, Q00 to APS
                    aps->setPos(upd_r);
                    aps->setQ00(upd_Q00, 0);
                }
            }

            dR_RMS /= qmatoms.size();
            dQ_RMS /= qmatoms.size();
            dR_RMS = sqrt(dR_RMS);
            dQ_RMS = sqrt(dQ_RMS);

            this->setdRdQ(dR_RMS, dQ_RMS, dQ_SUM);
            return;
        }

        

        void QMMIter::setdRdQ(double dR_RMS, double dQ_RMS, double dQ_SUM) {
            _hasdRdQ = true;
            _dR_RMS = dR_RMS;
            _dQ_RMS = dQ_RMS;
            _dQ_SUM = dQ_SUM;
            return;
        }

        void QMMIter::setQMSF(double energy_QM, double energy_SF, double energy_GWBSE) {
            _hasQM = true;
            _e_QM = energy_QM;
            _e_SF = energy_SF;
            _hasGWBSE = true;
            _e_GWBSE = energy_GWBSE;

            return;
        }

        void QMMIter::setE_FM(double ef00, double ef01, double ef02,
                double ef11, double ef12, double em0, double em1, double em2, double efm) {

            _hasMM = true;
            _ef_00 = ef00;
            _ef_01 = ef01;
            _ef_02 = ef02;
            _ef_11 = ef11;
            _ef_12 = ef12;
            _em_0_ = em0;
            _em_1_ = em1;
            _em_2_ = em2;
            _e_fm_ = efm;
            return;
        }

        double QMMIter::getMMEnergy() {
            return _ef_11 + _ef_12 + _em_1_ + _em_2_;
        }

        double QMMIter::getQMMMEnergy() {
            return _e_QM + + _e_GWBSE + _ef_11 + _ef_12 + _em_1_ + _em_2_;
        }




    }
}<|MERGE_RESOLUTION|>--- conflicted
+++ resolved
@@ -17,13 +17,13 @@
  *
  */
 
+#include <boost/format.hpp>
 
+#include <votca/tools/constants.h>
+
+#include <votca/xtp/polarseg.h>
+#include <votca/xtp/qmatom.h>
 #include <votca/xtp/qmiter.h>
-#include <sys/stat.h>
-#include <boost/algorithm/string.hpp>
-#include <boost/format.hpp>
-#include <votca/tools/constants.h>
-#include <votca/xtp/apolarsite.h>
 
 using boost::format;
 
@@ -46,13 +46,8 @@
                     for (int m = 4; m < 9; m++) {
                         update[m] *= pow(tools::conv::bohr2nm, 2);
                     }
-<<<<<<< HEAD
 
                     xtp::APolarSite *aps = (*pseg)[j];
-                   
-=======
-                    ctp::APolarSite *aps = (*pseg)[j];
->>>>>>> 6201e219
                     aps->setQs(update, 0);
                 }
             }
@@ -74,13 +69,9 @@
                     tools::vec upd_r = qmatm->getPos()*tools::conv::bohr2nm;
                     double upd_Q00 = qmatm->getPartialcharge();
                     // Compare to previous r, Q00
-<<<<<<< HEAD
+
                     xtp::APolarSite *aps = (*pseg)[j];
-                    vec old_r = aps->getPos();
-=======
-                    ctp::APolarSite *aps = (*pseg)[j];
                     tools::vec old_r = aps->getPos();
->>>>>>> 6201e219
                     double old_Q00 = aps->getQ00();
                     double dR = tools::abs(upd_r - old_r);
                     double dQ00 = upd_Q00 - old_Q00;
