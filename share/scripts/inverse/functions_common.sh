#! /bin/bash
#
# Copyright 2009-2011 The VOTCA Development Team (http://www.votca.org)
#
# Licensed under the Apache License, Version 2.0 (the "License");
# you may not use this file except in compliance with the License.
# You may obtain a copy of the License at
#
#     http://www.apache.org/licenses/LICENSE-2.0
#
# Unless required by applicable law or agreed to in writing, software
# distributed under the License is distributed on an "AS IS" BASIS,
# WITHOUT WARRANTIES OR CONDITIONS OF ANY KIND, either express or implied.
# See the License for the specific language governing permissions and
# limitations under the License.
#

#-------------------defines----------------

if [[ $1 = "--help" ]]; then
  cat <<EOF
${0##*/}, version %version%

This file defines some commonly used functions:
EOF
sed -n 's/^\(.*\)([)] {[^#]*#\(.*\)$/* \1  -- \2/p' ${0}
echo
exit 0
fi

msg() { #echos a msg on the screen and send it to the logfile if logging is enabled
  local color colors=" blue cyan cyann green red purp "
  if [[ -z ${CSGNOCOLOR} ]]; then
    local blue="[34;01m"
    local cyan="[36;01m"
    local cyann="[36m"
    local green="[32;01m"
    local red="[31;01m"
    local purp="[35;01m"
    local off="[0m"
  else
    local blue cyan cyann green red purp off
  fi
  if [[ $1 = "--color" ]]; then
    [[ -z $2 ]] && die "msg: missing argument after --color"
    [[ -n ${colors//* $2 *} ]] && die "msg: Unknown color ($colors allowed)"
    color="${!2}"
    shift 2
  fi
  if [[ $1 = "--to-stderr" ]]; then
    shift
    [[ -z $* ]] && return
    if [[ -n ${CSGLOG} ]]; then
      echo -e "${color}$*${off}" >&4
      echo -e "$*" >&2
    else
      echo -e "${color}$*${off}" >&2
    fi
  else
    [[ -z $* ]] && return
    if [[ -n ${CSGLOG} ]]; then
      echo -e "${color}$*${off}" >&3
      echo -e "$*"
    else
      echo -e "${color}$*${off}"
    fi
  fi
}
export -f msg

unset -f die
die () { #make the iterative frame work stopp
  local pid pids c
  msg --color red --to-stderr "$(csg_banner "ERROR:" "$@")"
  [[ -z $CSGLOG ]] || msg --color blue "For details see $CSGLOG"
  if [[ -n ${CSG_MASTER_PID} ]]; then
    #grabbing the pid group would be easier, but it would not work on AIX
    pid="$$"
    pids="$$"
    c=0
    #find the parent of pid until we reach CSG_MASTER_PID
    until [[ ${CSG_MASTER_PID} -eq $pid ]]; do
      #get the parent pid using BSD style due to AIX
      pid=$(ps -o ppid= -p "$pid" 2>/dev/null)
      #store them in inverse order to kill parents before the child
      pids="$pid $pids"
      ((c++))
      #at max 10000 iterations
      if [[ $c -eq 10000 ]]; then
        #failback to default, see comment below
        pids="0"
        break
      fi
    done
    if [[ -n ${CSGLOG} ]]; then
      echo "die: (called from $$)  CSG_MASTER_PID is $CSG_MASTER_PID" >&2
      echo "die: pids to kill: $pids" >&2
    fi
    kill $pids
  else
    #send kill signal to all process within the process groups
    kill 0
  fi
  exit 1
}
export -f die

cat_external() { #takes a two tags and shows content of the according script
  local script
  script="$(source_wrapper $1 $2)" || die "cat_external: source_wrapper $1 $2 failed"
  cat "${script/ *}"
}
export -f cat_external

do_external() { #takes two tags, find the according script and excute it
  local script tags quiet="no" 
  [[ $1 = "-q" ]] && quiet="yes" && shift
  script="$(source_wrapper $1 $2)" || die "do_external: source_wrapper $1 $2 failed"
  tags="$1 $2"
  shift 2

  [[ $quiet = "no" ]] && echo "Running subscript '${script##*/} $*' (from tags $tags) dir ${script%/*}"
  if [[ -n $CSGDEBUG && -n "$(sed -n '1s@bash@XXX@p' "$script")" ]]; then
    bash -x $script "$@"
  elif [[ -n $CSGDEBUG && -n "$(sed -n '1s@perl@XXX@p' "$script")" ]]; then
    local perl_debug="$(mktemp perl_debug.XXX)" ret
    PERLDB_OPTS="NonStop=1 AutoTrace=1 frame=2 LineInfo=$perl_debug" perl -dS $script "$@"
    ret=$?
    cat "$perl_debug" 2>&1
    [[ $ret -eq 0 ]]
  else
    $script "$@"
  fi || die "do_external: subscript $script $* (from tags $tags) failed"
}
export -f do_external

critical() { #executes arguments as command and calls die if not succesful
  local quiet="no"
  [[ $1 = "-q" ]] && quiet="yes" && shift
  [[ -z $1 ]] && die "critical: missing argument"
  #print this message to stderr because $(critical something) is used very often
  [[ $quiet = "no" ]] && echo "Running critical command '$*'" >&2
   "$@" || die "critical: '$*' failed"
}
export -f critical

for_all (){ #do something for all interactions (1st argument)
  local bondtype name interactions quiet="no"
  [[ $1 = "-q" ]] && quiet="yes" && shift
  [[ -z $1 || -z $2 ]] && "for_all need at least two arguments"
  bondtype="$1"
  shift
  #check that type is bonded or non-bonded
  if [[ $bondtype != "non-bonded" ]]; then
    die  "for_all: Argmuent 1 '$bondtype' is not non-bonded"
  fi
  [[ $quiet = "no" ]] && echo "For all $bondtype" >&2
  check_for_duplicated_interactions
  interactions="$(csg_get_property cg.non-bonded.name)"
  for name in $interactions; do
    #print this message to stderr to avoid problem with $(for_all something)
    [[ $quiet = no ]] && echo "for_all: run '$*'" >&2
    #we need to use bash -c here to allow things like $(csg_get_interaction_property name) in arguments
    #write variable defines in the front is better, that export
    #no need to run unset afterwards
    bondtype="$bondtype" \
    bondname="$name" \
    bash -c "$*" || die "for_all: bash -c '$*' failed for bondname '$name'"
  done
}
export -f for_all

check_for_duplicated_interactions() { #checks for duplicated interactions
  local i j names=( $(csg_get_property cg.non-bonded.name) ) 
  for ((i=0;i<${#names[@]};i++)); do
    for ((j=i+1;j<${#names[@]};j++)); do
      [[ ${names[$i]} = ${names[$j]} ]] && die "for_all: the interaction name '${names[$i]}' appeared twice, this is not allowed"
    done
  done
}
export -f check_for_duplicated_interactions

csg_get_interaction_property () { #gets an interaction property from the xml file, should only be called from inside a for_all loop
  local ret allow_empty cmd
  if [[ $1 = "--allow-empty" ]]; then
    shift
    allow_empty="yes"
  else
    allow_empty="no"
  fi
  [[ -n $1 ]] || die "csg_get_interaction_property: Missing argument"
  [[ -n $bondtype ]] || die "csg_get_interaction_property: bondtype is undefined (when calling from csg_call set it by --ia-type option)"
  
  #bondtype is special -> dirty hack - removed whenever issue 13 is fixed
  #make these this case work even without name (called by csg_call)
  [[ $1 = "bondtype" ]] && echo "$bondtype" && return 0

  [[ -n $bondname ]] || die "csg_get_interaction_property: bondname is undefined (when calling from csg_call set it by --ia-name option)"
  #make these this case work even without xml file (called by csg_call)
  [[ $1 = "name" ]] && echo "$bondname" && return 0

  [[ -n $CSGXMLFILE ]] || die "csg_get_interaction_property: CSGXMLFILE is undefined (when calling from csg_call set it by --options option)"
  [[ -n "$(type -p csg_property)" ]] || die "csg_get_interaction_property: Could not find csg_property"
  cmd="csg_property --file $CSGXMLFILE --short --path cg.${bondtype} --filter name=$bondname --print $1"
  #the --filter option will make csg_property fail if $1 does not exist, don't stop if we have an default
  if ! ret="$($cmd)"; then
    [[ $allow_empty = "no" && -z $2 ]] && \
      die "csg_get_interaction_property:\n'$cmd'\nfailed geting '$1' for interaction '$bondname' with error msg:\n $ret\n and no default for $1"
    #ret has error message
    ret=""
  fi
  ret="${ret%%[[:space:]]}"
  ret="${ret##[[:space:]]}"
  [[ $allow_empty = no && -z $ret && -n $2 ]] && ret="$2"
  [[ $allow_empty = no && -z $ret ]] && die "csg_get_interaction_property: Could not get '$1' for interaction '$bondname'\nResult of '$cmd' was empty"
  echo "${ret}"
}
export -f csg_get_interaction_property

csg_get_property () { #get an property from the xml file
  local ret allow_empty cmd
  if [[ $1 = "--allow-empty" ]]; then
    shift
    allow_empty="yes"
  else
    allow_empty="no"
  fi
  [[ -n $1 ]] || die "csg_get_property: Missing argument"
  [[ -n $CSGXMLFILE ]] || die "csg_get_property: CSGXMLFILE is undefined (when calling from csg_call set it by --options option)"
  [[ -n "$(type -p csg_property)" ]] || die "csg_get_property: Could not find csg_property"
  cmd="csg_property --file $CSGXMLFILE --path ${1} --short --print ."
  #csg_property only fails if xml file is bad otherwise result is empty
  ret="$(critical -q $cmd)"
  ret="${ret%%[[:space:]]}"
  ret="${ret##[[:space:]]}"
  [[ -z $ret && -n $2 ]] && ret="$2"
  [[ $allow_empty = "no" && -z $ret ]] && die "csg_get_property: Could not get '$1'\nResult of '$cmd' was empty"
  echo "${ret}"
}
export -f csg_get_property

mark_done () { #mark a task (1st argument) as done in the restart file
  local file
  [[ -n $1 ]] || die "mark_done: Missing argument"
  file="$(get_restart_file)"
  is_done "$1" || echo "$1 done" >> "${file}"
}
export -f mark_done

is_done () { #checks if something is already do in the restart file
  local file
  [[ -n $1 ]] || die "is_done: Missing argument"
  file="$(get_restart_file)"
  [[ -f ${file} ]] || return 1
  [[ -n "$(sed -n "/^$1 done\$/p" ${file})" ]] && return 0
  return 1
}
export -f is_done

is_int() { #checks if all arguments are integers
  local i
  [[ -z $1 ]] && die "is_int: Missing argument"
  for i in "$@"; do
    [[ -n $i && -z ${i//[0-9]} ]] || return 1
  done
  return 0
}
export -f is_int

is_num() { #checks if all arguments are numbers
  local i res
  [[ -z $1 ]] && die "is_num: Missing argument"
  for i in "$@"; do
    res=$(awk -v x="$i" 'BEGIN{ print x+0==x; }')
    [[ $res -eq 1 ]] || return 1
    unset res
  done
  return 0
}
export -f is_num

get_stepname() { #get the dir name of a certain step number (1st argument)
  local name
  [[ -n $1 ]] || die "get_stepname: Missing argument"
  if [[ $1 = "--trunc" ]]; then
    echo "step_"
    return 0
  fi
  is_int "${1}" || die "get_stepname: needs a int as argument, but got $1"
  name="$(printf step_%03i "$1")"
  [[ -z $name ]] && die "get_stepname: Could not get stepname"
  echo "$name"
}
export -f get_stepname

update_stepnames(){ #updated the current working step to a certain number (1st argument)
  local thisstep laststep nr
  [[ -n $1 ]] || die "update_stepnames: Missing argument"
  nr="$1"
  is_int "$nr" || die "update_stepnames: needs a int as argument, but got $nr"
  [[ -z $CSG_MAINDIR ]] && die "update_stepnames: CSG_MAINDIR is undefined"
  [[ -d $CSG_MAINDIR ]] || die "update_stepnames: $CSG_MAINDIR is not dir"
  thisstep="$(get_stepname $nr)"
  export CSG_THISSTEP="$CSG_MAINDIR/$thisstep"
  if [[ $nr -gt 0 ]]; then
    laststep="$(get_stepname $((nr-1)) )"
    export CSG_LASTSTEP="$CSG_MAINDIR/$laststep"
  fi
}
export -f update_stepnames

get_current_step_dir() { #print the directory of the current step
  [[ -z $CSG_THISSTEP ]] && die "get_current_step_dir: \$CSG_THISSTEP is undefined (when calling from csg_call export it yourself)"
  if [[ $1 = "--no-check" ]]; then
    :
  else
    [[ -d $CSG_THISSTEP ]] || die "get_last_step_dir: $CSG_THISSTEP is not dir"
  fi
  echo "$CSG_THISSTEP"

}
export -f get_current_step_dir

get_last_step_dir() { #print the directory of the last step
  [[ -z $CSG_LASTSTEP ]] && die "get_last_step_dir: CSG_LASTSTEP is undefined  (when calling from csg_call export it yourself)"
  [[ -d $CSG_LASTSTEP ]] || die "get_last_step_dir: $CSG_LASTSTEP is not dir"
  echo "$CSG_LASTSTEP"
}
export -f get_last_step_dir

get_main_dir() { #print the main directory
  [[ -z $CSG_MAINDIR ]] && die "get_main_dir: CSG_MAINDIR is defined"
  [[ -d $CSG_MAINDIR ]] || die "update_stepnames: $CSG_MAINDIR is not dir"
  echo "$CSG_MAINDIR"
}
export -f get_main_dir

get_current_step_nr() { #print the main directory
  local name nr
  name=$(get_current_step_dir)
  nr=$(get_step_nr $name)
  echo "$nr"
}
export -f get_current_step_nr

get_step_nr() { #print the number of a certain step directory (1st argument)
  local nr trunc
  trunc=$(get_stepname --trunc)
  [[ -n $1 ]] || die "get_step_nr: Missing argument"
  nr=${1##*/}
  nr=${nr#$trunc}
  #convert to base 10 and cut leading zeros
  nr=$((10#$nr))
  is_int "$nr" || die "get_step_nr: Could not fetch step nr, got $nr"
  echo "$nr"
}
export -f get_step_nr

cp_from_main_dir() { #copy something from the main directory
  if [[ $1 = "--rename" ]]; then
    shift
    [[ $# -eq 2 && -n $1 && -n $2 ]] || die "cp_from_main_dir: with --rename option has to be called with exactly 2 (non-empty) arguments"
    echo "cp_from_main_dir: '$1' to '$2'"
    critical pushd "$(get_main_dir)"
    critical cp $1 "$(dirs -l +1)/$2"
    critical popd
  else
    echo "cp_from_main_dir: '$@'"
    critical pushd "$(get_main_dir)"
    critical cp $@ "$(dirs -l +1)"
    critical popd
  fi
}
export -f cp_from_main_dir

cp_from_last_step() { #copy something from the last step
  if [[ $1 = "--rename" ]]; then
    shift
    [[ $# -eq 2 && -n $1 && -n $2 ]] || die "cp_from_last_step: with --rename option has to be called with exactly 2 (non-empty) arguments"
    echo "cp_from_last_step: '$1' to '$2'"
    critical pushd "$(get_last_step_dir)"
    critical cp $1 "$(dirs -l +1)/$2"
    critical popd
  else
    echo "cp_from_last_step: '$@'"
    critical pushd "$(get_last_step_dir)"
    critical cp $@ "$(dirs -l +1)"
    critical popd
  fi
}
export -f cp_from_last_step

get_time() {
  date +%s || die "get_time:  date +%s failed"
}
export -f get_time

get_number_tasks() { #get the number of possible tasks from the xml file or determine it automatically under linux
  local tasks
  tasks="$(csg_get_property cg.inverse.simulation.tasks "auto")"
  [[ $tasks = "auto" ]] && tasks=0
<<<<<<< HEAD
  int_check "$tasks" "get_number_tasks: cg.inverse.simulation.tasks needs to be a number or 'auto'"
=======
  is_int "$tasks" || die "get_number_tasks: cg.inverse.parallel.tasks needs to be a number or 'auto', but I got $tasks"
>>>>>>> c9ed6c9f
  #this only work for linux
  if [[ $tasks -eq 0 && -r /proc/cpuinfo ]]; then
    tasks=$(sed -n '/processor/p' /proc/cpuinfo | sed -n '$=')
    [[ -z ${tasks//[0-9]} ]] || tasks=1
  fi
  [[ $tasks -le 1 ]] && tasks=1
  echo "$tasks"
}
export -f get_number_tasks

get_table_comment() { #get comment lines from a table and add common information, which include the hgid and other information
  local version co
  [[ -n "$(type -p csg_call)" ]] || die "get_defaults_comment: Could not find csg_version"
  version="$(csg_call --version)" || die "get_defaults_comment: csg_call --version failed"
  echo "Created on $(date) by $USER@$HOSTNAME"
  echo "called from $version" | sed "s/csg_call/${0##*/}/"
  [[ -n ${CSGXMLFILE} ]] && echo "settings file: $(globalize_file $CSGXMLFILE)"
  echo "working directory: $PWD"
  if [[ -f $1 ]]; then 
    co=$(sed -n 's/^[#@][[:space:]]*//p' "$1") || die "get_table_comment: sed failed"
    [[ -n $co ]] && echo "Comments from $(globalize_file $1):\n$co"
  fi
}
export -f get_table_comment

csg_inverse_clean() { #clean out the main directory 
  local i files log t
  [[ -n $1 ]] && t="$1" || t="30"
  log="$(csg_get_property cg.inverse.log_file "inverse.log")"
  echo -e "So, you want to clean?\n"
  echo "I will remove:"
  files="$(ls -d done ${log} $(get_stepname --trunc)* *~ 2>/dev/null)"
  if [[ -z $files ]]; then
    echo "Nothing to clean"
  else
    msg --color red $files
    msg --color blue "\nCTRL-C to stop it"
    for ((i=$t;i>0;i--)); do
      echo -n "$i "
      sleep 1
    done
    rm -rf $files
    msg --color green "\n\nDone, hope you are happy now"
  fi
}
export -f csg_inverse_clean

check_path_variable() { #check if a variable contains only valid paths
  local old_IFS dir
  [[ -z $1 ]] && die "check_path_variable: Missing argument"
  for var in "$@"; do
    [[ -z $var ]] && continue
    old_IFS="$IFS"
    IFS=":"
    for dir in ${!var}; do
      [[ -z $dir ]] && continue
      [[ -d $dir ]] || die "check_path_variable: $dir from variable $var is not a directory"
    done
    IFS="$old_IFS"
  done
}
export -f check_path_variable

add_to_csgshare() { #added an directory to the csg internal search directories
  local dir end="no"
  [[ $1 = "--at-the-end" ]] && end="yes" && shift
  [[ -z $1 ]] && die "add_to_csgshare: Missing argument"
  for dirlist in "$@"; do
    old_IFS="$IFS"
    IFS=":"
    for dir in $dirlist; do
      #dir maybe contains $PWD or something
      eval dir="$dir"
      [[ -d $dir ]] || die "add_to_csgshare: Could not find scriptdir $dir"
      dir="$(globalize_dir "$dir")"
      if [[ $end = "yes" ]]; then
        export CSGSHARE="${CSGSHARE}${CSGSHARE:+:}$dir"
        export PERL5LIB="${PERL5LIB}${PERL5LIB:+:}$dir"
      else
        export CSGSHARE="$dir${CSGSHARE:+:}$CSGSHARE"
        export PERL5LIB="$dir${PERL5LIB:+:}$PERL5LIB"
      fi
    done
    IFS="$old_IFS"
  done
  check_path_variable CSGSHARE PERL5LIB
}
export -f add_to_csgshare

globalize_dir() { #convert a local directory to a global one
  [[ -z $1 ]] && die "globalize_dir: missing argument"
  [[ -d $1 ]] || die "globalize_dir: '$1' is not a dir"
  cd "$1"
  pwd
}
export -f globalize_dir

globalize_file() { #convert a local file name to a global one
  [[ -z $1 ]] && die "globalize_file: missing argument"
  [[ -f $1 ]] || die "globalize_file: '$1' is not a file"
  local dir
  [[ ${1%/*} = ${1} ]] && dir="." || dir="${1%/*}"
  echo "$(globalize_dir "$dir")/${1##*/}"
}
export -f globalize_file

source_function() { #source an extra function file
  local function_file
  [[ -n $1 ]] || die "source_function: Missing argument"
  function_file=$(source_wrapper functions $1) || die "source_function: source_wrapper functions $1 failed"
  source ${function_file} || die "source_function: source ${function_file} failed"
}
export -f source_function

csg_banner() { #print a big banner
  local i l=0 list=()
  [[ -z $1 ]] && return 0
  for i in "$@"; do
    while [[ -n $i && -z ${i/*\\n*} ]]; do
      list[$l]="${i%%\\n*}"
      ((l++))
      i="${i#*\\n}"
    done
    list[$l]=$i
    ((l++))
  done

  l="1"
  for i in "${list[@]}"; do
    [[ ${#l} -lt ${#i} ]] && l="${i}"
  done

  echo "####${l//?/#}"
  echo "# ${l//?/ } #"
  for i in "${list[@]}"; do
    printf "# %-${#l}s #\n" "$i"
  done
  echo "# ${l//?/ } #"
  echo "####${l//?/#}"
}
export -f csg_banner

csg_calc() { #simple calculator, a + b, ...
  local res ret=0 err="1e-2"
  [[ -z $1 || -z $2 || -z $3 ]] && die "csg_calc: Needs 3 arguments, but got '$*'"
  is_num "$1" || die "csg_calc: First argument of csg_calc should be a number, but got '$1'"
  is_num "$3" || die "csg_calc: Third argument of csg_calc should be a number, but got '$3'"
  [[ -n "$(type -p awk)" ]] || die "csg_calc: Could not find awk"
  #we use awk -v because then " 1 " or "1\n" is equal to 1
  case "$2" in
    "+"|"-"|'*'|"/"|"**")
       res="$(awk -v x="$1" -v y="$3" "BEGIN{print x $2 y}")" || die "csg_calc: awk -v x='$1' -v y='$3' 'BEGIN{print x $2 y}' failed"
       true;;
    '>'|'<' )
       res="$(awk -v x="$1" -v y="$3" "BEGIN{print ( x $2 y )}")" || die "csg_calc: awk -v x='$1' -v y='$3' 'BEGIN{print ( x $2 y )}' failed"
       #awk return 1 for true and 0 for false, shell exit codes are the other way around
       ret="$((1-$res))"
       #return value matters
       res=""
       true;;
    "="|"==")
       #we expect that x and y are close together
       res="$(awk -v x="$1" -v y="$3" "BEGIN{print ( (sqrt((x-y)/x)**2) < $err )}")" || die "csg_calc: awk -v x='$1' -v y='$3' 'BEGIN{print ( (sqrt((x-y)/x)**2) < $err )}' failed"
       #awk return 1 for true and 0 for false, shell exit codes are the other way around
       ret="$((1-$res))"
       #return value matters
       res=""
       true;;
    *)
       die "csg_calc: unknow operation" 
       true;;
  esac
  [[ -n $res ]] && echo "$res"
  return $ret
}
export -f csg_calc

show_csg_tables() { #show all concatinated csg tables
  local old_IFS dir
  old_IFS="$IFS"
  IFS=":"
  echo "#The order in which scripts get called"
  echo "#CSGSHARE is $CSGSHARE"
  for dir in ${CSGSHARE}; do
    [[ -f $dir/csg_table ]] || continue
    echo "#From: $dir/csg_table"
    #remove comments and empty line, trim begin and end, tab to spaces
    sed -e '/^#/d' -e '/^[[:space:]]*$/d' -e 's/^[[:space:]]*//' -e 's/[[:space:]]*$//' -e 's/[[:space:]]\+/ /g' "$dir/csg_table"
  done
  IFS="$old_IFS"
}
export -f show_csg_tables

get_command_from_csg_tables() { #print the name of script belonging to certain tags (1st, 2nd argument)
  [[ -z $1 || -z $2 ]] && die "get_command_from_csg_tables: Needs two tags"
  show_csg_tables | \
    sed -e '/^#/d' | \
    sed -n "s/^$1 $2 \(.*\)$/\1/p" | \
    sed -n '1p'
}
export -f get_command_from_csg_tables

source_wrapper() { #print the full name of a script belonging to two tags (1st, 2nd argument)
  [[ -z $1 || -z $2 ]] && die "source_wrapper: Needs two tags"
  local cmd script
  cmd=$(get_command_from_csg_tables "$1" "$2") || die
  [[ -z $cmd ]] && die "source_wrapper: Could not get any script from tags '$1' '$2'"
  script="${cmd/* }"
  real_script="$(find_in_csgshare "$script")"
  echo "${cmd/${script}/${real_script}}"
}
export -f source_wrapper

find_in_csgshare() { #find a script in csg script search path
  [[ -z $1 ]] && die "find_in_csgshare: missing argument"
  #global path
  if [[ -z ${1##/*} ]]; then
    [[ -f $1 ]] || die "find_in_csgshare: $1 is a script with global path, but was not found"
    echo "$1" && return
  fi
  local old_IFS dir
  old_IFS="$IFS"
  IFS=":"
  for dir in ${CSGSHARE}; do
    [[ -f $dir/$1 ]] && break
  done
  IFS="$old_IFS"
  [[ -f $dir/$1 ]] && echo "$dir/$1" && return
  die "find_in_csgshare: Could not find script $1 in $CSGSHARE"
}
export -f find_in_csgshare

if [ -z "$(type -p mktemp)" ]; then
  #do not document this
  mktemp() {
    [[ -z $1 ]] && die "mktemp: missing argument"
    [[ -z ${1##*X} ]] || die "mktemp: argument has to end at least with X"
    local end trunc i l tmp newend
    end=${1##*[^X]}
    trunc=${1%${end}}
    l=${end//[^X]}
    l=${#l}
    while true; do
      newend="$end"
      for ((i=0;i<$l;i++)); do
        newend="${newend/X/${RANDOM:0:1}}"
      done
      tmp="${trunc}${newend}"
      [[ -f $tmp ]] || break
    done
    echo "$tmp"
  }
  export -f mktemp
fi

enable_logging() { #enables the logging to a certain file (1st argument) or the logfile taken from the xml file
  local log
  if [[ -z $1 ]]; then
    log="$(csg_get_property cg.inverse.log_file "inverse.log")"
  else
    log="$1"
  fi
  log="${PWD}/${log##*/}"
  export CSGLOG="$log"
  if [[ -f $CSGLOG ]]; then
    exec 3>&1 4>&2 >> "$CSGLOG" 2>&1
    echo "\n\n#################################"
    echo "# Appending to existing logfile #"
    echo "#################################\n\n"
    msg --color blue "Appending to existing logfile ${CSGLOG##*/}"
  else
    exec 3>&1 4>&2 >> "$CSGLOG" 2>&1
    msg "For a more verbose log see: ${CSGLOG##*/}"
  fi
}
export -f enable_logging

get_restart_file() { #print the name of the restart file to use
  local file
  file="$(csg_get_property cg.inverse.restart_file "restart_points.log")"
  [[ -z ${file/*\/*} ]] && die "get_restart_file: cg.inverse.restart_file has to be a local file with slash '/'"
  echo "$file"
}
export -f get_restart_file

check_for_obsolete_xml_options() { #check xml file for obsolete options
  local i
  for i in cg.inverse.mpi.tasks cg.inverse.mpi.cmd cg.inverse.parallel.tasks cg.inverse.parallel.cmd \
    cg.inverse.gromacs.mdrun.bin cg.inverse.espresso.bin cg.inverse.scriptdir; do
    [[ -z "$(csg_get_property --allow-empty $i)" ]] && continue #filter me away
    case $i in
      cg.inverse.parallel.cmd|cg.inverse.mpi.cmd)
        new="";;
      cg.inverse.mpi.tasks|cg.inverse.parallel.tasks)
        new="cg.inverse.simulation.tasks";;
      cg.inverse.gromacs.mdrun.bin|cg.inverse.espresso.bin)
        new="${i/bin/command}";;
      cg.inverse.scriptdir)
        new="${i/dir/path}";;
      *)
        die "check_for_obsolete_xml_options: Unknown new name for obsolete xml option '$i'";;
    esac
    [[ -n $new ]] && new="has been renamed to $new" || new="has been removed"
    die "The xml option $i $new\nPlease remove the obsolete options from the xmlfile"
  done
}
export -f check_for_obsolete_xml_options

command_not_found_handle() { #print and error message if a command or a function was not found
  die "Command/function $1 not found (when calling from csg_call you might need to add --simprog option or set cg.inverse.program in the xml file)"
}
export -f command_not_found_handle

#in bash4 this is not needed, but for older bash we add add a failback from most important simulation functions
for i in simulation_finish checkpoint_exist get_simulation_setting; do
  eval $i\(\) { command_not_found_handle $i\; }
  eval export -f $i 
done
unset i
<|MERGE_RESOLUTION|>--- conflicted
+++ resolved
@@ -399,11 +399,7 @@
   local tasks
   tasks="$(csg_get_property cg.inverse.simulation.tasks "auto")"
   [[ $tasks = "auto" ]] && tasks=0
-<<<<<<< HEAD
-  int_check "$tasks" "get_number_tasks: cg.inverse.simulation.tasks needs to be a number or 'auto'"
-=======
-  is_int "$tasks" || die "get_number_tasks: cg.inverse.parallel.tasks needs to be a number or 'auto', but I got $tasks"
->>>>>>> c9ed6c9f
+  is_int "$tasks" || die "get_number_tasks: cg.inverse.simulation.tasks needs to be a number or 'auto', but I got $tasks"
   #this only work for linux
   if [[ $tasks -eq 0 && -r /proc/cpuinfo ]]; then
     tasks=$(sed -n '/processor/p' /proc/cpuinfo | sed -n '$=')
