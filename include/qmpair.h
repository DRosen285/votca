/* 
 * File:   qmbeadpair.h
 * Author: james
 *
 * Created on 14 December 2009, 08:47
 */

#ifndef _QMPAIR_H
#define	_QMPAIR_H

#include "qmcrgunit.h"
#include <utility>

class QMTopology;

class QMPair :
    public std::pair<QMCrgUnit *, QMCrgUnit *>
{
public:
<<<<<<< HEAD
    QMPair() : _in_database(false) {}
=======
    QMPair(): _r(0.,0.,0.), _rate_12(0.),_rate_21(0.),_lambda_outer(0.),_ghost(NULL),_crg2(NULL) {}

>>>>>>> 1841da47
    QMPair(QMCrgUnit *crg1, QMCrgUnit *crg2, QMTopology * top);

    ~QMPair(){
        if(_ghost != NULL)
            delete _ghost;
    }
    /**
     * \brief the vector connecting two beads
     * @return pbc correct distance vector
     */
    vec &r() { return _r; }

    /**
     * \brief the distance of the beads
     * @return pbc correct distance
     */
    double dist() { return abs(_r); }

    /**
     * \brief vector of transfer integrals (vector because of degenerate orbitals)
     * @return vector of transfer integrals
     */
    vector <double> &Js() { return _Js; }

    /**
     * \brief transfer rate from first to second
     * @return transfer rate from first to second
     */

    double &rate12(){return _rate_12;}

    /**
     * \brief transfer rate from second to first
     * @return transfer rate from second to first
     */     
    double &rate21(){return _rate_21;}

    /**
     * \brief set the transfer integral
     * @param js vector with transfer integrals
     */
    void setJs(const vector <double> &js){_Js=js;}

    /** \brief calculate the effective transfer integral as the rms of the transfer integrals
     * @return effective tranfer integral squared
     */
    double calcJeff2();

    /**
     *  \brief set transfer rate from first to second
     * @param rate  forward rate
     */
    void setRate12(double rate) {_rate_12=rate;}
    
    /**
     * \brief set transfer rate from second to first
     * @param r backward rate
     */
    void setRate21(double rate) {_rate_21=rate;}

     /**
     * \brief set outer sphere lambda
     */
    void setLambdaOuter(double lambda) {_lambda_outer=lambda;}

    /**
     * \brief outer sphere lambda
     * @return outer sphere lambda
     */
    const double &getLambdaOuter() const {return _lambda_outer;}
    //double &getLambdaOuter() {return _lambda_outer;}

    /**
     * \brief first crg unit (might be ghost copy for pbc image)
     *
     * first and second are original crg units, crg1 and crg2 take into account
     * pbc and might be ghost copies
     * @return crg unit 1
     */
    QMCrgUnit *Crg1() {return first;}

    /**
     * \brief second crg unit (might be ghost copy for pbc image)
     *
     * first and second are original crg units, crg1 and crg2 take into account
     * pbc and might be ghost copies
     * @return crg unit 2
     */
    QMCrgUnit *Crg2() {return _crg2;}

    void setInDatabase(bool indb) { _in_database = indb; }
    bool getInDatabase() { return _in_database; }

    int getId() { return _id; }
    void setId(int id) { _id = _id; }

protected:
    /// vector connecting the two beads
    vec _r;
    /// transfer integrals, multiple entries in case of degeneracy
    vector <double> _Js;
    /// transfer rate from first to second
    double _rate_12;
    /// transfer rate from second to first
    double _rate_21;
    /// outer sphere reorganization energy
    double _lambda_outer;
    /// ghost atom in case the molecules are neighbors across a boundary
    QMCrgUnit * _ghost;

    QMCrgUnit *_crg2;

    bool _in_database;
    int _id;
};

#endif	/* _QMBEADPAIR_H */
<|MERGE_RESOLUTION|>--- conflicted
+++ resolved
@@ -17,12 +17,8 @@
     public std::pair<QMCrgUnit *, QMCrgUnit *>
 {
 public:
-<<<<<<< HEAD
-    QMPair() : _in_database(false) {}
-=======
-    QMPair(): _r(0.,0.,0.), _rate_12(0.),_rate_21(0.),_lambda_outer(0.),_ghost(NULL),_crg2(NULL) {}
+    QMPair(): _r(0.,0.,0.), _rate_12(0.),_rate_21(0.),_lambda_outer(0.),_ghost(NULL),_crg2(NULL), _in_database(false) {}
 
->>>>>>> 1841da47
     QMPair(QMCrgUnit *crg1, QMCrgUnit *crg2, QMTopology * top);
 
     ~QMPair(){
