/*
 *            Copyright 2009-2018 The VOTCA Development Team
 *                       (http://www.votca.org)
 *
 *      Licensed under the Apache License, Version 2.0 (the "License")
 *
 * You may not use this file except in compliance with the License.
 * You may obtain a copy of the License at
 *
 *              http://www.apache.org/licenses/LICENSE-2.0
 *
 * Unless required by applicable law or agreed to in writing, software
 * distributed under the License is distributed on an "AS IS" BASIS,
 * WITHOUT WARRANTIES OR CONDITIONS OF ANY KIND, either express or implied.
 * See the License for the specific language governing permissions and
 * limitations under the License.
 *
 */

#ifndef _VOTCA_XTP_GWBSE_H
#define _VOTCA_XTP_GWBSE_H
#include <votca/ctp/logger.h>
#include <votca/tools/property.h>
#include <fstream>
#include <votca/xtp/eigen.h>


namespace votca {
namespace xtp {
    class Orbitals;
    class Sigma;
    class AOBasis;
/**
* \brief Electronic excitations from GW-BSE
*
* Evaluates electronic excitations in molecular systems based on
* many-body Green's functions theory within the GW approximation and
* the Bethe-Salpeter equation. Requires molecular orbitals 
*
*  B. Baumeier, Y. Ma, D. Andrienko, M. Rohlfing
*  J. Chem. Theory Comput. 8, 997-1002 (2012)
*
*  B. Baumeier, D. Andrienko, M. Rohlfing
*  J. Chem. Theory Comput. 8, 2790-2795 (2012)
*
*/

class GWBSE {
 public:
  GWBSE(Orbitals& orbitals)
      : _orbitals(orbitals){};

  void Initialize(tools::Property& options);

  std::string Identify() { return "gwbse"; }

<<<<<<< HEAD
  void CleanUp();

  void setLogger(xtp::Logger* pLog) { _pLog = pLog; }
=======
  void setLogger(ctp::Logger* pLog) { _pLog = pLog; }
>>>>>>> 6201e219

  bool Evaluate();
    
  void addoutput(tools::Property& summary);

 private:
     
 void PrintQP_Energies(const Eigen::VectorXd& gwa_energies, const Eigen::VectorXd& qp_diag_energies);
 void PrintGWA_Energies(const Eigen::MatrixXd& vxc,const Sigma& sigma, const Eigen::VectorXd& dft_energies);    
 
 Eigen::MatrixXd CalculateVXC(const AOBasis& dftbasis);
<<<<<<< HEAD
 xtp::Logger* _pLog;
 Orbitals* _orbitals;
=======
 ctp::Logger* _pLog;
 Orbitals& _orbitals;
>>>>>>> 6201e219
  
  // program tasks
  bool _do_qp_diag;
  bool _do_bse_diag;
  bool _do_bse_singlets;
  bool _do_bse_triplets;

  // storage tasks
  bool _store_qp_pert;
  bool _store_qp_diag;
  bool _store_bse_singlets;
  bool _store_bse_triplets;
  bool _store_eh_interaction;

  // iterate G and W and not only G
  bool _iterate_gw;

  // options for own Vxc calculation
  bool _doVxc;
  std::string _functional;
  std::string _grid;

  int _openmp_threads;

  // fragment definitions
  int _fragA;

  // BSE variant
  bool _do_full_BSE;

  // basis sets
  std::string _auxbasis_name;
  std::string _dftbasis_name;
  int _reset_3c; //how often the 3c integrals in iterate shoudl be rebuild
  double _shift;  // pre-shift of DFT energies
  int _homo;   // HOMO index
  int _rpamin;
  int _rpamax;
  int _qpmin;
  int _qpmax;
  int _qptotal;
  double _g_sc_limit;  // convergence criteria for g iteration [Hartree]]
  int _g_sc_max_iterations;
  int _gw_sc_max_iterations;
  double _gw_sc_limit;  // convergence criteria for gw iteration [Hartree]]
  
  int _bse_vmin;
  int _bse_vmax;
  int _bse_cmin;
  int _bse_cmax;
  int _bse_maxeigenvectors;
  double _min_print_weight;

};
}
}

#endif /* _VOTCA_XTP_GWBSE_H */<|MERGE_RESOLUTION|>--- conflicted
+++ resolved
@@ -19,7 +19,7 @@
 
 #ifndef _VOTCA_XTP_GWBSE_H
 #define _VOTCA_XTP_GWBSE_H
-#include <votca/ctp/logger.h>
+#include <votca/xtp/logger.h>
 #include <votca/tools/property.h>
 #include <fstream>
 #include <votca/xtp/eigen.h>
@@ -54,13 +54,7 @@
 
   std::string Identify() { return "gwbse"; }
 
-<<<<<<< HEAD
-  void CleanUp();
-
   void setLogger(xtp::Logger* pLog) { _pLog = pLog; }
-=======
-  void setLogger(ctp::Logger* pLog) { _pLog = pLog; }
->>>>>>> 6201e219
 
   bool Evaluate();
     
@@ -72,13 +66,8 @@
  void PrintGWA_Energies(const Eigen::MatrixXd& vxc,const Sigma& sigma, const Eigen::VectorXd& dft_energies);    
  
  Eigen::MatrixXd CalculateVXC(const AOBasis& dftbasis);
-<<<<<<< HEAD
  xtp::Logger* _pLog;
- Orbitals* _orbitals;
-=======
- ctp::Logger* _pLog;
  Orbitals& _orbitals;
->>>>>>> 6201e219
   
   // program tasks
   bool _do_qp_diag;
