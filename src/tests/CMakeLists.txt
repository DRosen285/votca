--- conflicted
+++ resolved
@@ -2,14 +2,11 @@
 
 # Each test listed in Alphabetical order
 foreach(PROG
-<<<<<<< HEAD
     test_attributes
     test_branch
     test_branchtree
     test_branchsequenceleaf
-=======
     test_calculator
->>>>>>> 320cfcc1
     test_constants
     test_correlate
     test_crosscorrelate
