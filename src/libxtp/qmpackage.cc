--- conflicted
+++ resolved
@@ -35,13 +35,8 @@
 tools::Property QMPackage::ParseCommonOptions(const tools::Property& options) {
 
   std::string key = "package";
-<<<<<<< HEAD
   std::cout << options << std::endl;
-  _settings.read_property(options, key);
-=======
-
   settings_.read_property(options, key);
->>>>>>> 6e339863
 
   if (tools::VotcaShareSet()) {
     Settings qmpackage_defaults{key};
@@ -63,12 +58,7 @@
   if (getPackageName() != "xtp") {
     scratch_dir_ = settings_.get("scratch");
   }
-<<<<<<< HEAD
-  std::cout << _settings.to_property("package") << std::endl;
-  return _settings.to_property("package");
-=======
   return settings_.to_property("package");
->>>>>>> 6e339863
 }
 
 void QMPackage::ReorderOutput(Orbitals& orbitals) const {
