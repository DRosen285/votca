--- conflicted
+++ resolved
@@ -1,4 +1,4 @@
-/*
+/* 
  * Copyright 2009-2019 The VOTCA Development Team (http://www.votca.org)
  *
  * Licensed under the Apache License, Version 2.0 (the "License");
@@ -31,30 +31,30 @@
 using namespace votca::tools;
 
 void help_text() {
-  votca::csg::HelpTextHeader("csg_resample");
-  cout << "Change grid and interval of any sort of table files.\n"
-          "Mainly called internally by inverse script, can also be\n"
-          "used to manually prepare input files for coarse-grained\n"
-          "simulations.\n\n";
+    votca::csg::HelpTextHeader("csg_resample");
+    cout << "Change grid and interval of any sort of table files.\n"
+            "Mainly called internally by inverse script, can also be\n"
+            "used to manually prepare input files for coarse-grained\n"
+            "simulations.\n\n";     
 }
 
 void check_option(po::options_description &desc, po::variables_map &vm,
                   const string &option) {
-  if (!vm.count(option)) {
-    cout << "csg_resample \n\n";
-    cout << desc << endl << "parameter " << option << " is not specified\n";
-    exit(1);
-  }
+    if(!vm.count(option)) {
+        cout << "csg_resample \n\n";                
+        cout << desc << endl << "parameter " << option << " is not specified\n";
+        exit(1);
+    }
 }
 
 int main(int argc, char **argv) {
 
-  string in_file, out_file, grid, fitgrid, comment, type, boundaries;
-  Spline *spline = NULL;
-  Table in, out, der;
-  // program options
-  po::options_description desc("Allowed options");
-
+    string in_file, out_file, grid, fitgrid, comment, type, boundaries;
+    Spline *spline=NULL;
+    Table in, out, der;
+    // program options
+    po::options_description desc("Allowed options");            
+    
   desc.add_options()("help", "produce this help message")(
       "in", po::value<string>(&in_file), "table to read")(
       "out", po::value<string>(&out_file), "table to write")(
@@ -74,40 +74,39 @@
       "store a comment in the output table")(
       "boundaries", po::value<string>(&boundaries),
       "(natural|periodic|derivativezero) sets boundary conditions");
-
-  po::variables_map vm;
-  try {
-    po::store(po::parse_command_line(argc, argv, desc), vm);
-    po::notify(vm);
+    
+    po::variables_map vm;
+    try {
+        po::store(po::parse_command_line(argc, argv, desc), vm);    
+        po::notify(vm);
   } catch (po::error &err) {
-    cout << "error parsing command line: " << err.what() << endl;
-    return -1;
-  }
-
-  try {
+        cout << "error parsing command line: " << err.what() << endl;
+        return -1;
+    }
+    
+    try {
     // does the user want help?
     if (vm.count("help")) {
-      help_text();
-      cout << desc << endl;
-      return 0;
-    }
-
+        help_text();
+        cout << desc << endl;
+        return 0;
+    }
+    
     check_option(desc, vm, "in");
     check_option(desc, vm, "out");
 
-    if (!(vm.count("grid") || vm.count("fitgrid"))) {
-      cout << "Need grid for interpolation or fitgrid for fit.\n";
-      return 1;
-    }
-
-    if ((!vm.count("grid")) && vm.count("fitgrid")) {
-      cout << "Need a grid for fitting as well.\n";
-      return 1;
+    if(!(vm.count("grid") || vm.count("fitgrid"))) {
+            cout << "Need grid for interpolation or fitgrid for fit.\n";
+            return 1;
+    }
+
+    if((!vm.count("grid")) && vm.count("fitgrid")) {
+            cout << "Need a grid for fitting as well.\n";
+            return 1;
     }
 
     double min, max, step;
     {
-<<<<<<< HEAD
         Tokenizer tok(grid, ":");
         vector<string> toks;
         tok.ToVector(toks);
@@ -118,48 +117,35 @@
         min = stod(toks[0]);
         step = stod(toks[1]);
         max = stod(toks[2]);
-=======
-      Tokenizer tok(grid, ":");
-      vector<string> toks;
-      tok.ToVector(toks);
-      if (toks.size() != 3) {
-        cout << "wrong range format, use min:step:max\n";
-        return 1;
-      }
-      min = boost::lexical_cast<double>(toks[0]);
-      step = boost::lexical_cast<double>(toks[1]);
-      max = boost::lexical_cast<double>(toks[2]);
->>>>>>> 345583d7
     }
 
     in.Load(in_file);
 
     if (vm.count("type")) {
-      if (type == "cubic") {
-        spline = new CubicSpline();
+        if(type=="cubic") {
+            spline = new CubicSpline();
       } else if (type == "akima") {
-        spline = new AkimaSpline();
+            spline = new AkimaSpline();
       } else if (type == "linear") {
-        spline = new LinSpline();
+            spline = new LinSpline();
       } else {
-        throw std::runtime_error("unknown type");
-      }
+            throw std::runtime_error("unknown type");
+        }
     }
     spline->setBC(Spline::splineNormal);
-
+    
     if (vm.count("boundaries")) {
-      if (boundaries == "periodic") {
-        spline->setBC(Spline::splinePeriodic);
-      }
-      if (boundaries == "derivativezero") {
-        spline->setBC(Spline::splineDerivativeZero);
-      }
-      // default: normal
+        if(boundaries=="periodic") {
+            spline->setBC(Spline::splinePeriodic);
+        }
+        if(boundaries=="derivativezero") {
+            spline->setBC(Spline::splineDerivativeZero);
+        }
+        //default: normal
     }
 
     // in case fit is specified
     if (vm.count("fitgrid")) {
-<<<<<<< HEAD
         Tokenizer tok(fitgrid, ":");
         vector<string> toks;
         tok.ToVector(toks);
@@ -172,57 +158,42 @@
         sp_step = stod(toks[1]);
         sp_max = stod(toks[2]);
         cout << "doing " << type << " fit " << sp_min << ":" << sp_step << ":" << sp_max << endl;
-=======
-      Tokenizer tok(fitgrid, ":");
-      vector<string> toks;
-      tok.ToVector(toks);
-      if (toks.size() != 3) {
-        cout << "wrong range format in fitgrid, use min:step:max\n";
-        return 1;
-      }
-      double sp_min, sp_max, sp_step;
-      sp_min = boost::lexical_cast<double>(toks[0]);
-      sp_step = boost::lexical_cast<double>(toks[1]);
-      sp_max = boost::lexical_cast<double>(toks[2]);
-      cout << "doing " << type << " fit " << sp_min << ":" << sp_step << ":"
-           << sp_max << endl;
->>>>>>> 345583d7
 
       // cut off any values out of fitgrid boundaries (exception: do nothing in
       // case of --nocut)
-      Eigen::VectorXd x_copy;
-      Eigen::VectorXd y_copy;
-      if (!vm.count("nocut")) {
-        // determine vector size
-        int minindex = -1, maxindex = -1;
-        for (int i = 0; i < in.x().size(); i++) {
-          if (in.x(i) < sp_min) {
-            minindex = i;
-          }
-          if (in.x(i) < sp_max) {
-            maxindex = i;
-          }
-        }
-        // copy data values in [sp_min,sp_max] into new vectors
-        minindex++;
-        x_copy = Eigen::VectorXd::Zero(maxindex - minindex + 1);
-        y_copy = Eigen::VectorXd::Zero(maxindex - minindex + 1);
-        for (int i = minindex; i <= maxindex; i++) {
-          x_copy(i - minindex) = in.x(i);
-          y_copy(i - minindex) = in.y(i);
-        }
-      }
-
-      // fitting
-      spline->GenerateGrid(sp_min, sp_max, sp_step);
-      try {
-        if (vm.count("nocut")) {
-          spline->Fit(in.x(), in.y());
-        } else {
-          spline->Fit(x_copy, y_copy);
-        }
-      } catch (const char *message) {
-        if (strcmp("qrsolve_zero_column_in_matrix", message)) {
+        Eigen::VectorXd x_copy;
+        Eigen::VectorXd y_copy;
+        if (!vm.count("nocut")) {
+            // determine vector size
+            int minindex=-1, maxindex=-1;
+            for (int i=0; i<in.x().size(); i++) {
+                if(in.x(i)<sp_min) {
+                    minindex = i;
+                }
+                if(in.x(i)<sp_max) {
+                    maxindex = i;
+                }
+            }
+            // copy data values in [sp_min,sp_max] into new vectors
+            minindex++;
+            x_copy = Eigen::VectorXd::Zero(maxindex-minindex+1);
+            y_copy = Eigen::VectorXd::Zero(maxindex-minindex+1);
+            for (int i=minindex; i<=maxindex; i++) {
+                x_copy(i-minindex) = in.x(i);
+                y_copy(i-minindex) = in.y(i);
+            }
+        }
+
+        // fitting
+        spline->GenerateGrid(sp_min, sp_max, sp_step);
+        try {
+            if (vm.count("nocut")) {
+                spline->Fit(in.x(), in.y());
+            } else {
+                spline->Fit(x_copy, y_copy);
+            }   
+        } catch (const char* message) {
+            if(strcmp("qrsolve_zero_column_in_matrix",message)) {
           throw std::runtime_error(
               "error in Linalg::linalg_qrsolve : Not enough data for fit, "
               "please adjust grid (zero row in fit matrix)");
@@ -234,13 +205,13 @@
         } else
           throw std::runtime_error(
               "Unknown error in csg_resample while fitting.");
-      }
+        }
     } else {
-      // otherwise do interpolation (default = cubic)
-      try {
-        spline->Interpolate(in.x(), in.y());
-      } catch (const char *message) {
-        if (strcmp("qrsolve_zero_column_in_matrix", message)) {
+        // otherwise do interpolation (default = cubic)
+        try {
+            spline->Interpolate(in.x(), in.y());
+        } catch (const char* message) {
+            if(strcmp("qrsolve_zero_column_in_matrix",message)) {
           throw std::runtime_error(
               "error in Linalg::linalg_qrsolve : Not enough data, please "
               "adjust grid (zero row in fit matrix)");
@@ -252,15 +223,15 @@
         } else
           throw std::runtime_error(
               "Unknown error in csg_resample while interpolating.");
-      }
-    }
-
+            }
+        }
+    
     out.GenerateGridSpacing(min, max, step);
     spline->Calculate(out.x(), out.y());
-
-    // store a comment line
-    if (vm.count("comment")) {
-      out.set_comment(comment);
+        
+    //store a comment line
+    if (vm.count("comment")){
+        out.set_comment(comment);
     }
     out.y() = out.y();
     out.flags() = std::vector<char>(out.flags().size(), 'o');
@@ -268,33 +239,33 @@
     der.GenerateGridSpacing(min, max, step);
     der.flags() = std::vector<char>(der.flags().size(), 'o');
 
-    int i = 0;
+    int i=0;
     for (i = 0; out.x(i) < in.x(0) && i < out.size(); ++i)
       ;
 
-    int j = 0;
-    for (; i < out.size(); ++i) {
-      for (; j < in.size(); ++j)
+    int j=0;
+    for(;i < out.size(); ++i) {
+        for(; j < in.size(); ++j)
         if (in.x(j) >= out.x(i) ||
             fabs(in.x(j) - out.x(i)) < 1e-12)  // fix for precison errors
-          break;
-      if (in.size() == j) break;
-      out.flags(i) = in.flags(j);
-      der.flags(i) = in.flags(j);
-    }
-
+                break;        
+        if(in.size() == j) break;
+        out.flags(i) = in.flags(j);
+        der.flags(i) = in.flags(j);
+    }
+    
     out.Save(out_file);
-
+    
     if (vm.count("derivative")) {
-      spline->CalculateDerivative(der.x(), der.y());
-
-      der.Save(vm["derivative"].as<string>());
+        spline->CalculateDerivative(der.x(), der.y());
+
+        der.Save(vm["derivative"].as<string>());
     }
 
     delete spline;
   } catch (std::exception &error) {
-    cerr << "an error occurred:\n" << error.what() << endl;
-    return -1;
-  }
-  return 0;
+         cerr << "an error occurred:\n" << error.what() << endl;
+         return -1;
+    }
+    return 0;
 }