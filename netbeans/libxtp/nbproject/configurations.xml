--- conflicted
+++ resolved
@@ -1,5 +1,5 @@
 <?xml version="1.0" encoding="UTF-8"?>
-<configurationDescriptor version="97">
+<configurationDescriptor version="100">
   <logicalFolder name="root" displayName="root" projectFiles="true" kind="ROOT">
     <logicalFolder name="f1" displayName="Calculators" projectFiles="true">
       <logicalFolder name="f2" displayName="Calculators" projectFiles="true">
@@ -70,6 +70,7 @@
       <itemPath>../../include/votca/xtp/classicalsegment.h</itemPath>
       <itemPath>../../include/votca/xtp/convergenceacc.h</itemPath>
       <itemPath>../../include/votca/xtp/couplingbase.h</itemPath>
+      <itemPath>../../include/votca/xtp/davidsonsolver.h</itemPath>
       <itemPath>../../include/votca/xtp/dftcoupling.h</itemPath>
       <itemPath>../../include/votca/xtp/dftengine.h</itemPath>
       <itemPath>../../include/votca/xtp/diis.h</itemPath>
@@ -209,11 +210,11 @@
         <itemPath>../../src/libxtp/kmccalculator.cc</itemPath>
       </logicalFolder>
       <logicalFolder name="f4" displayName="mbgft" projectFiles="true">
+        <itemPath>../../src/libxtp/gwbse/bse.cc</itemPath>
         <itemPath>../../src/libxtp/gwbse/bse_operator.cc</itemPath>
         <itemPath>../../src/libxtp/gwbse/gw.cc</itemPath>
         <itemPath>../../src/libxtp/gwbse/gwbse.cc</itemPath>
         <itemPath>../../src/libxtp/gwbse/gwbseengine.cc</itemPath>
-        <itemPath>../../src/libxtp/matrixfreeoperator.cc</itemPath>
         <itemPath>../../src/libxtp/gwbse/ppm.cc</itemPath>
         <itemPath>../../src/libxtp/gwbse/rpa.cc</itemPath>
         <itemPath>../../src/libxtp/gwbse/sigma_base.cc</itemPath>
@@ -233,11 +234,8 @@
       <itemPath>../../src/libxtp/bfgs-trm.cc</itemPath>
       <itemPath>../../src/libxtp/bsecoupling.cc</itemPath>
       <itemPath>../../src/libxtp/checkpoint.cc</itemPath>
-<<<<<<< HEAD
       <itemPath>../../src/libxtp/classicalsegment.cc</itemPath>
-=======
       <itemPath>../../src/libxtp/davidsonsolver.cc</itemPath>
->>>>>>> 7d5fa052
       <itemPath>../../src/libxtp/dftcoupling.cc</itemPath>
       <itemPath>../../src/libxtp/esp2multipole.cc</itemPath>
       <itemPath>../../src/libxtp/espfit.cc</itemPath>
@@ -279,7 +277,9 @@
       <itemPath>../../src/tests/test_basisset.cc</itemPath>
       <itemPath>../../src/tests/test_bfgs-trm.cc</itemPath>
       <itemPath>../../src/tests/test_bse.cc</itemPath>
+      <itemPath>../../src/tests/test_bse_operator.cc</itemPath>
       <itemPath>../../src/tests/test_convergenceacc.cc</itemPath>
+      <itemPath>../../src/tests/test_davidson.cc</itemPath>
       <itemPath>../../src/tests/test_dftcoupling.cc</itemPath>
       <itemPath>../../src/tests/test_diis.cc</itemPath>
       <itemPath>../../src/tests/test_eigen.cc</itemPath>
@@ -3934,6 +3934,11 @@
             tool="3"
             flavor2="0">
       </item>
+      <item path="../../include/votca/xtp/davidsonsolver.h"
+            ex="false"
+            tool="3"
+            flavor2="0">
+      </item>
       <item path="../../include/votca/xtp/dftcoupling.h"
             ex="false"
             tool="3"
@@ -4502,9 +4507,11 @@
       </item>
       <item path="../../src/libxtp/checkpoint.cc" ex="false" tool="1" flavor2="0">
       </item>
-<<<<<<< HEAD
       <item path="../../src/libxtp/classicalsegment.cc"
-=======
+            ex="false"
+            tool="1"
+            flavor2="0">
+      </item>
       <item path="../../src/libxtp/convergenceacc.cc" ex="false" tool="1" flavor2="0">
       </item>
       <item path="../../src/libxtp/davidsonsolver.cc" ex="false" tool="1" flavor2="0">
@@ -4528,32 +4535,6 @@
       <item path="../../src/libxtp/espfit.cc" ex="false" tool="1" flavor2="0">
       </item>
       <item path="../../src/libxtp/extractorfactory.cc"
->>>>>>> 7d5fa052
-            ex="false"
-            tool="1"
-            flavor2="0">
-      </item>
-      <item path="../../src/libxtp/convergenceacc.cc" ex="false" tool="1" flavor2="0">
-      </item>
-      <item path="../../src/libxtp/dftcoupling.cc" ex="false" tool="1" flavor2="0">
-      </item>
-      <item path="../../src/libxtp/dftengine/dftengine.cc"
-            ex="false"
-            tool="1"
-            flavor2="0">
-      </item>
-      <item path="../../src/libxtp/diis.cc" ex="false" tool="1" flavor2="0">
-      </item>
-      <item path="../../src/libxtp/energy_costfunction.cc"
-            ex="false"
-            tool="1"
-            flavor2="0">
-      </item>
-      <item path="../../src/libxtp/esp2multipole.cc" ex="false" tool="1" flavor2="0">
-      </item>
-      <item path="../../src/libxtp/espfit.cc" ex="false" tool="1" flavor2="0">
-      </item>
-      <item path="../../src/libxtp/extractorfactory.cc"
             ex="false"
             tool="1"
             flavor2="0">
@@ -4577,6 +4558,8 @@
       </item>
       <item path="../../src/libxtp/gridbox.cc" ex="false" tool="1" flavor2="0">
       </item>
+      <item path="../../src/libxtp/gwbse/bse.cc" ex="false" tool="1" flavor2="0">
+      </item>
       <item path="../../src/libxtp/gwbse/bse_operator.cc"
             ex="false"
             tool="1"
@@ -4650,16 +4633,7 @@
       </item>
       <item path="../../src/libxtp/md2qmengine.cc" ex="false" tool="1" flavor2="0">
       </item>
-<<<<<<< HEAD
       <item path="../../src/libxtp/mmregion.cc" ex="false" tool="1" flavor2="0">
-=======
-      <item path="../../src/libxtp/matrixfreeoperator.cc"
-            ex="false"
-            tool="1"
-            flavor2="0">
-      </item>
-      <item path="../../src/libxtp/mulliken.cc" ex="false" tool="1" flavor2="0">
->>>>>>> 7d5fa052
       </item>
       <item path="../../src/libxtp/nbo.cc" ex="false" tool="1" flavor2="0">
       </item>
@@ -4844,10 +4818,17 @@
       </item>
       <item path="../../src/tests/test_bse.cc" ex="false" tool="1" flavor2="0">
       </item>
+      <item path="../../src/tests/test_bse_operator.cc"
+            ex="false"
+            tool="1"
+            flavor2="0">
+      </item>
       <item path="../../src/tests/test_convergenceacc.cc"
             ex="false"
             tool="1"
             flavor2="0">
+      </item>
+      <item path="../../src/tests/test_davidson.cc" ex="false" tool="1" flavor2="0">
       </item>
       <item path="../../src/tests/test_dftcoupling.cc"
             ex="false"
@@ -5054,6 +5035,11 @@
             tool="3"
             flavor2="0">
       </item>
+      <item path="../../include/votca/xtp/davidsonsolver.h"
+            ex="false"
+            tool="3"
+            flavor2="0">
+      </item>
       <item path="../../include/votca/xtp/dftcoupling.h"
             ex="false"
             tool="3"
@@ -5673,6 +5659,8 @@
       </item>
       <item path="../../src/libxtp/gridbox.cc" ex="false" tool="1" flavor2="0">
       </item>
+      <item path="../../src/libxtp/gwbse/bse.cc" ex="false" tool="1" flavor2="0">
+      </item>
       <item path="../../src/libxtp/gwbse/bse_operator.cc"
             ex="false"
             tool="1"
@@ -5746,16 +5734,7 @@
       </item>
       <item path="../../src/libxtp/md2qmengine.cc" ex="false" tool="1" flavor2="0">
       </item>
-<<<<<<< HEAD
       <item path="../../src/libxtp/mmregion.cc" ex="false" tool="1" flavor2="0">
-=======
-      <item path="../../src/libxtp/matrixfreeoperator.cc"
-            ex="false"
-            tool="1"
-            flavor2="0">
-      </item>
-      <item path="../../src/libxtp/mulliken.cc" ex="false" tool="1" flavor2="0">
->>>>>>> 7d5fa052
       </item>
       <item path="../../src/libxtp/nbo.cc" ex="false" tool="1" flavor2="0">
       </item>
@@ -5940,10 +5919,17 @@
       </item>
       <item path="../../src/tests/test_bse.cc" ex="false" tool="1" flavor2="0">
       </item>
+      <item path="../../src/tests/test_bse_operator.cc"
+            ex="false"
+            tool="1"
+            flavor2="0">
+      </item>
       <item path="../../src/tests/test_convergenceacc.cc"
             ex="false"
             tool="1"
             flavor2="0">
+      </item>
+      <item path="../../src/tests/test_davidson.cc" ex="false" tool="1" flavor2="0">
       </item>
       <item path="../../src/tests/test_dftcoupling.cc"
             ex="false"
