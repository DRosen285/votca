/*
 *            Copyright 2009-2018 The VOTCA Development Team
 *                       (http://www.votca.org)
 *
 *      Licensed under the Apache License, Version 2.0 (the "License")
 *
 * You may not use this file except in compliance with the License.
 * You may obtain a copy of the License at
 *
 *              http://www.apache.org/licenses/LICENSE-2.0
 *
 * Unless required by applicable law or agreed to in writing, software
 * distributed under the License is distributed on an "AS IS" BASIS,
 * WITHOUT WARRANTIES OR CONDITIONS OF ANY KIND, either express or implied.
 * See the License for the specific language governing permissions and
 * limitations under the License.
 *
 */
#ifndef __QMMMCALC__H
#define	__QMMMCALC__H

<<<<<<< HEAD
#include <votca/xtp/parallelxjobcalc.h>
#include <votca/xtp/xmapper.h>
#include <votca/xtp/xjob.h>
#include <votca/xtp/xinductor.h>
#include <votca/xtp/xinteractor.h>
// add gwbse header of excited state support
=======
#include <votca/ctp/parallelxjobcalc.h>
#include <votca/ctp/xmapper.h>
#include <votca/ctp/xjob.h>
#include <votca/ctp/xinductor.h>
#include <votca/ctp/xinteractor.h>
>>>>>>> 6201e219
#include <votca/xtp/gwbse.h>
#include <votca/xtp/qmmachine.h>
#include <boost/format.hpp>

namespace votca { namespace xtp {
using boost::format;

class QMMM : public xtp::ParallelXJobCalc< vector<xtp::Job*>, xtp::Job*, xtp::Job::JobResult >
{

public:

    QMMM() {};
   ~QMMM() {};

    string          Identify() { return "qmmm"; }
    void            Initialize(Property *);

    void            CustomizeLogger(xtp::QMThread *thread);
    void            PreProcess(xtp::Topology *top);
    xtp::Job::JobResult  EvalJob(xtp::Topology *top, xtp::Job *job, xtp::QMThread *thread);
    xtp::XJob            ProcessInputString(xtp::Job *job, xtp::Topology *top, xtp::QMThread *thread);


private:


    // ======================================== //
    // MULTIPOLE ALLOCATION, XJOBS, ADD. OUTPUT //
    // ======================================== //

    // Polar-site mapping
    string                         _emp_file;
    string                         _xml_file;
<<<<<<< HEAD
    xtp::XMpsMap                        _mps_mapper;

    // Control over induction-state output
    string                          _pdb_check;
    bool                            _write_chk;
    string                          _write_chk_suffix;
    string                          _chk_format;

=======
    ctp::XMpsMap                   _mps_mapper;
>>>>>>> 6201e219

    // ======================================== //
    // INDUCTION + ENERGY EVALUATION            //
    // ======================================== //
  
    // Multipole Interaction parameters
    string                          _method;
    double                          _cutoff1;
    double                          _cutoff2;

    // QM Package options
    string                          _package;
    Property                        _qmpack_opt;

    // GWBSE options
    string                          _gwbse;
    Property                        _gwbse_opt;

    Property                        _options;


};

// ========================================================================== //
//                      PARALLELCALC MEMBER FUNCTIONS                         //
// ========================================================================== //


void QMMM::Initialize(Property *options) {

    // update options with the VOTCASHARE defaults
    UpdateWithDefaults( options, "xtp" );
    _options = *options;

    cout << endl
         << "... ... Initialized with " << _nThreads << " threads. "
         << flush;

    _maverick = (_nThreads == 1) ? true : false;


    string key = "options."+Identify();
    _xml_file= options->ifExistsReturnElseThrowRuntimeError<string>(key+".mapping"); 
    _jobfile = options->ifExistsReturnElseThrowRuntimeError<string>(key+".job_file"); 
    _emp_file   = options->ifExistsReturnElseThrowRuntimeError<string>(key+".emp_file"); 
    
    key = "options."+Identify()+".coulombmethod";

    std::vector<string> choices={"cutoff","cut-off"};
    _method = options->ifExistsAndinListReturnElseThrowRuntimeError<string>(key+".method",choices);
    _cutoff1 = options->ifExistsReturnElseThrowRuntimeError<double>(key+".cutoff1");
    _cutoff2 = options->ifExistsReturnElseReturnDefault<double>(key+".cutoff2",_cutoff1);
    
    if(_cutoff1>_cutoff2){
        throw runtime_error("Cutoff1 must be smaller or equal Cutoff2");
    }
 
    _subthreads = options->ifExistsReturnElseReturnDefault<int>(key+".subthreads",1);
      

    key = "options."+Identify();

     string package_xml = options->ifExistsReturnElseThrowRuntimeError<string>(key+".dftpackage");
    load_property_from_xml(_qmpack_opt, package_xml.c_str());
    _package = _qmpack_opt.get("package.name").as< string >();
       


    // GWBSE options, depending on whether it is there, decide for ground
    // or excited state QM/MM
    key = "options."+Identify()+".gwbse";

    if ( options->exists(key)) {
            string gwbse_xml = options->ifExistsReturnElseThrowRuntimeError<string>(key+".gwbse_options");
            load_property_from_xml(_gwbse_opt, gwbse_xml.c_str());
    }

    // register all QM packages (Gaussian, turbomole, etc))
    QMPackageFactory::RegisterAll();

}


void QMMM::PreProcess(xtp::Topology *top) {

    // INITIALIZE MPS-MAPPER (=> POLAR TOP PREP)
    cout << endl << "... ... Initialize MPS-mapper: " << flush;
    _mps_mapper.GenerateMap(_xml_file, _emp_file, top);
}


void QMMM::CustomizeLogger(xtp::QMThread *thread) {

    // CONFIGURE LOGGER
    xtp::Logger* log = thread->getLogger();
    log->setReportLevel(xtp::logDEBUG);
    log->setMultithreading(_maverick);

    log->setPreface(xtp::logINFO,    (format("\nT%1$02d ... ...") % thread->getId()).str());
    log->setPreface(xtp::logERROR,   (format("\nT%1$02d ERR ...") % thread->getId()).str());
    log->setPreface(xtp::logWARNING, (format("\nT%1$02d WAR ...") % thread->getId()).str());
    log->setPreface(xtp::logDEBUG,   (format("\nT%1$02d DBG ...") % thread->getId()).str());
}


// ========================================================================== //
//                            QMMM MEMBER FUNCTIONS                           //
// ========================================================================== //


xtp::XJob QMMM::ProcessInputString(xtp::Job *job, xtp::Topology *top, xtp::QMThread *thread) {

    string input = job->getInput().as<string>();
    vector<xtp::Segment*> qmSegs;
    vector<string>   qmSegMps;
    vector<string> split;
    Tokenizer toker(input, " \t\n");
    toker.ToVector(split);

    for (unsigned int i = 0; i < split.size(); ++i) {

        string id_seg_mps = split[i];
        vector<string> split_id_seg_mps;
        Tokenizer toker(id_seg_mps, ":");
        toker.ToVector(split_id_seg_mps);

        int segId = boost::lexical_cast<int>(split_id_seg_mps[0]);
        string segName = split_id_seg_mps[1];
        string mpsFile = split_id_seg_mps[2];

        xtp::Segment *seg = top->getSegment(segId);
        if (seg->getName() != segName) {
            XTP_LOG(xtp::logERROR,*(thread->getLogger()))
                << "ERROR: Seg " << segId << ":" << seg->getName() << " "
                << " maltagged as " << segName << ". Skip job ..." << flush;
            throw std::runtime_error("Input does not match topology.");
        }

        qmSegs.push_back(seg);
        qmSegMps.push_back(mpsFile);
    }

    return xtp::XJob(job->getId(), job->getTag(), qmSegs, qmSegMps, top);
}


xtp::Job::JobResult QMMM::EvalJob(xtp::Topology *top, xtp::Job *job, xtp::QMThread *thread) {

    // SILENT LOGGER FOR QMPACKAGE
<<<<<<< HEAD
    xtp::Logger* log = thread->getLogger();
    xtp::Logger* qlog = new xtp::Logger();
    qlog->setReportLevel(xtp::logDEBUG);
    qlog->setMultithreading(_maverick);
    qlog->setPreface(xtp::logINFO,    (format("\nQ%1$02d ... ...") % thread->getId()).str());
    qlog->setPreface(xtp::logERROR,   (format("\nQ%1$02d ERR ...") % thread->getId()).str());
    qlog->setPreface(xtp::logWARNING, (format("\nQ%1$02d WAR ...") % thread->getId()).str());
    qlog->setPreface(xtp::logDEBUG,   (format("\nQ%1$02d DBG ...") % thread->getId()).str());
=======
    ctp::Logger* log = thread->getLogger();
    ctp::Logger qlog;
    qlog.setReportLevel(ctp::logDEBUG);
    qlog.setMultithreading(_maverick);
    qlog.setPreface(ctp::logINFO,    (format("\nQ%1$02d ... ...") % thread->getId()).str());
    qlog.setPreface(ctp::logERROR,   (format("\nQ%1$02d ERR ...") % thread->getId()).str());
    qlog.setPreface(ctp::logWARNING, (format("\nQ%1$02d WAR ...") % thread->getId()).str());
    qlog.setPreface(ctp::logDEBUG,   (format("\nQ%1$02d DBG ...") % thread->getId()).str());
>>>>>>> 6201e219

    // CREATE XJOB FROM JOB INPUT STRING
    XTP_LOG(xtp::logINFO,*log)
        << "Job input = " << job->getInput().as<string>() << flush;
    xtp::XJob xjob = this->ProcessInputString(job, top, thread);

    // GENERATE POLAR TOPOLOGY FOR JOB
    double co1 = _cutoff1;
    double co2 = _cutoff2;
    _mps_mapper.Gen_QM_MM1_MM2(top, &xjob, co1, co2, thread);

    const matrix box=xjob.getTop()->getBox();
    //check if box is non orthogonal

    double min=box.get(0,0);
    if(min>box.get(1,1)){min=box.get(1,1);}
    if(min>box.get(2,2)){min=box.get(2,2);}

    if(_cutoff2>0.5*min){
        throw runtime_error((format("Cutoff is larger than half the box size. Maximum allowed cutoff is %1$1.1f - molecule extension.") % (0.5*min)).str());
    }


    XTP_LOG(xtp::logINFO,*log)
         << xjob.getPolarTop()->ShellInfoStr() << flush;

    if (tools::globals::verbose){
        xjob.getPolarTop()->PrintPDB(xjob.getTag()+"_QM0_MM1_MM2.pdb");
    }
    // INDUCTOR, QM RUNNER, QM-MM MACHINE
    xtp::XInductor xind = xtp::XInductor(top, &_options, "options."+Identify(),
        _subthreads, _maverick);
    xind.setLog(thread->getLogger());

    // get the corresponding object from the QMPackageFactory
    QMPackage *qmpack =  QMPackages().Create( _package );
    qmpack->Initialize( _qmpack_opt );
    qmpack->setLog(&qlog);
    

    QMMachine machine = QMMachine(&xjob, &xind, qmpack,
        &_options, "options."+Identify());
    machine.setLog(thread->getLogger());

    // EVALUATE: ITERATE UNTIL CONVERGED
    int error=machine.Evaluate(&xjob);

    // DESTROY QMPackage
    delete qmpack;

    // DELIVER OUTPUT & CLEAN
    this->LockCout();
    cout << *thread->getLogger();
    this->UnlockCout();

    // JOT INFO STRING & CLEAN POLAR TOPOLOGY
    xjob.setInfoLine(true,true);

    // GENERATE OUTPUT AND FORWARD TO PROGRESS OBSERVER (RETURN)
    xtp::Job::JobResult jres = xtp::Job::JobResult();
    jres.setOutput(xjob.getInfoLine());
    jres.setStatus(xtp::Job::COMPLETE);

    if (!xind.hasConverged()) {
        jres.setStatus(xtp::Job::FAILED);
        jres.setError(xind.getError());
        XTP_LOG(xtp::logERROR,*log) << xind.getError() << flush;
    }
    if(error!=0){
        jres.setStatus(xtp::Job::FAILED);
    }

    return jres;
}




}}

#endif /* __QMMM__H */<|MERGE_RESOLUTION|>--- conflicted
+++ resolved
@@ -19,22 +19,14 @@
 #ifndef __QMMMCALC__H
 #define	__QMMMCALC__H
 
-<<<<<<< HEAD
 #include <votca/xtp/parallelxjobcalc.h>
 #include <votca/xtp/xmapper.h>
 #include <votca/xtp/xjob.h>
 #include <votca/xtp/xinductor.h>
 #include <votca/xtp/xinteractor.h>
-// add gwbse header of excited state support
-=======
-#include <votca/ctp/parallelxjobcalc.h>
-#include <votca/ctp/xmapper.h>
-#include <votca/ctp/xjob.h>
-#include <votca/ctp/xinductor.h>
-#include <votca/ctp/xinteractor.h>
->>>>>>> 6201e219
 #include <votca/xtp/gwbse.h>
 #include <votca/xtp/qmmachine.h>
+#include <votca/xtp/polartop.h>
 #include <boost/format.hpp>
 
 namespace votca { namespace xtp {
@@ -67,18 +59,7 @@
     // Polar-site mapping
     string                         _emp_file;
     string                         _xml_file;
-<<<<<<< HEAD
-    xtp::XMpsMap                        _mps_mapper;
-
-    // Control over induction-state output
-    string                          _pdb_check;
-    bool                            _write_chk;
-    string                          _write_chk_suffix;
-    string                          _chk_format;
-
-=======
-    ctp::XMpsMap                   _mps_mapper;
->>>>>>> 6201e219
+    xtp::XMpsMap                   _mps_mapper;
 
     // ======================================== //
     // INDUCTION + ENERGY EVALUATION            //
@@ -228,25 +209,14 @@
 xtp::Job::JobResult QMMM::EvalJob(xtp::Topology *top, xtp::Job *job, xtp::QMThread *thread) {
 
     // SILENT LOGGER FOR QMPACKAGE
-<<<<<<< HEAD
     xtp::Logger* log = thread->getLogger();
-    xtp::Logger* qlog = new xtp::Logger();
-    qlog->setReportLevel(xtp::logDEBUG);
-    qlog->setMultithreading(_maverick);
-    qlog->setPreface(xtp::logINFO,    (format("\nQ%1$02d ... ...") % thread->getId()).str());
-    qlog->setPreface(xtp::logERROR,   (format("\nQ%1$02d ERR ...") % thread->getId()).str());
-    qlog->setPreface(xtp::logWARNING, (format("\nQ%1$02d WAR ...") % thread->getId()).str());
-    qlog->setPreface(xtp::logDEBUG,   (format("\nQ%1$02d DBG ...") % thread->getId()).str());
-=======
-    ctp::Logger* log = thread->getLogger();
-    ctp::Logger qlog;
-    qlog.setReportLevel(ctp::logDEBUG);
+    xtp::Logger qlog;
+    qlog.setReportLevel(xtp::logDEBUG);
     qlog.setMultithreading(_maverick);
-    qlog.setPreface(ctp::logINFO,    (format("\nQ%1$02d ... ...") % thread->getId()).str());
-    qlog.setPreface(ctp::logERROR,   (format("\nQ%1$02d ERR ...") % thread->getId()).str());
-    qlog.setPreface(ctp::logWARNING, (format("\nQ%1$02d WAR ...") % thread->getId()).str());
-    qlog.setPreface(ctp::logDEBUG,   (format("\nQ%1$02d DBG ...") % thread->getId()).str());
->>>>>>> 6201e219
+    qlog.setPreface(xtp::logINFO,    (format("\nQ%1$02d ... ...") % thread->getId()).str());
+    qlog.setPreface(xtp::logERROR,   (format("\nQ%1$02d ERR ...") % thread->getId()).str());
+    qlog.setPreface(xtp::logWARNING, (format("\nQ%1$02d WAR ...") % thread->getId()).str());
+    qlog.setPreface(xtp::logDEBUG,   (format("\nQ%1$02d DBG ...") % thread->getId()).str());
 
     // CREATE XJOB FROM JOB INPUT STRING
     XTP_LOG(xtp::logINFO,*log)
