/* 
 *            Copyright 2009-2016 The VOTCA Development Team
 *                       (http://www.votca.org)
 *
 *      Licensed under the Apache License, Version 2.0 (the "License")
 *
 * You may not use this file except in compliance with the License.
 * You may obtain a copy of the License at
 *
 *              http://www.apache.org/licenses/LICENSE-2.0
 *
 * Unless required by applicable law or agreed to in writing, software
 * distributed under the License is distributed on an "A_ol I_ol" BA_olI_ol,
 * WITHOUT WARRANTIE_ol OR CONDITION_ol OF ANY KIND, either express or implied.
 * _olee the License for the specific language governing permissions and
 * limitations under the License.
 *
 */
// Overload of uBLAS prod function with MKL/GSL implementations
#include <votca/tools/linalg.h>

#include <votca/xtp/aomatrix.h>

#include <votca/xtp/aobasis.h>
#include <string>
#include <map>
#include <vector>
#include <votca/tools/property.h>
#include <boost/numeric/ublas/matrix.hpp>
#include <boost/numeric/ublas/matrix_proxy.hpp>
#include <boost/math/constants/constants.hpp>
#include <boost/math/special_functions/factorials.hpp>
#include <votca/tools/linalg.h>
#include <votca/tools/elements.h>






namespace votca { namespace xtp {
    namespace ub = boost::numeric::ublas;
    using namespace votca::tools;


<<<<<<< HEAD
    void AOECP::FillBlock(ub::matrix_range< ub::matrix<double> >& _matrix, const AOShell* _shell_row, const AOShell* _shell_col, AOBasis* ecp, const vec &r) {
=======
    void AOECP::FillBlock(ub::matrix_range< ub::matrix<double> >& _matrix, const AOShell* _shell_row, const AOShell* _shell_col) {
>>>>>>> 11605a0f

        /*
         *
         *  Currently supported:
         *
         *        S, P, D, F, G  functions in DFT basis and non-local ECPs with l = 0, 1, 2, 3
         *
         *    or
         *
         *        S, P, D, F  functions in DFT basis and non-local ECPs with l = 0, 1, 2, 3, 4
         *
         */



            // get shell positions       
    
            int _lmax_row = _shell_row->getLmax();
            std::vector<double> _contractions_row_full((_lmax_row + 1)*(_lmax_row + 1));


            int _lmax_col = _shell_col->getLmax();
            std::vector<double> _contractions_col_full((_lmax_col + 1)*(_lmax_col + 1));



            const vec& _pos_row = _shell_row->getPos();
            const vec& _pos_col = _shell_col->getPos();
            const vec _diff = _pos_row - _pos_col;
            // initialize some helper
            double _distsq = _diff*_diff;


            // iterate over Gaussians in this _shell_row
            for (AOShell::GaussianIterator itr = _shell_row->firstGaussian(); itr != _shell_row->lastGaussian(); ++itr) {
                // iterate over Gaussians in this _shell_col
                // get decay constant
                const double _decay_row = itr->getDecay();

                //if ( _decay_row > 0.08 ) continue;

                const std::vector<double>& _contractions_row = itr->getContraction();
                // shitty magic
                for (int L = 0; L <= _lmax_row; L++) {
                    for (int M = L*L; M < (L + 1)*(L + 1); M++) {
                        _contractions_row_full[M] = _contractions_row[L];
                    }
                }


                for (AOShell::GaussianIterator itc = _shell_col->firstGaussian(); itc != _shell_col->lastGaussian(); ++itc) {
                    //get decay constant
                    const double _decay_col = itc->getDecay();
                    const double _fak  = 0.5 / (_decay_row + _decay_col);
                    const double _fak2 = 2.0 * _fak;
                
                
                    double _exparg = _fak2 * _decay_row * _decay_col *_distsq;
        
                    // check if distance between postions is big, then skip step   
       
                    if ( _exparg > 30.0 ) {
                        continue;
                    }

                    const std::vector<double>& _contractions_col = itc->getContraction();
                    for (int L = 0; L <= _lmax_col; L++) {
                        for (int M = L * L; M < (L + 1)*(L + 1); M++) {
                            _contractions_col_full[M] = _contractions_col[L];
                        }
                    }
                    // for each atom and its pseudopotential, get a matrix
                    int _atomidx = 0;

                    ub::matrix<int> _power_matrix = ub::zero_matrix<int>(4, 5); // 4 fit components, non-local ECPs l = 0, 1, 2, 3, 4
                    ub::matrix<double> _decay_matrix = ub::zero_matrix<double>(4, 5);
                    ub::matrix<double> _coef_matrix  = ub::zero_matrix<double>(4, 5);

                    AOBasis::AOShellIterator final_iter = _ecp->lastShell();
                    --final_iter;
                    vec _ecp_eval_pos = vec(0.0);
                    int _lmax_ecp = 0;
                    for (AOBasis::AOShellIterator _ecpit = _ecp->firstShell(); _ecpit != _ecp->lastShell(); ++_ecpit) {

                        const AOShell* _shell_ecp = _ecp->getShell(_ecpit);
                        const vec& _ecp_pos = _shell_ecp->getPos();

                        int this_atom = _shell_ecp->getIndex();

                        const int _ecp_l = _shell_ecp->getOffset(); //  angular momentum l is stored in offset for ECP

                        // only do the non-local parts
                        if (_ecp_l < _shell_ecp->getNumFunc()) {
                            int _lmax_ecp_old = _lmax_ecp;
                            _lmax_ecp = _shell_ecp->getNumFunc() - 1;
                            int i_fit = -1;
                            for (AOShell::GaussianIterator itecp = _shell_ecp->firstGaussian(); itecp != _shell_ecp->lastGaussian(); ++itecp) {
                                i_fit++;

                                // get info for this angular momentum shell
                                const int _power_ecp = itecp->getPower();
                                const double _decay_ecp = itecp->getDecay();
                                const double _contraction_ecp = itecp->getContraction()[0];

                                // collect atom ECP
                                if (this_atom == _atomidx) {
                                    _ecp_eval_pos = _ecp_pos;
                                    _power_matrix(i_fit, _ecp_l ) = _power_ecp;
                                    _decay_matrix(i_fit, _ecp_l ) = _decay_ecp;
                                    _coef_matrix(i_fit, _ecp_l )  = _contraction_ecp;
                                }
                                
                                if ((this_atom != _atomidx ) || ( _ecpit == final_iter)) {
                                    if (this_atom != _atomidx) {
                                       _lmax_ecp = _lmax_ecp_old;
                                    }

                                    // evaluate collected data, returns a (10x10) matrix of already normalized matrix elements
                                    ub::matrix<double> VNL_ECP = calcVNLmatrix(_lmax_ecp, _ecp_eval_pos, *itr, *itc,  _power_matrix ,_decay_matrix, _coef_matrix);

                                    // consider contractions
                                    // cut out block that is needed. sum
                                    //                                   cout << "_matrix.size1,2()   " << _matrix.size1() << "    " << _matrix.size2() << endl;
                                    for ( unsigned i = 0; i < _matrix.size1(); i++ ) {
                                        for (unsigned j = 0; j < _matrix.size2(); j++) {
                                            _matrix(i,j) += VNL_ECP(i+_shell_row->getOffset(),j+_shell_col->getOffset()) * _contractions_row_full[i+_shell_row->getOffset()]* _contractions_col_full[j+_shell_col->getOffset()];
                                        }
                                    }


                                    // reset atom ECP containers
                                    _power_matrix = ub::zero_matrix<int>(4, 5); // 4 fit components, non-local ECPs l = 0, 1, 2, 3, 4
                                    _decay_matrix = ub::zero_matrix<double>(4, 5);
                                    _coef_matrix  = ub::zero_matrix<double>(4, 5);
                                    _atomidx++;
                                    i_fit = 0;
                                    //cout << "setting new matrix " << i_fit << " l " << _ecp_l << " alpha  " << _decay_ecp <<  " pref " << _contraction_ecp << endl;
                                    _power_matrix(i_fit, _ecp_l ) = _power_ecp;
                                    _decay_matrix(i_fit, _ecp_l ) = _decay_ecp;
                                    _coef_matrix(i_fit, _ecp_l )  = _contraction_ecp;
                                } // evaluate if new atom is found

                            } // all Gaussians in ecp_shell
                        } // only for non local parts

                    } // all ecp_shells
                  
                }// _shell_col Gaussians
            }// _shell_row Gaussians
         
            return;
        }

        ub::matrix<double> AOECP::calcVNLmatrix(int _lmax_ecp, const vec& posC, const AOGaussianPrimitive& _g_row, const AOGaussianPrimitive& _g_col,const ub::matrix<int>& _power_ecp, const ub::matrix<double>& _gamma_ecp,const ub::matrix<double>& _pref_ecp) {

            /* calculate the contribution of the nonlocal 
             *     ECP of atom at posC with 
             *       decay constants in _gamma_ecp
             *       coefficients in    _pref_ecp
             *       with angular momentum of max 4
             * 
             * to DFT basis shell pair 
             *    with decay alpha at posA
             *         decay beta  at posB
             */

            const double conv = 1.e-9;  // 1.e-8
            const int NMAX = 41;
            const double PI = boost::math::constants::pi<double>();
            double SQPI = sqrt(PI);
            double SQ2 = sqrt(2.);
            double SQ3 = sqrt(3.);
            double SQ5 = sqrt(5.);
            double SQ7 = sqrt(7.);

            double alpha = _g_row.getDecay();
            double beta = _g_col.getDecay();
            const vec& posA = _g_row.getShell()->getPos();
            const vec& posB = _g_col.getShell()->getPos();
            int _lmax_row = _g_row.getShell()->getLmax();
            int _lmax_col = _g_col.getShell()->getLmax();
            int _lmin = std::min({_lmax_row, _lmax_col, _lmax_ecp});
            int _lmax = std::max({_lmax_row, _lmax_col, _lmax_ecp});
            int _nsph_row = (_lmax_row + 1) * (_lmax_row + 1);
            int _nsph_col = (_lmax_col + 1) * (_lmax_col + 1);

            vec AVS = posA - posC;
            vec BVS = posB - posC;
            double AVS2 = AVS * AVS;
            double BVS2 = BVS * BVS;     

            int INULL = 0;
            if (AVS2 > 0.01) INULL = 2;
            if (BVS2 > 0.01) INULL++;


            ub::matrix<double> matrix = ub::zero_matrix<double>(_nsph_row,_nsph_col);
            const int nnonsep = _gamma_ecp.size1();
            int nmax;
            if (INULL == 0) {
                nmax = 2 * _lmin;
            } else if (INULL == 3) {
                nmax = 2 * NMAX + _lmax_row + _lmax_col;
            } else {
                nmax = NMAX + 2 * _lmax;
            }
            ub::matrix<double> XI = ub::zero_matrix<double>(_lmax_ecp + 1, nmax + 1);

            double f_even_r0 = .5 * SQPI;
            double f_even_r1 = .5;
            double f_even_r2 = .25 * SQPI;

            for (int N = 0; N <= nmax; N++) {

                if ( (N % 2) == 0 ) { // N even,   XI(L, odd N) never needed

                    if (N > 0) {
                       f_even_r0 = f_even_r2; // !!
                       f_even_r1 = f_even_r1 * double(N / 2);
                       f_even_r2 = .5 * f_even_r0 * double(N + 1);
                    }

                    double DFAK_r0 = .5 * double(N + 1);
                    double DFAK_r1 = .5 * double(N + 2);
                    double DFAK_r2 = .5 * double(N + 3);

                    for (int L = 0; L <= _lmax_ecp; L++) {

                        for (int I = 0; I < nnonsep; I++) {
                        int power = _power_ecp(I, L);
                        double DLI = (alpha + beta + _gamma_ecp(I, L));
                            if (power == 2) {
                                XI(L, N) += f_even_r2 * _pref_ecp(I, L) / pow(DLI, DFAK_r2); // r^2 terms
                            } else if (power == 0) {
                                XI(L, N) += f_even_r0 * _pref_ecp(I, L) / pow(DLI, DFAK_r0); // r^0 terms
                            } else if (power == 1) {
                                XI(L, N) += f_even_r1 * _pref_ecp(I, L) / pow(DLI, DFAK_r1); // r^1 terms
                            }
                        }

                    }

                } // end if ( (N % 2) == 0 )

            }






            /**** PREPARATIONS DONE, NOW START ******/

            // some limit determinations


            double G1 = 1.;
            double AVSSQ = 0.;
            int NMAX1 = 0;
            if (AVS2 > 0.01) {

                G1 = exp(-alpha * AVS2);
                AVSSQ = sqrt(AVS2);
                double AMAX = 0.0;  
                double fak = 2.0 * alpha * AVSSQ;
                double Pow = 1.;
                double factorialNN = 1;
                for (int NN = 0; NN <= NMAX; NN++ ) {

                    if (NN != 0) {
                        Pow = Pow * fak;
                        factorialNN = factorialNN * NN;
                    }
                    double AF = G1 * Pow / factorialNN;
                    if ((NN % 2) == 0) {
                        int ii = NN + 2 * _lmax;

                        switch (_lmax) {
                            case 0:
                                AMAX = AF * XI(0, ii);
                                break;
                            case 1:
                                AMAX = AF * std::max({XI(0, ii), XI(1, ii)});
                                break;
                            case 2:
                                AMAX = AF * std::max({XI(0, ii), XI(1, ii), XI(2, ii)});
                                break;
                            case 3:
                                AMAX = AF * std::max({XI(0, ii), XI(1, ii), XI(2, ii), XI(3, ii)});
                                break;
                            case 4:
                                AMAX = AF * std::max({XI(0, ii), XI(1, ii), XI(2, ii), XI(3, ii), XI(4, ii)});
                                break;
                        }

                        if (NMAX1 == 0 && AMAX <= conv) NMAX1 = NN;
                        if (NMAX1 != 0 && AMAX >  conv ) NMAX1 = 0;
                    }

                }
                if (NMAX1 == 0 && AMAX > conv ) NMAX1 = NMAX;

            }

            // same story for B
            double G2 = 1.;
            double BVSSQ = 0.;
            int NMAX2 = 0;
            if (BVS2 > 0.01) {

                G2 = exp(-beta * BVS2);
                BVSSQ = sqrt(BVS2);
                double BMAX = 0.0;  
                double fak = 2.0 * beta * BVSSQ;
                double Pow = 1.;
                double factorialNN = 1;
                for (int NN = 0; NN <= NMAX; NN++) {

                    if(NN != 0) {
                       Pow = Pow * fak;
                       factorialNN = factorialNN * NN;
                    }
                    double BF = G2 * Pow / factorialNN;
                    if ((NN % 2) == 0) {
                        int ii = NN + 2 * _lmax;

                        switch (_lmax) {
                            case 0:
                                BMAX = BF * XI(0, ii);
                                break;
                            case 1:
                                BMAX = BF * std::max({XI(0, ii), XI(1, ii)});
                                break;
                            case 2:
                                BMAX = BF * std::max({XI(0, ii), XI(1, ii), XI(2, ii)});
                                break;
                            case 3:
                                BMAX = BF * std::max({XI(0, ii), XI(1, ii), XI(2, ii), XI(3, ii)});
                                break;
                            case 4:
                                BMAX = BF * std::max({XI(0, ii), XI(1, ii), XI(2, ii), XI(3, ii), XI(4, ii)});
                                break;
                        }

                        if (NMAX2 == 0 && BMAX <= conv) NMAX2 = NN;
                        if (NMAX2 != 0 && BMAX >  conv) NMAX2 = 0;
                    }

                }
                if (NMAX2 == 0 && BMAX > conv ) NMAX2 = NMAX;

            }

            double GAUSS = G1 * G2;







            /****** ORIGINAL CKO SUBROUTINE **********/
            // get a multi dimensional array
            typedef boost::multi_array<double, 4> ma_type;
            typedef boost::multi_array_types::extent_range range;
            typedef ma_type::index index;
            ma_type::extent_gen extents;
            ma_type COEF;

            if (INULL != 0) {

                COEF.resize(extents[range(0, 5)][range(0, 5)][range(0, 9)][range(0, NMAX + 1)]);

                int _lmin_dft_ecp=0;
                int _lmax_dft_ecp=0;
                if (INULL == 2) {
                    _lmin_dft_ecp = std::min(_lmax_row, _lmax_ecp);
                    _lmax_dft_ecp = std::max(_lmax_row, _lmax_ecp);
                } else if (INULL == 1) {
                    _lmin_dft_ecp = std::min(_lmax_col, _lmax_ecp);
                    _lmax_dft_ecp = std::max(_lmax_col, _lmax_ecp);
                } else if (INULL == 3) {
                    int _lmax_dft = std::max(_lmax_row, _lmax_col);
                    _lmin_dft_ecp = std::min(_lmax_dft, _lmax_ecp);
                    _lmax_dft_ecp = std::max(_lmax_dft, _lmax_ecp);
                }

                for ( index i4 = 0; i4 <= NMAX; i4++ ) {
                /********** ORIGINAL CKOEF SUBROUTINE *************************/
                    int NU = i4 % 2;
                    int NG = (i4 + 1) % 2;
                    double FN1 = double(i4 + 1);
                    double FN2 = double(i4 + 2);
                    double FN3 = double(i4 + 3);
                    double FN4 = double(i4 + 4);
                    double FN5 = double(i4 + 5);
                    double FN6 = double(i4 + 6);
                    double FN7 = double(i4 + 7);
                    double FN8 = double(i4 + 8);

                    COEF[0][0][4][i4] = NG/FN1;  //  M0                      Mn is a modified spherical Bessel function of the first kind

                    if (_lmax_dft_ecp > 0) {

                        double COEFF = NU/FN2*SQ3;  //  SQ(3) * M1
                        COEF[0][1][4][i4] = COEFF;
                        COEF[1][0][4][i4] = COEFF;

                        if (_lmin_dft_ecp > 0) {
                            COEF[1][1][4][i4] = NG*3.0/FN3;        //  M0 + 2 * M2
                            COEFF = 3.0/2.0*NG*(1.0/FN1-1.0/FN3);  //  M0 - M2
                            COEF[1][1][3][i4] = COEFF;
                            COEF[1][1][5][i4] = COEFF;
                        }

                    }

                    if (_lmax_dft_ecp > 1) {

                        double COEFF = NG/2.0*SQ5*(3.0/FN3-1.0/FN1);  //  SQ(5) * M2
                        COEF[0][2][4][i4] = COEFF;
                        COEF[2][0][4][i4] = COEFF;

                        if (_lmin_dft_ecp > 0) {
                            COEFF = SQ3*SQ5/2.0*NU*(3.0/FN4-1.0/FN2);  //  ( SQ(15)/5 ) * ( 2 * M1 + 3 * M3 )
                            COEF[1][2][4][i4] = COEFF;
                            COEF[2][1][4][i4] = COEFF;
                            COEFF = 3.*SQ5/2.0*NU*(1.0/FN2-1.0/FN4);   //  ( (3*SQ(5))/5 ) * ( M1 - M3 )
                            COEF[1][2][3][i4] = COEFF;
                            COEF[1][2][5][i4] = COEFF;
                            COEF[2][1][3][i4] = COEFF;
                            COEF[2][1][5][i4] = COEFF;
                        }

                        if (_lmin_dft_ecp > 1) {
                            COEF[2][2][4][i4] = 5.0/4.0*NG*(9.0/FN5-6.0/FN3+1.0/FN1);  //  (1/7) * ( 7 * M0 + 10 * M2 + 18 * M4 )
                            COEFF = NG*15.0/2.0*(1.0/FN3-1.0/FN5);                     //  (1/7) * ( 7 * M0 + 5 * M2 - 12 * M4 )
                            COEF[2][2][3][i4] = COEFF;
                            COEF[2][2][5][i4] = COEFF;
                            COEFF = 15.0/8.0*NG*(1.0/FN1-2.0/FN3+1.0/FN5);             //  (1/7) * ( 7 * M0 - 10 * M2 + 3 * M4 )
                            COEF[2][2][2][i4] = COEFF;
                            COEF[2][2][6][i4] = COEFF;
                        }

                    }

                    if (_lmax_dft_ecp > 2) {

                        double COEFF = NU*.5*SQ7 * (5./FN4 - 3./FN2); //  SQ(7) * M3
                        COEF[0][3][4][i4] = COEFF;
                        COEF[3][0][4][i4] = COEFF;

                        if (_lmin_dft_ecp > 0) {
                            COEFF = NG*.5*SQ3*SQ7 * (5./FN5 - 3./FN3);              //  ( SQ(21)/7 ) * ( 3 * M2 + 4 * M4 )
                            COEF[1][3][4][i4] = COEFF;
                            COEF[3][1][4][i4] = COEFF;
                            COEFF = NG*.375*SQ2*SQ7 * (-5./FN5 + 6./FN3 - 1./FN1);  //  ( (3*SQ(14))/7 ) * ( M2 - M4 )
                            COEF[1][3][3][i4] = COEFF;
                            COEF[1][3][5][i4] = COEFF;
                            COEF[3][1][3][i4] = COEFF;
                            COEF[3][1][5][i4] = COEFF;
                        }

                        if (_lmin_dft_ecp > 1) {
                            COEFF = NU*.25*SQ5*SQ7 * (15./FN6 - 14./FN4 + 3./FN2);      //  ( SQ(35)/105 ) * ( 27 * M1 + 28 * M3 + 50 * M5 )
                            COEF[2][3][4][i4] = COEFF;
                            COEF[3][2][4][i4] = COEFF;
                            COEFF = NU*.375*SQ2*SQ5*SQ7 * (-5./FN6 + 6./FN4 - 1./FN2);  //  ( SQ(70)/105 ) * ( 18 * M1 + 7 * M3 - 25 * M5 )
                            COEF[2][3][3][i4] = COEFF;
                            COEF[2][3][5][i4] = COEFF;
                            COEF[3][2][3][i4] = COEFF;
                            COEF[3][2][5][i4] = COEFF;
                            COEFF = NU*1.875*SQ7 * (1./FN6 - 2./FN4 + 1./FN2);          //  ( SQ(7)/21 ) * ( 9 * M1 - 14 * M3 + 5 * M5 )
                            COEF[2][3][2][i4] = COEFF;
                            COEF[2][3][6][i4] = COEFF;
                            COEF[3][2][2][i4] = COEFF;
                            COEF[3][2][6][i4] = COEFF;
                        }

                        if (_lmin_dft_ecp > 2) {
                            COEF[3][3][4][i4] = NG*1.75 * (50./FN7 - 30./FN5 + 9./FN3);   //  (1/33) * ( 33 * M0 + 44 * M2 + 54 * M4 + 100 * M6 )
                            COEFF = NG*1.3125 * (-25./FN7 + 35./FN5 - 11./FN3 + 1./FN1);  //  (1/11) * ( 11 * M0 + 11 * M2 + 3 * M4 - 25 * M6 )
                            COEF[3][3][3][i4] = COEFF;
                            COEF[3][3][5][i4] = COEFF;
                            COEFF = NG*105*.125 * (1./FN7 - 2./FN5 + 1./FN3);             //  (1/11) * ( 11 * M0 - 21 * M4 + 10 * M6 )
                            COEF[3][3][2][i4] = COEFF;
                            COEF[3][3][6][i4] = COEFF;
                            COEFF = NG*35*.0625 * (-1./FN7 + 3./FN5 - 3./FN3 + 1./FN1);   //  (1/33) * ( 33 * M0 - 55 * M2 + 27 * M4 - 5 * M6 )
                            COEF[3][3][1][i4] = COEFF;
                            COEF[3][3][7][i4] = COEFF;
                        }

                    }


                    if (_lmax_dft_ecp > 3) {

                        double COEFF = NG*.375 * (35./FN5 - 30./FN3 + 3./FN1);  //  3 * M4
                        COEF[0][4][4][i4] = COEFF;
                        COEF[4][0][4][i4] = COEFF;

                        if (_lmin_dft_ecp > 0) {
                            COEFF = NU*.375*SQ3 * (35./FN6 - 30./FN4 + 3./FN2);          //  ( SQ(3)/3 ) * ( 4 * M3 + 5 * M5 )
                            COEF[1][4][4][i4] = COEFF;
                            COEF[4][1][4][i4] = COEFF;
                            COEFF = NU*.375*SQ2*SQ3*SQ5 * (-7./FN6 + 10./FN4 - 3./FN2);  //  ( SQ(30)/3 ) * ( M3 - M5 )
                            COEF[1][4][3][i4] = COEFF;
                            COEF[1][4][5][i4] = COEFF;
                            COEF[4][1][3][i4] = COEFF;
                            COEF[4][1][5][i4] = COEFF;
                        }

                        if (_lmin_dft_ecp > 1) {
                            COEFF = NG*.1875*SQ5 * (105./FN7 - 125./FN5 + 39./FN3 - 3./FN1);  //  ( (3*SQ(5))/77 ) * ( 22 * M2 + 20 * M4 + 35 * M6 )
                            COEF[2][4][4][i4] = COEFF;
                            COEF[4][2][4][i4] = COEFF;
                            COEFF = NG*1.875*SQ2*SQ3 * (-7./FN7 + 10./FN5 - 3./FN3);          //  ( (5*SQ(6))/77 ) * ( 11 * M2 + 3 * M4 - 14 * M6 )
                            COEF[2][4][3][i4] = COEFF;
                            COEF[2][4][5][i4] = COEFF;
                            COEF[4][2][3][i4] = COEFF;
                            COEF[4][2][5][i4] = COEFF;
                            COEFF = NG*.9375*SQ3 * (7./FN7 - 15./FN5 + 9./FN3 - 1./FN1);      //  ( (5*SQ(3))/77 ) * ( 11 * M2 - 18 * M4 + 7 * M6 )
                            COEF[2][4][2][i4] = COEFF;
                            COEF[2][4][6][i4] = COEFF;
                            COEF[4][2][2][i4] = COEFF;
                            COEF[4][2][6][i4] = COEFF;
                        }

                        if (_lmin_dft_ecp > 2) {
                            COEFF = NU*.1875*SQ7 * (175./FN8 - 255./FN6 + 105./FN4 - 9./FN2);        //  ( SQ(7)/1001 ) * ( 572 * M1 + 546 * M3 + 660 * M5 + 1225 * M7)
                            COEF[3][4][4][i4] = COEFF;
                            COEF[4][3][4][i4] = COEFF;
                            COEFF = NU*1.875*SQ3*SQ5*SQ7 * (-35./FN8 + 57./FN6 - 25./FN4 + 3./FN2);  //  ( SQ(105))/1001 ) * ( 143 * M1 + 91 * M3 + 11 * M5 - 245 * M7)
                            COEF[3][4][3][i4] = COEFF;
                            COEF[3][4][5][i4] = COEFF;
                            COEF[4][3][3][i4] = COEFF;
                            COEF[4][3][5][i4] = COEFF;
                            COEFF = NU*.9375*SQ3*SQ7 * (7./FN8 - 15./FN6 + 9./FN4 - 1./FN2);         //  ( SQ(21))/1001 ) * ( 286 * M1 - 91 * M3 - 440 * M5 + 245 * M7)
                            COEF[3][4][2][i4] = COEFF;
                            COEF[3][4][6][i4] = COEFF;
                            COEF[4][3][2][i4] = COEFF;
                            COEF[4][3][6][i4] = COEFF;
                            COEFF = NU*6.5625 * (-1./FN8 + 3./FN6 - 3./FN4 + 1./FN2);                //  ( 1/143 ) * ( 143 * M1 - 273 * M3 + 165 * M5 - 35 * M7)
                            COEF[3][4][1][i4] = COEFF;
                            COEF[3][4][7][i4] = COEFF;
                            COEF[4][3][1][i4] = COEFF;
                            COEF[4][3][7][i4] = COEFF;
                        }

                        if (_lmin_dft_ecp > 3) {

                             cout << "Sorry, not yet supported: Combination of G functions in DFT basis and ECPs with l = 4." << endl;
                             exit(1);

                        }

                    }

                } // i4 loop (== CKO )

            } // end if (INULL != 0)



            type_3D BLMA;
            type_3D CA;
            getBLMCOF(_lmax_ecp, _lmax_row, AVS, BLMA, CA);

            type_3D BLMB;
            type_3D CB;
            getBLMCOF(_lmax_ecp, _lmax_col, BVS, BLMB, CB);

            typedef boost::multi_array_types::extent_range range;
            typedef type_3D::index index;
            type_3D::extent_gen extents3D;


            switch (INULL) {

                case 0:  //  AVSSQ <= 0.1 && BVSSQ <= 0.1
                {

                    for (int i = 0; i < _nsph_row; i++) {
                        for (int j = 0; j < _nsph_col; j++) {
                            for (index L = 0; L <= _lmin; L++) {
                                double XI_L = XI(L, L + L);
                                for (index M = 4 - L; M <= 4 + L; M++) {
                                    matrix(i,j) += BLMA[i][L][M] * BLMB[j][L][M] * XI_L;
                                }
                            }
                        }
                    }
                    break;
                }


                case 1:  //  AVSSQ <= 0.1
                {

                    type_3D SUMCI3;
                    SUMCI3.resize(extents3D[range(0, 5)][range(0, 5)][range(0, 9)]);
                    for (index L = 0; L <= _lmax_ecp; L++) {
                        for (index L2 = 0; L2 <= _lmax_col; L2++) {
                            int range_M2 = std::min(L2, L);
                            for (index M2 = 4 - range_M2; M2 <= 4 + range_M2; M2++) {

                                double VAR2 = 0.0;
                                double fak = 2.0 * beta * BVSSQ;
                                double pow = 1;
                                double factorialNN = 1;

                                for (int NN = 0; NN <= NMAX2; NN++) {

                                    if (NN != 0) {
                                        pow = pow * fak;
                                        factorialNN = factorialNN * NN;
                                    }

                                    double XDUM = COEF[L][L2][M2][NN] * pow / factorialNN;
                                    VAR2 += XDUM * XI(L, NN + L + L2);

                                }

                                SUMCI3[L][L2][M2] = VAR2;

                            } // end M2
                        } // end L2
                    } // end L

                    for (int i = 0; i < _nsph_row; i++) {
                        for (int j = 0; j < _nsph_col; j++) {

                            for (index L = 0; L <= std::min(_lmax_row, _lmax_ecp); L++) {
                                for (index L2 = 0; L2 <= _lmax_col; L2++) {
                                    int range_M2 = std::min(L2, L);
                                    for (index M2 = 4 - range_M2; M2 <= 4 + range_M2; M2++) {

                                        for (index M1 = 4 - L; M1 <= 4 + L; M1++) {
                                            matrix(i,j) += BLMA[i][L][M1] * BLMB[j][L2][M2] * SUMCI3[L][L2][M2] * CB[L][M1][M2];
                                        }
                                    }
                                }
                            }
                        }
                    }

                    break;
                }


                case 2:  //  BVSSQ <= 0.1
                {

                    type_3D SUMCI3;
                    SUMCI3.resize(extents3D[range(0, 5)][range(0, 5)][range(0, 9)]);
                    for (index L = 0; L <= _lmax_ecp; L++) {
                        for (index L1 = 0; L1 <= _lmax_row; L1++) {
                            int range_M1 = std::min(L1, L);
                            for (index M1 = 4 - range_M1; M1 <= 4 + range_M1; M1++) {

                                double VAR1 = 0.0;
                                double fak = 2.0 * alpha * AVSSQ;
                                double pow = 1;
                                double factorialN = 1;

                                for (int N = 0; N <= NMAX1; N++) {

                                    if (N != 0) {
                                        pow = pow * fak;
                                        factorialN = factorialN * N;
                                    }

                                    double XDUM = COEF[L][L1][M1][N] * pow / factorialN;
                                    VAR1 += XDUM * XI(L, N + L1 + L);

                                }

                                SUMCI3[L][L1][M1] = VAR1;

                            } // end M1
                        } // end L1
                    } // end L


                    for (int i = 0; i < _nsph_row; i++) {
                        for (int j = 0; j < _nsph_col; j++) {

                            for (index L = 0; L <= std::min(_lmax_col, _lmax_ecp); L++) {
                                for (index L1 = 0; L1 <= _lmax_row; L1++) {
                                    int range_M1 = std::min(L1, L);
                                    for (index M1 = 4 - range_M1; M1 <= 4 + range_M1; M1++) {

                                        for (index M2 = 4 - L; M2 <= 4 + L; M2++) {
                                            matrix(i,j) += BLMA[i][L1][M1] * BLMB[j][L][M2] * SUMCI3[L][L1][M1] * CA[L][M2][M1];
                                        }
                                    }
                                }
                            }
                        }
                    }

                    break;
                }


                case 3:
                {

                    type_3D CC;
                    CC.resize(extents3D[range(0, 5)][range(0, 9)][range(0, 9)]);
                    for (index L = 0; L <= _lmax_ecp; L++) {
                        int range_M1 = std::min(_lmax_row, int(L));
                        int range_M2 = std::min(_lmax_col, int(L));
                        for ( index M1 = 4 - range_M1; M1 <= 4 + range_M1; M1++) {
                            for (index M2 = 4 - range_M2; M2 <= 4 + range_M2; M2++) {
                                CC[L][M1][M2] = 0.0;
                                for (index M = 4 - L; M <= 4 + L; M++) {
                                    CC[L][M1][M2] += CA[L][M][M1] * CB[L][M][M2];
                                }
                            }
                        }
                    }

                    typedef boost::multi_array<double, 5> type_5D;
                    type_5D::extent_gen extents5D;
                    type_5D SUMCI;
                    SUMCI.resize(extents5D[range(0, 5)][range(0, 5)][range(0, 5)][range(0, 9)][range(0, 9)]);
                    for (index L = 0; L <= _lmax_ecp; L++) {
                        for (index L1 = 0; L1 <= _lmax_row; L1++) {
                            int range_M1 = std::min(L1, L);
                            for (index L2 = 0; L2 <= _lmax_col; L2++) {
                                int range_M2 = std::min(L2, L);
                                for (index M1 = 4 - range_M1; M1 <= 4 + range_M1; M1++) {
                                    for (index M2 = 4 - range_M2; M2 <= 4 + range_M2; M2++) {

                                        SUMCI[L][L1][L2][M1][M2]  = 0.0;

                                        double fak1 = 2.0 * alpha * AVSSQ;
                                        double pow1 = 1;
                                        double factorialN = 1;

                                        for (int N = 0; N <= NMAX1; N++ ) {

                                            if (N != 0) {
                                            pow1 = pow1 * fak1;
                                            factorialN = factorialN*N;
                                            }

                                            double VAR1 = COEF[L][L1][M1][N] * pow1 / factorialN;
                                            double VAR2 = 0.0;
                                            double fak2 = 2.0 * beta * BVSSQ;
                                            double pow2 = 1;
                                            double factorialNN = 1;

                                            for (int NN = 0; NN <= NMAX2; NN++) {

                                                if (NN != 0) {
                                                    pow2 = pow2 * fak2;
                                                    factorialNN = factorialNN * NN;
                                                }
                                                double XDUM = COEF[L][L2][M2][NN] * pow2 / factorialNN;
                                                VAR2  += XDUM * XI(L,N+NN+L1+L2);

                                            }

                                            SUMCI[L][L1][L2][M1][M2]  += VAR1 * VAR2;

                                        }

                                    } // end M2
                                } // end M1
                            } // end L2
                        } // end L1 
                    } // end L

                    for (int i = 0; i < _nsph_row; i++) {
                        for (int j = 0; j < _nsph_col; j++) {

                            for (index L = 0; L <= _lmax_ecp; L++) {
                                for (index L1 = 0; L1 <= _lmax_row; L1++) {
                                    int range_M1 = std::min(L1, L);
                                    for (index L2 = 0; L2 <= _lmax_col; L2++) {
                                        int range_M2 = std::min(L2, L);
                                        for (index M1 = 4 - range_M1; M1 <= 4 + range_M1; M1++) {
                                            for (index M2 = 4 - range_M2; M2 <= 4 + range_M2; M2++) {

                                                matrix(i,j) += BLMA[i][L1][M1] * BLMB[j][L2][M2] * SUMCI[L][L1][L2][M1][M2] * CC[L][M1][M2];

                                            }
                                        }
                                    }
                                }
                            }
                        }
                    }

                    break;
                }


                default:
                    cout << "Wrong ECP summation mode";
                    exit(1);
            } // switch


            // GET TRAFO HERE ALREADY
            ub::vector<double> NormA = CalcNorms(alpha, _nsph_row);
            ub::vector<double> NormB = CalcNorms(beta, _nsph_col);

            for (int i = 0; i < _nsph_row; i++) {
                for (int j = 0; j < _nsph_col; j++) {

                    matrix(i,j) = matrix(i,j) * GAUSS * NormA[i] * NormB[j];

                }
            }


            return matrix;
        }


        ub::vector<double> AOECP::CalcNorms(double decay, int size) {
            ub::vector<double> Norms = ub::vector<double>(size);
            const double PI = boost::math::constants::pi<double>();
            double SQ2, SQ3, SQ5;

            double Norm_S = pow(2.0 * decay / PI, 0.75);
            double Norm_P=0.0;
            double Norm_D=0.0;
            Norms[0] = Norm_S;  //  Y 00

            if (size > 1) {
                Norm_P = 2.0 * sqrt(decay) * Norm_S;
                Norms[1] = Norm_P;  //  Y 10
                Norms[2] = Norm_P;  //  Y 1-1
                Norms[3] = Norm_P;  //  Y 11
            }

            if (size > 4) {
                SQ3 = sqrt(3.);
                double Norm_D = 4.00 * decay * Norm_S;
                Norms[4] = .5 * Norm_D / SQ3;  //  Y 20
                Norms[5] = Norm_D;             //  Y 2-1
                Norms[6] = Norm_D;             //  Y 21
                Norms[7] = Norm_D;             //  Y 2-2
                Norms[8] = .5 * Norm_D;        //  Y 22
            }

            if (size > 9) {
                SQ2 = sqrt(2.);
                SQ5 = sqrt(5.);
                double Norm_F = 4.00 * decay * Norm_P;
                double Norm_F_1 = .5 * Norm_F / (SQ2 * SQ5);
                double Norm_F_3 = .5 * Norm_F / (SQ2 * SQ3);
                Norms[9] =  .5 * Norm_F / (SQ3 * SQ5);  //  Y 30
                Norms[10] = Norm_F_1;                   //  Y 3-1
                Norms[11] = Norm_F_1;                   //  Y 31
                Norms[12] = Norm_F;                     //  Y 3-2
                Norms[13] = .5 * Norm_F;                //  Y 32
                Norms[14] = Norm_F_3;                   //  Y 3-3
                Norms[15] = Norm_F_3;                   //  Y 33
            }

            if (size > 16) {
                double SQ7 = sqrt(7.);
                double Norm_G = 4.00 * decay * Norm_D;
                double Norm_G_1 = .5 * Norm_G / (SQ2 * SQ3 * SQ7);
                double Norm_G_m2 = .5 * Norm_G / (SQ3 * SQ7);
                double Norm_G_3 = .5 * Norm_G / (SQ2 * SQ3);
                double Norm_G_m4 = .5 * Norm_G / SQ3;
                Norms[16] =  .125 * Norm_G / (SQ3 * SQ5 * SQ7);  //  Y 40
                Norms[17] = Norm_G_1;                            //  Y 4-1
                Norms[18] = Norm_G_1;                            //  Y 41
                Norms[19] = Norm_G_m2;                           //  Y 4-2
                Norms[20] = .5 * Norm_G_m2;                      //  Y 42
                Norms[21] = Norm_G_3;                            //  Y 4-3
                Norms[22] = Norm_G_3;                            //  Y 43
                Norms[23] = Norm_G_m4;                           //  Y 4-4
                Norms[24] = .25 * Norm_G_m4;                     //  Y 44
            }
            return Norms;
        }

        void AOECP::getBLMCOF(int _lmax_ecp, int _lmax_dft, const vec& pos, type_3D& BLC, type_3D& C) {

            typedef boost::multi_array_types::extent_range range;
            typedef type_3D::index index;
            type_3D::extent_gen extents;

            int _nsph = (_lmax_dft + 1) * (_lmax_dft + 1);
            int _lmax_dft_ecp = std::max(_lmax_dft, _lmax_ecp);
            int _lmin_dft_ecp = std::min(_lmax_dft, _lmax_ecp);

            BLC.resize(extents[range(0, _nsph)][range(0, 5)][range(0, 9)]);
///            C.resize(extents[range(0, _lmax_dft_ecp+1)][range(0, 9)][range(0, 9)]);
            C.resize(extents[range(0, 5)][range(0, 9)][range(0, 9)]);

            type_3D BLM;
///            BLM.resize(extents[range(0, _nsph)][range(0, _lmax_dft+1)][range(0, 9)]);
            BLM.resize(extents[range(0, _nsph)][range(0, 5)][range(0, 9)]);

            const double PI = boost::math::constants::pi<double>();
            double SQPI = sqrt(PI);
            double SQ2 = sqrt(2.);
            double SQ2PI = SQ2 * SQPI;
            double SQ3 = sqrt(3.);
            double SQ5 = sqrt(5.);
            double SQ7 = sqrt(7.);
            double XS = 2. * SQPI;

            double XP, XD, XD_0, XD_p2;
            double XF_0, XF_1, XF_m2, XF_p2, XF_3;
      
            for (index I = 0; I < _nsph; I++) {
                for (index L = 0; L <= _lmax_dft; L++) {
                    for (index M = 4 - L; M <= 4 + L; M++) {
                        BLM[I][L][M] = 0.0;
                    }
                }
            }

            double BVS_X = pos.getX();
            double BVS_Y = pos.getY(); 
            double BVS_Z = pos.getZ();
            double BVS_XX = BVS_X * BVS_X;
            double BVS_YY = BVS_Y * BVS_Y;
            double BVS_ZZ = BVS_Z * BVS_Z;
            double BVS_RR = BVS_XX + BVS_YY + BVS_ZZ;
            double BVS_XY, BVS_XZ, BVS_YZ;

            BLM[0][0][4] = XS;  //  Y 00

            if (_lmax_dft > 0) {

                XP = XS / SQ3;

                BLM[1][0][4] = -BVS_Z * XS;  //  Y 10
                BLM[1][1][4] = XP;

                BLM[2][0][4] = -BVS_Y * XS;  //  Y 1 -1
                BLM[2][1][3] = XP;

                BLM[3][0][4] = -BVS_X * XS;  //  Y 11
                BLM[3][1][5] = XP;

            }

            if (_lmax_dft > 1) {

                BVS_XY = BVS_X * BVS_Y;
                BVS_XZ = BVS_X * BVS_Z;
                BVS_YZ = BVS_Y * BVS_Z;

                XD = XP / SQ5;
                XD_0 = 4.0 * SQPI / SQ5;
                XD_p2 = 2. * XD;

                BLM[4][0][4] = (3.0 * BVS_ZZ - BVS_RR) * XS;  //  Y 20
                BLM[4][1][5] = 2.0 * BVS_X * XP;
                BLM[4][1][3] = 2.0 * BVS_Y * XP;
                BLM[4][1][4] = -4.0 * BVS_Z * XP;
                BLM[4][2][4] = XD_0;

                BLM[5][0][4] = BVS_YZ * XS;  //  Y 2 -1
                BLM[5][1][3] = -BVS_Z * XP;
                BLM[5][1][4] = -BVS_Y * XP;
                BLM[5][2][3] = XD;

                BLM[6][0][4] = BVS_XZ * XS;  //  Y 21
                BLM[6][1][5] = -BVS_Z * XP;
                BLM[6][1][4] = -BVS_X * XP;
                BLM[6][2][5] = XD;

                BLM[7][0][4] = BVS_XY * XS;  //  Y 2 -2
                BLM[7][1][5] = -BVS_Y * XP;
                BLM[7][1][3] = -BVS_X * XP;
                BLM[7][2][2] = XD;

                BLM[8][0][4] = (BVS_XX - BVS_YY) * XS;  //  Y 22
                BLM[8][1][5] = -2.0 * BVS_X * XP;
                BLM[8][1][3] = 2.0 * BVS_Y * XP;
                BLM[8][2][6] = XD_p2;
            }

            if (_lmax_dft > 2) {

                XF_0 = 4. * SQPI / SQ7;
                XF_1 = 4. * SQ2PI / (SQ3 * SQ7);
                XF_m2 = 2. * SQPI / (SQ3 * SQ5 * SQ7);
                XF_p2 = 2. * XF_m2;
                XF_3 = 4. * SQ2PI / (SQ5 * SQ7);

                BLM[9][0][4] = (3. * BVS_RR - 5. * BVS_ZZ) * BVS_Z * XS;  //  Y 30
                BLM[9][1][3] = -6.* BVS_YZ * XP;
                BLM[9][1][4] =  3. * (3. * BVS_ZZ - BVS_RR) * XP;
                BLM[9][1][5] = -6. * BVS_XZ * XP;
                BLM[9][2][3] = 6. * BVS_Y * XD;
                BLM[9][2][4] = -3. * BVS_Z * XD_0;
                BLM[9][2][5] = 6. * BVS_X * XD;
                BLM[9][3][4] = XF_0;

                BLM[10][0][4] = (BVS_RR - 5. * BVS_ZZ) * BVS_Y * XS;  //  Y 3 -1
                BLM[10][1][3] = (4. * BVS_ZZ - BVS_XX - 3. * BVS_YY)  * XP;
                BLM[10][1][4] = 8. * BVS_YZ * XP;
                BLM[10][1][5] = -2. * BVS_XY * XP;
                BLM[10][2][2] = 2. * BVS_X * XD;
                BLM[10][2][3] = -8. * BVS_Z * XD;
                BLM[10][2][4] = -2. * BVS_Y * XD_0;
                BLM[10][2][6] = -BVS_Y * XD_p2;
                BLM[10][3][3] = XF_1;

                BLM[11][0][4] = (BVS_RR - 5. * BVS_ZZ) * BVS_X * XS;  //  Y 31
                BLM[11][1][3] = -2. * BVS_XY * XP;
                BLM[11][1][4] = 8. * BVS_XZ * XP;
                BLM[11][1][5] = (4. * BVS_ZZ - 3. * BVS_XX - BVS_YY)  * XP;
                BLM[11][2][2] = 2. * BVS_Y * XD;
                BLM[11][2][4] = -2. * BVS_X * XD_0;
                BLM[11][2][5] = -8. * BVS_Z * XD;
                BLM[11][2][6] = BVS_X * XD_p2;
                BLM[11][3][5] = XF_1;

                BLM[12][0][4] = -BVS_XY * BVS_Z * XS;  //  Y 3 -2
                BLM[12][1][3] = BVS_XZ * XP;
                BLM[12][1][4] = BVS_XY * XP;
                BLM[12][1][5] = BVS_YZ * XP;
                BLM[12][2][2] = -BVS_Z * XD;
                BLM[12][2][3] = -BVS_X * XD;
                BLM[12][2][5] = -BVS_Y * XD;
                BLM[12][3][2] = XF_m2;

                BLM[13][0][4] = (BVS_YY - BVS_XX) * BVS_Z * XS;  //  Y 32
                BLM[13][1][3] = -2. * BVS_YZ * XP;
                BLM[13][1][4] = (BVS_XX - BVS_YY)* XP;
                BLM[13][1][5] = 2. * BVS_XZ * XP;
                BLM[13][2][3] = 2. * BVS_Y * XD;
                BLM[13][2][5] = -2. * BVS_X * XD;
                BLM[13][2][6] = -BVS_Z * XD_p2;
                BLM[13][3][6] = XF_p2;

                BLM[14][0][4] = (BVS_YY - 3. * BVS_XX) * BVS_Y * XS;  //  Y 3 -3
                BLM[14][1][3] = 3. * (BVS_XX - BVS_YY) * XP;
                BLM[14][1][5] = 6. * BVS_XY * XP;
                BLM[14][2][2] = -6. * BVS_X * XD;
                BLM[14][2][6] = -3. * BVS_Y * XD_p2;
                BLM[14][3][1] = XF_3;

                BLM[15][0][4] = (3. * BVS_YY - BVS_XX) * BVS_X * XS;  //  Y 33
                BLM[15][1][3] = -6. * BVS_XY * XP;
                BLM[15][1][5] = 3. * (BVS_XX - BVS_YY) * XP;
                BLM[15][2][2] = 6. * BVS_Y * XD;
                BLM[15][2][6] = -3. * BVS_X * XD_p2;
                BLM[15][3][7] = XF_3;
            }

            if (_lmax_dft > 3) {

                double XG_0 = 16. * SQPI / 3.;
                double XG_1 = 4. * SQ2PI / (3. * SQ5);
                double XG_m2 = 4. * SQPI / (3. * SQ5);
                double XG_p2 = 2. * XG_m2;
                double XG_3 = 4. * SQ2PI / (3. * SQ5 * SQ7);
                double XG_m4 = 4. * SQPI / (3. * SQ5 * SQ7);
                double XG_p4 = 4. * XG_m4;

                BLM[16][0][4] = (35. * BVS_ZZ - 30. * BVS_ZZ * BVS_RR + 3. * BVS_RR * BVS_RR) * XS;  //  Y 40
                BLM[16][1][3] = 12. * (5. * BVS_ZZ - BVS_RR) * BVS_Y * XP;
                BLM[16][1][4] = 16. * (3. * BVS_RR - 5. * BVS_ZZ) * BVS_Z * XP;
                BLM[16][1][5] = 12. * (5. * BVS_ZZ - BVS_RR) * BVS_X * XP;
                BLM[16][2][2] = -24. * BVS_XY * XD;
                BLM[16][2][3] = -96. * BVS_YZ * XD;
                BLM[16][2][4] = 12. * (3. * BVS_ZZ - BVS_RR) * XD_0;
                BLM[16][2][5] = -96. * BVS_XZ * XD;
                BLM[16][2][6] = 6. * (BVS_XX - BVS_YY) * XD_p2;
                BLM[16][3][3] = 12. * BVS_Y * XF_1;
                BLM[16][3][4] = -16. * BVS_Z * XF_0;
                BLM[16][3][5] = 12. * BVS_X * XF_1;
                BLM[16][4][4] = XG_0;

                BLM[17][0][4] = (7. * BVS_ZZ - 3. * BVS_RR) * BVS_YZ * XS;  //  Y  4 -1
                BLM[17][1][3] = (3. * BVS_XX + 9. * BVS_YY - 4. * BVS_ZZ) * BVS_Z * XP;
                BLM[17][1][4] = 3. * (BVS_RR - 5. * BVS_ZZ) * BVS_Y * XP;
                BLM[17][1][5] = 6. * BVS_XY * BVS_Z * XP;
                BLM[17][2][2] = -6. * BVS_XZ * XD;
                BLM[17][2][3] = 3. * (4. * BVS_ZZ - BVS_XX - 3. * BVS_YY) * XD;
                BLM[17][2][4] = 6. * BVS_YZ * XD_0;
                BLM[17][2][5] = -6. * BVS_XY * XD;
                BLM[17][2][6] = 3. * BVS_YZ * XD_p2;
                BLM[17][3][2] = 6. * BVS_X * XF_m2;
                BLM[17][3][3] = -3. * BVS_Z * XF_1;
                BLM[17][3][4] = -2. * BVS_Y * XF_0;
                BLM[17][3][6] = -3. * BVS_Y * XF_p2;
                BLM[17][4][3] = XG_1;

                BLM[18][0][4] = (7. * BVS_ZZ - 3. * BVS_RR) * BVS_XZ * XS;  //  Y 41
                BLM[18][1][3] = 6. * BVS_XY * BVS_Z * XP;
                BLM[18][1][4] = 3. * (BVS_RR - 5. * BVS_ZZ) * BVS_Y * XP;
                BLM[18][1][5] = (9. * BVS_XX + 3. * BVS_YY - 4. * BVS_ZZ) * BVS_Z * XP;
                BLM[18][2][2] = -6. * BVS_YZ * XD;
                BLM[18][2][3] = -6. * BVS_XY * XD;
                BLM[18][2][4] = 6. * BVS_XZ * XD_0;
                BLM[18][2][5] = 3. * (4. * BVS_ZZ - 3. * BVS_XX - BVS_YY) * XD;
                BLM[18][2][6] = -3. * BVS_XZ * XD_p2;
                BLM[18][3][2] = 6. * BVS_Y * XF_m2;
                BLM[18][3][4] = -2. * BVS_X * XF_0;
                BLM[18][3][5] = -3. * BVS_Z * XF_1;
                BLM[18][3][6] = 3. * BVS_X * XF_p2;
                BLM[18][4][5] = XG_1;

                BLM[19][0][4] = (7. * BVS_ZZ - BVS_RR) * BVS_XY * XS;  //  Y 4 -2
                BLM[19][1][3] = (BVS_XX + 3. * BVS_YY - 6. * BVS_ZZ) * BVS_X * XP;
                BLM[19][1][4] = -12. * BVS_XY *BVS_Z * XP;
                BLM[19][1][5] = (3. * BVS_XX + BVS_YY - 6. * BVS_ZZ) * BVS_Y * XP;
                BLM[19][2][2] = 3.* (3. * BVS_ZZ - BVS_RR) * XD;
                BLM[19][2][3] = 12. * BVS_XZ * XD;
                BLM[19][2][4] = 3. * BVS_XY * XD_0;
                BLM[19][2][5] = 12. * BVS_YZ * XD;
                BLM[19][3][1] = .5 * BVS_X * XF_3;
                BLM[19][3][2] = -12. * BVS_Z * XF_m2;
                BLM[19][3][3] = -1.5 * BVS_X * XF_1;
                BLM[19][3][5] = -1.5 * BVS_Y * XF_1;
                BLM[19][3][7] = -.5 * BVS_Y * XF_3;
                BLM[19][4][2] = XG_m2;

                BLM[20][0][4] = (7. * BVS_ZZ - BVS_RR) * (BVS_XX - BVS_YY) * XS;  //  Y 42
                BLM[20][1][3] = 4. * (3. * BVS_ZZ - BVS_YY) * BVS_Y * XP;
                BLM[20][1][4] = 12. * (BVS_YY - BVS_XX) * BVS_Z * XP;
                BLM[20][1][5] = 4. *(BVS_XX - 3. * BVS_ZZ) * BVS_X * XP;
                BLM[20][2][3] = -24. * BVS_YZ * XD;
                BLM[20][2][4] = 3. * (BVS_XX - BVS_YY) * XD_0;
                BLM[20][2][5] = 24. * BVS_XZ * XD;
                BLM[20][2][6] = 3. * (3. * BVS_ZZ - BVS_RR) * XD_p2;
                BLM[20][3][1] = BVS_Y * XF_3;
                BLM[20][3][3] = 3. * BVS_Y * XF_1;
                BLM[20][3][5] = -3. * BVS_X * XF_1;
                BLM[20][3][6] = -12. * BVS_Z * XF_m2;
                BLM[20][3][7] = BVS_X * XF_3;
                BLM[20][4][6] = XG_p2;

                BLM[21][0][4] = (3. * BVS_XX - BVS_YY) * BVS_YZ * XS;  //  Y 4 -3
                BLM[21][1][3] = 3. * (BVS_YY - BVS_XX) *BVS_Z * XP;
                BLM[21][1][4] = (BVS_YY - 3. * BVS_XX) *BVS_Y * XP;
                BLM[21][1][5] = -6. * BVS_XY * BVS_Z * XP;
                BLM[21][2][2] = 6. * BVS_XZ * XD;
                BLM[21][2][3] = 3. * (BVS_XX - BVS_YY) * XD;
                BLM[21][2][5] = 6. * BVS_XY * XD;
                BLM[21][2][6] = 3. * BVS_YZ * XD_p2;
                BLM[21][3][1] = -BVS_Z * XF_3;
                BLM[21][3][2] = -6. * BVS_X * XF_m2;
                BLM[21][3][6] = -3. * BVS_Y * XF_p2;
                BLM[21][4][1] = XG_3;

                BLM[22][0][4] = (BVS_XX - 3. * BVS_YY) * BVS_XZ * XS;  //  Y 43
                BLM[22][1][3] = 6. * BVS_XY * BVS_Z * XP;
                BLM[22][1][4] = (3. * BVS_YY - BVS_XX) * BVS_X * XP;
                BLM[22][1][5] = 3. * (BVS_YY - BVS_XX)* BVS_Z * XP;
                BLM[22][2][2] = -6. * BVS_YZ * XD;
                BLM[22][2][3] = -6. * BVS_XY * XD;
                BLM[22][2][5] = 3. * (BVS_XX - BVS_YY) * XD;
                BLM[22][2][6] = 3. * BVS_XZ * XD_p2;
                BLM[22][3][2] = 6. * BVS_Y * XF_m2;
                BLM[22][3][6] = -3. * BVS_X * XF_p2;
                BLM[22][3][7] = -BVS_Z * XF_3;
                BLM[22][4][7] = XG_3;

                BLM[23][0][4] = (BVS_XX - BVS_YY) * BVS_XY * XS;  //  Y 4 -4
                BLM[23][1][3] = (3. * BVS_YY - BVS_XX) * BVS_X * XP;
                BLM[23][1][5] = (BVS_YY - 3.* BVS_XX) * BVS_Y * XP;
                BLM[23][2][2] = 3. * (BVS_XX - BVS_YY) * XD;
                BLM[23][2][6] = 3. * BVS_XY * XD_p2;
                BLM[23][3][1] = -BVS_X * XF_3;
                BLM[23][3][7] = -BVS_Y * XF_3;
                BLM[23][4][0] = XG_m4;

                BLM[24][0][4] = (BVS_XX * BVS_XX + BVS_YY * BVS_YY - 6. * BVS_XX * BVS_YY) * XS;  //  Y 4 4
                BLM[24][1][3] = 4. * (3. * BVS_XX - BVS_YY) * BVS_Y * XP;
                BLM[24][1][5] = 4. * (3. * BVS_YY - BVS_XX) * BVS_X * XP;
                BLM[24][2][2] = -24. * BVS_XY * XD;
                BLM[24][2][6] = 6. * (BVS_XX - BVS_YY) * XD_p2;
                BLM[24][3][1] = 4. * BVS_Y * XF_3;
                BLM[24][3][7] = -4. * BVS_X * XF_3;
                BLM[24][4][8] = XG_p4;

            }



            for (index L = 0; L <= _lmax_dft_ecp; L++) {
                for (index M = 4 - L; M <= 4 + L; M++) {
                    for (index MM = 4 - L; MM <= 4 + L; MM++) {
                        C[L][M][MM] = 0.0;
                    }
                }
            }
            double SXY = sqrt(BVS_XX + BVS_YY);  // SXY = r * sin(theta)
            double SXYZ = sqrt(BVS_RR);  // SXYZ = r

            double CP = 1.0;
            double SP = 0.0;
            if (SXY > 1.e-4) {
                CP = BVS_X / SXY;  // CP = cos(phi)
                SP = BVS_Y  /SXY;  // SP = sin(phi)
            }


            if (SXYZ > 1.e-4) {

                double CT = BVS_Z / SXYZ;  // CT = cos(theta)
                double ST = SXY / SXYZ;    // ST = sin(theta)

                C[0][4][4] = 1.0;          // 2*SQ(pi) * (Y 00)

                if (_lmax_dft_ecp > 0) {
   
                    C[1][3][4] = ST * SP;       // 2*SQ(pi/3) * (Y 1-1)
                    C[1][4][4] = CT;            // 2*SQ(pi/3) * (Y 10)
                    C[1][5][4] = ST * CP;       // 2*SQ(pi/3) * (Y 11)                  Definition of (Z lm) :
                    if (_lmin_dft_ecp > 0) {
                        C[1][3][3] = CP;        // 2*SQ(pi/3) * (Z 1-1)                 (Z lm)  :=  ( 1 / sin(theta) ) * ( d (Y lm) / d phi )
                        C[1][3][5] = CT * SP;   // 2*SQ(pi/3) * (Y 1-1)'
                        C[1][4][3] = 0.0;
                        C[1][4][5] = -ST;       // 2*SQ(pi/3) * (Y 10)'                 Differentiation with respect to theta is denoted by an apostrophe:
                        C[1][5][3] = -SP;       // 2*SQ(pi/3) * (Z 11)
                        C[1][5][5] = CT * CP;   // 2*SQ(pi/3) * (Y 11)'                 f'  :=  d f / d theta
                     }

                }

                if (_lmax_dft_ecp > 1) {

                    C[2][2][4] = SQ3 * ST * ST * CP * SP;              // 2*SQ(pi/5) * (Y 2-2)
                    C[2][3][4] = SQ3 * CT * ST * SP;                   // 2*SQ(pi/5) * (Y 2-1)
                    C[2][4][4] = 1.5 * CT * CT - 0.5;                  // 2*SQ(pi/5) * (Y 20)
                    C[2][5][4] = SQ3 * CT * ST * CP;                   // 2*SQ(pi/5) * (Y 21)
                    C[2][6][4] = SQ3 * ST * ST * (CP * CP - .5);       // 2*SQ(pi/5) * (Y 22)
                    if (_lmin_dft_ecp > 0) {
                        C[2][2][3] = ST * (2.0 * CP * CP - 1.0);       // 2*SQ(pi/15) * (Z 2-2)
                        C[2][2][5] = 2.0 * CT * ST * CP * SP;          // 2*SQ(pi/15) * (Y 2-2)'
                        C[2][3][3] = CT * CP;                          // 2*SQ(pi/15) * (Z 2-1)
                        C[2][3][5] = (2.0 * CT * CT - 1.0) * SP;       // 2*SQ(pi/15) * (Y 2-1)'
                        C[2][4][3] = 0.0;
                        C[2][4][5] = -SQ3 * CT * ST;                   // 2*SQ(pi/15) * (Y 20)'
                        C[2][5][3] = -CT * SP;                         // 2*SQ(pi/15) * (Z 21)
                        C[2][5][5] = (2.0 * CT * CT - 1.0) * CP;       // 2*SQ(pi/15) * (Y 21)'
                        C[2][6][3] = -2.0 * ST * CP * SP;              // 2*SQ(pi/15) * (Z 22)
                        C[2][6][5] = CT * ST * (2.0 * CP * CP - 1.);   // 2*SQ(pi/15) * (Y 22)'
                    }
                    if (_lmin_dft_ecp > 1) {
                        C[2][2][2] = CT * (2.0 * CP * CP - 1.0);       // 2*SQ(pi/15) * (Z 2-2)'
                        C[2][2][6] = (1.0 + CT * CT) * CP * SP;        // 2*SQ(pi/15) * ( (Y 2-2)'' + 3*(Y 2-2) )
                        C[2][3][2] = -ST * CP;                         // 2*SQ(pi/15) * (Z 2-1)'
                        C[2][3][6] = -CT * ST * SP;                    // 2*SQ(pi/15) * ( (Y 2-1)'' + 3*(Y 2-1) )
                        C[2][4][2] = 0.0;
                        C[2][4][6] = .5 * SQ3 * ST * ST;               // 2*SQ(pi/15) * ( (Y 20)'' + 3*(Y 20) )
                        C[2][5][2] = ST * SP;                          // 2*SQ(pi/15) * (Z 21)'
                        C[2][5][6] = -CT * ST * CP;                    // 2*SQ(pi/15) * ( (Y 21)'' + 3*(Y 21) )
                        C[2][6][2] = -2.0 * CT * CP * SP;              // 2*SQ(pi/15) * (Z 22)'
                        C[2][6][6] = (1. + CT * CT) * (CP * CP - .5);  // 2*SQ(pi/15) * ( (Y 22)'' + 3*(Y 22) )
                    }

                }

                if (_lmax_dft_ecp > 2) {

                    double f_phi, df_dphi;

                    f_phi = (4. * CP * CP - 1.) * SP;  // sin(3*phi)
                    C[3][1][4] = (.5*SQ5/SQ2) *         ST * ST * ST                   * f_phi;   // 2*SQ(pi/7) * (Y 3-3)
                    if (_lmin_dft_ecp > 0) {
                        df_dphi = 3. * (1. - 4. * SP * SP) * CP;
                        C[3][1][3] = (.25*SQ5/SQ3) *    ST * ST                        * df_dphi; // SQ((2*pi)/21) * (Z 3-3)
                        C[3][1][5] = (.25*SQ5/SQ3) *    3. * ST * ST * CT              * f_phi;   // SQ((2*pi)/21) * (Y 3-3)'
                    }
                    if (_lmin_dft_ecp > 1) {
                        C[3][1][2] = (.5/(SQ2*SQ3)) *   2. * ST * CT                   * df_dphi; // 2*SQ(pi/105) * (Z 3-3)'
                        C[3][1][6] = (.5/(SQ2*SQ3)) *   3. * (1. + CT * CT) * ST       * f_phi;   // 2*SQ(pi/105) * ( (Y 3-3)'' + 6*(Y 3-3) )
                    }
                    if (_lmin_dft_ecp > 2) {
                        C[3][1][1] = (1./6.) *          (.5 + 1.5 * CT * CT)           * df_dphi; // (2/3)*SQ((2*pi)/35) * ( (5/2)*(Z 3-3) + (Z 3-3)'' )
                        C[3][1][7] = (1./6.) *          1.5 * (3. + CT * CT) * CT      * f_phi;   // (2/3)*SQ((2*pi)/35) * ( (5/2)*(Y 3-3)' + ( (Y 3-3)'' + 6*(Y 3-3) )' )
                    }

                    f_phi = CP * SP;  // (1/2)*sin(2*phi)
                    C[3][2][4] = (SQ3*SQ5) *            ST * ST * CT                   * f_phi;   // 2*SQ(pi/7) * (Y 3-2)
                    if (_lmin_dft_ecp > 0) {
                        df_dphi = 1. - 2. * SP * SP;
                        C[3][2][3] = (SQ5/SQ2) *        ST * CT                        * df_dphi; // SQ((2*pi)/21) * (Z 3-2)
                        C[3][2][5] = (SQ5/SQ2) *        (3. * CT * CT - 1.) * ST       * f_phi;   // SQ((2*pi)/21) * (Y 3-2)'
                    }
                    if (_lmin_dft_ecp > 1) {
                        C[3][2][2] =                    (1. - 2. * ST * ST)            * df_dphi; // 2*SQ(pi/105) * (Z 3-2)'
                        C[3][2][6] =                    (3. * CT * CT - 1.) * CT       * f_phi;   // 2*SQ(pi/105) * ( (Y 3-2)'' + 6*(Y 3-2) )
                    }
                    if (_lmin_dft_ecp > 2) {
                        C[3][2][1] = (SQ2/SQ3) *        (-1.5) * ST * CT               * df_dphi; // (2/3)*SQ((2*pi)/35) * ( (5/2)*(Z 3-2) + (Z 3-2)'' )
                        C[3][2][7] = (SQ2/SQ3) *        (-1.5) * (1. + CT * CT) * ST   * f_phi;   // (2/3)*SQ((2*pi)/35) * ( (5/2)*(Y 3-2)' + ( (Y 3-2)'' + 6*(Y 3-2) )' )
                    }

                    f_phi = SP;
                    C[3][3][4] = (.5*SQ3/SQ2) *         (5. * CT * CT - 1.) * ST       * f_phi;   // 2*SQ(pi/7) * (Y 3-1)
                    if (_lmin_dft_ecp > 0) {
                        df_dphi = CP;
                        C[3][3][3] = .25 *              (5. * CT * CT - 1.)            * df_dphi; // SQ((2*pi)/21) * (Z 3-1)
                        C[3][3][5] = .25 *              (4. - 15. * ST * ST) * CT      * f_phi;   // SQ((2*pi)/21) * (Y 3-1)'
                    }
                    if (_lmin_dft_ecp > 1) {
                        C[3][3][2] = (.5/(SQ2*SQ5)) *   (-10.) * ST * CT               * df_dphi; // 2*SQ(pi/105) * (Z 3-1)'
                        C[3][3][6] = (.5/(SQ2*SQ5)) *   (5. - 15. * CT * CT) * ST      * f_phi;   // 2*SQ(pi/105) * ( (Y 3-1)'' + 6*(Y 3-1) )
                    }
                    if (_lmin_dft_ecp > 2) {
                        C[3][3][1] = (.5/(SQ3*SQ5)) *   7.5 * ST * ST                  * df_dphi; // (2/3)*SQ((2*pi)/35) * ( (5/2)*(Z 3-1) + (Z 3-1)'' )
                        C[3][3][7] = (.5/(SQ3*SQ5)) *   7.5 * ST * ST * CT             * f_phi;   // (2/3)*SQ((2*pi)/35) * ( (5/2)*(Y 3-1)' + ( (Y 3-1)'' + 6*(Y 3-1) )' )
                    }

                    C[3][4][4] = .5 *                   (5. * CT * CT - 3.) * CT;                 // 2*SQ(pi/7) * (Y 30)
                    if (_lmin_dft_ecp > 0) {
                        C[3][4][3] = 0.;
                        C[3][4][5] = (.5/(SQ2*SQ3)) *   (3. - 15. * CT * CT) * ST;                // SQ((2*pi)/21) * (Y 30)'
                    }
                    if (_lmin_dft_ecp > 1) {
                        C[3][4][2] = 0.;
                        C[3][4][6] = (.5/(SQ3*SQ5)) *   15. * ST * ST * CT;                       // 2*SQ(pi/105) * ( (Y 30)'' + 6*(Y 30) )
                    }
                    if (_lmin_dft_ecp > 2) {
                        C[3][4][1] = 0.;
                        C[3][4][7] = (SQ2/(6.*SQ5)) *   (-7.5) * ST * ST * ST;                    // (2/3)*SQ((2*pi)/35) * ( (5/2)*(Y 30)' + ( (Y 30)'' + 6*(Y 30) )' )
                    }

                    f_phi = CP;
                    C[3][5][4] = (.5*SQ3/SQ2) *         (5. * CT * CT - 1.) * ST       * f_phi;   // 2*SQ(pi/7) * (Y 31)
                    if (_lmin_dft_ecp > 0) {
                        df_dphi = -SP; 
                        C[3][5][3] = .25 *              (5. * CT * CT - 1.)            * df_dphi; // SQ((2*pi)/21) * (Z 31)
                        C[3][5][5] = .25 *              (4. - 15. * ST * ST) * CT      * f_phi;   // SQ((2*pi)/21) * (Y 31)'
                    }
                    if (_lmin_dft_ecp > 1) {
                        C[3][5][2] = (.5/(SQ2*SQ5)) *   (-10.) * ST * CT               * df_dphi; // 2*SQ(pi/105) * (Z 31)'
                        C[3][5][6] = (.5/(SQ2*SQ5)) *   (5. - 15. * CT * CT) * ST      * f_phi;   // 2*SQ(pi/105) * ( (Y 31)'' + 6*(Y 31) )
                    }
                    if (_lmin_dft_ecp > 2) {
                        C[3][5][1] = (.5/(SQ3*SQ5)) *   7.5 * ST * ST                  * df_dphi; // (2/3)*SQ((2*pi)/35) * ( (5/2)*(Z 31) + (Z 31)'' )
                        C[3][5][7] = (.5/(SQ3*SQ5)) *   7.5 * ST * ST * CT             * f_phi;   // (2/3)*SQ((2*pi)/35) * ( (5/2)*(Y 31)' + ( (Y 31)'' + 6*(Y 31) )' )
                    }

                    f_phi = 1. - 2. * SP * SP;  // cos(2*phi)
                    C[3][6][4] = (.5*SQ3*SQ5) *         ST * ST * CT                   * f_phi;   // 2*SQ(pi/7) * (Y 32)
                    if (_lmin_dft_ecp > 0) {
                        df_dphi = - 4. * CP * SP;
                        C[3][6][3] = (.5*SQ5/SQ2) *     ST * CT                        * df_dphi; // SQ((2*pi)/21) * (Z 32)
                        C[3][6][5] = (.5*SQ5/SQ2) *     (3. * CT * CT - 1.) * ST       * f_phi;   // SQ((2*pi)/21) * (Y 32)'
                    }
                    if (_lmin_dft_ecp > 1) {
                        C[3][6][2] = .5 *               (1. - 2. * ST * ST)            * df_dphi; // 2*SQ(pi/105) * (Z 32)'
                        C[3][6][6] = .5 *               (3. * CT * CT - 1.) * CT       * f_phi;   // 2*SQ(pi/105) * ( (Y 32)'' + 6*(Y 32) )
                    }
                    if (_lmin_dft_ecp > 2) {
                        C[3][6][1] = (1./(SQ2*SQ3)) *   (-1.5) * ST * CT               * df_dphi; // (2/3)*SQ((2*pi)/35) * ( (5/2)*(Z 32) + (Z 32)'' )
                        C[3][6][7] = (1./(SQ2*SQ3)) *   (-1.5) * (1. + CT * CT) * ST   * f_phi;   // (2/3)*SQ((2*pi)/35) * ( (5/2)*(Y 32)' + ( (Y 32)'' + 6*(Y 32) )' )
                    }

                    f_phi = (1. - 4. * SP * SP) * CP;  // cos(3*phi)
                    C[3][7][4] = (.5*SQ5/SQ2) *         ST * ST * ST                   * f_phi;   // 2*SQ(pi/7) * (Y 33)
                    if (_lmin_dft_ecp > 0) {
                        df_dphi = 3. * (1. - 4. * CP * CP) * SP;
                        C[3][7][3] = (.25*SQ5/SQ3) *    ST * ST                        * df_dphi; // SQ((2*pi)/21) * (Z 33)
                        C[3][7][5] = (.25*SQ5/SQ3) *    3. * ST * ST * CT              * f_phi;   // SQ((2*pi)/21) * (Y 33)'
                    }
                    if (_lmin_dft_ecp > 1) {
                        C[3][7][2] = (.5/(SQ2*SQ3)) *   2. * ST * CT                   * df_dphi; // 2*SQ(pi/105) * (Z 33)'
                        C[3][7][6] = (.5/(SQ2*SQ3)) *   3. * (1. + CT * CT) * ST       * f_phi;   // 2*SQ(pi/105) * ( (Y 33)'' + 6*(Y 33) )
                    }
                    if (_lmin_dft_ecp > 2) {
                        C[3][7][1] = (1./6.) *          (.5 + 1.5 * CT * CT)           * df_dphi; // (2/3)*SQ((2*pi)/35) * ( (5/2)*(Z 33) + (Z 33)'' )
                        C[3][7][7] = (1./6.) *          1.5 * (3. + CT * CT) * CT      * f_phi;   // (2/3)*SQ((2*pi)/35) * ( (5/2)*(Y 33)' + ( (Y 33)'' + 6*(Y 33) )' )
                    }

                }


                if (_lmax_dft_ecp > 3) {

                    double S2T = ST * ST;
                    double C2T = CT * CT;
                    double C2P = CP * CP;
                    double S2P = SP * SP;
                    double f_phi, df_dphi;

                    f_phi = CP * SP * (C2P - S2P);  // (1/4)*sin(4*phi)
                    C[4][0][4] =                          (.5*SQ5*SQ7) *  S2T * S2T                  * f_phi;   // (2/3)*SQ(pi) * (Y 4-4)
                    if (_lmin_dft_ecp > 0) {
                        df_dphi = (C2P - S2P) * (C2P - S2P) - 4. * C2P * S2P;
                        C[4][0][3] = (1./(SQ2*SQ5))     * (.5*SQ5*SQ7) *  S2T * ST                   * df_dphi; // (1/3)*SQ((2*pi)/5) * (Z 4-4)
                        C[4][0][5] = (1./(SQ2*SQ5))     * (.5*SQ5*SQ7) *  4. * S2T * ST * CT         * f_phi;   // (1/3)*SQ((2*pi)/5) * (Y 4-4)'
                    }
                    if (_lmin_dft_ecp > 1) {
                        C[4][0][2] = (1./(3.*SQ5))      * (.5*SQ5*SQ7) *  3. * S2T * CT              * df_dphi; // (2/9)*SQ(pi/5) * (Z 4-4)'
                        C[4][0][6] = (1./(3.*SQ5))      * (.5*SQ5*SQ7) *  6. * (C2T + 1.) * S2T      * f_phi;   // (2/9)*SQ(pi/5) * ( (Y 4-4)'' + 10*(Y 4-4) )
                    }
                    if (_lmin_dft_ecp > 2) {
                        C[4][0][1] = (SQ2/(3.*SQ5*SQ7)) * (.5*SQ5*SQ7) *  (4.5 * C2T + 1.5) * ST     * df_dphi; // (2/9)*SQ((2*pi)/35) * ( (9/2)*(Z 4-4) + (Z 4-4)'' )
                        C[4][0][7] = (SQ2/(3.*SQ5*SQ7)) * (.5*SQ5*SQ7) *  6. * (C2T + 3.) * ST * CT  * f_phi;   // (2/9)*SQ((2*pi)/35) * ( (9/2)*(Y 4-4)' + ( (Y 4-4)'' + 10*(Y 4-4) )' )
                    }

                    f_phi = (4. * C2P - 1.) * SP;  // sin(3*phi)
                    C[4][1][4] =                          (.5*SQ5*SQ7/SQ2) *  S2T * ST * CT                 * f_phi;   // (2/3)*SQ(pi) * (Y 4-3)
                    if (_lmin_dft_ecp > 0) {
                        df_dphi = 3. * (1. - 4. * SP * SP) * CP;
                        C[4][1][3] = (1./(SQ2*SQ5))     * (.5*SQ5*SQ7/SQ2) *  S2T * CT                      * df_dphi; // (1/3)*SQ((2*pi)/5) * (Z 4-3)
                        C[4][1][5] = (1./(SQ2*SQ5))     * (.5*SQ5*SQ7/SQ2) *  (4. * C2T - 1.) * S2T         * f_phi;   // (1/3)*SQ((2*pi)/5) * (Y 4-3)'
                    }
                    if (_lmin_dft_ecp > 1) {
                        C[4][1][2] = (1./(3.*SQ5))      * (.5*SQ5*SQ7/SQ2) *  (3. * C2T - 1.) * ST          * df_dphi; // (2/9)*SQ(pi/5) * (Z 4-3)'
                        C[4][1][6] = (1./(3.*SQ5))      * (.5*SQ5*SQ7/SQ2) *  6. * C2T * CT * ST            * f_phi;   // (2/9)*SQ(pi/5) * ( (Y 4-3)'' + 10*(Y 4-3) )
                    }
                    if (_lmin_dft_ecp > 2) {
                        C[4][1][1] = (SQ2/(3.*SQ5*SQ7)) * (.5*SQ5*SQ7/SQ2) *  (2. - 4.5 * S2T) * CT         * df_dphi; // (2/9)*SQ((2*pi)/35) * ( (9/2)*(Z 4-3) + (Z 4-3)'' )
                        C[4][1][7] = (SQ2/(3.*SQ5*SQ7)) * (.5*SQ5*SQ7/SQ2) *  (6. * C2T * C2T - 4.5 * S2T)  * f_phi;   // (2/9)*SQ((2*pi)/35) * ( (9/2)*(Y 4-3)' + ( (Y 4-3)'' + 10*(Y 4-3) )' )
                    }

                    f_phi = CP * SP;  // (1/2)*sin(2*phi)
                    C[4][2][4] =                          (.5*SQ5) *  (7. * C2T - 1.) * S2T               * f_phi;   // (2/3)*SQ(pi) * (Y 4-2)
                    if (_lmin_dft_ecp > 0) {
                        df_dphi = 1. - 2. * SP * SP;
                        C[4][2][3] = (1./(SQ2*SQ5))     * (.5*SQ5) *  (7. * C2T - 1.) * ST                * df_dphi; // (1/3)*SQ((2*pi)/5) * (Z 4-2)
                        C[4][2][5] = (1./(SQ2*SQ5))     * (.5*SQ5) *  (14. * (C2T - S2T) - 2.) * ST * CT  * f_phi;   // (1/3)*SQ((2*pi)/5) * (Y 4-2)'
                    }
                    if (_lmin_dft_ecp > 1) {
                        C[4][2][2] = (1./(3.*SQ5))      * (.5*SQ5) *  (6. - 21. * S2T) * CT               * df_dphi; // (2/9)*SQ(pi/5) * (Z 4-2)'
                        C[4][2][6] = (1./(3.*SQ5))      * (.5*SQ5) *  6. * (1. + C2T - 7. * S2T * C2T)    * f_phi;   // (2/9)*SQ(pi/5) * ( (Y 4-2)'' + 10*(Y 4-2) )
                    }
                    if (_lmin_dft_ecp > 2) {
                        C[4][2][1] = (SQ2/(3.*SQ5*SQ7)) * (.5*SQ5) *  10.5 * (1. - 3. * C2T) * ST         * df_dphi; // (2/9)*SQ((2*pi)/35) * ( (9/2)*(Z 4-2) + (Z 4-2)'' )
                        C[4][2][7] = (SQ2/(3.*SQ5*SQ7)) * (.5*SQ5) *  (-42.) * C2T * CT * ST              * f_phi;   // (2/9)*SQ((2*pi)/35) * ( (9/2)*(Y 4-2)' + ( (Y 4-2)'' + 10*(Y 4-2) )' )
                    }

                    f_phi = SP;
                    C[4][3][4] =                          (.5*SQ5/SQ2) *  (7. * C2T - 3.) * ST * CT       * f_phi;   // (2/3)*SQ(pi) * (Y 4-1)
                    if (_lmin_dft_ecp > 0) {
                        df_dphi = CP;
                        C[4][3][3] = (1./(SQ2*SQ5))     * (.5*SQ5/SQ2) *  (7. * C2T - 3.) * CT            * df_dphi; // (1/3)*SQ((2*pi)/5) * (Z 4-1)
                        C[4][3][5] = (1./(SQ2*SQ5))     * (.5*SQ5/SQ2) *  (3. + (1. - 28. * S2T) * C2T)   * f_phi;   // (1/3)*SQ((2*pi)/5) * (Y 4-1)'
                    }
                    if (_lmin_dft_ecp > 1) {
                        C[4][3][2] = (1./(3.*SQ5))      * (.5*SQ5/SQ2) *  3. * (1. - 7. * C2T) * ST       * df_dphi; // (2/9)*SQ(pi/5) * (Z 4-1)'
                        C[4][3][6] = (1./(3.*SQ5))      * (.5*SQ5/SQ2) *  6. * (7. * S2T - 3.) * ST * CT  * f_phi;   // (2/9)*SQ(pi/5) * ( (Y 4-1)'' + 10*(Y 4-1) )
                    }
                    if (_lmin_dft_ecp > 2) {
                        C[4][3][1] = (SQ2/(3.*SQ5*SQ7)) * (.5*SQ5/SQ2) *  .5 * 63. * S2T * CT             * df_dphi; // (2/9)*SQ((2*pi)/35) * ( (9/2)*(Z 4-1) + (Z 4-1)'' )
                        C[4][3][7] = (SQ2/(3.*SQ5*SQ7)) * (.5*SQ5/SQ2) *  21. * (1.5 - 2. * S2T) * S2T    * f_phi;   // (2/9)*SQ((2*pi)/35) * ( (9/2)*(Y 4-1)' + ( (Y 4-1)'' + 10*(Y 4-1) )' )
                    }


                    C[4][4][4] =                          .125 *       ((35. * C2T - 30.) * C2T + 3.);         // (2/3)*SQ(pi) * (Y 40)
                    if (_lmin_dft_ecp > 0) {
                        C[4][4][3] = 0.;
                        C[4][4][5] = (1./(SQ2*SQ5))     * .125 *       20. * (3.  - 7. * C2T) * CT * ST;     // (1/3)*SQ((2*pi)/5) * (Y 40)'
                    }
                    if (_lmin_dft_ecp > 1) {
                        C[4][4][2] = 0.;
                        C[4][4][6] = (1./(3.*SQ5))      * .125 *       30. * (7. * C2T - 1.) * S2T;          // (2/9)*SQ(pi/5) * ( (Y 40)'' + 10*(Y 40) )
                    }
                    if (_lmin_dft_ecp > 2) {
                        C[4][4][1] = 0.;
                        C[4][4][7] = (SQ2/(3.*SQ5*SQ7)) * .125 *       (-210.) * S2T * ST * CT;              // (2/9)*SQ((2*pi)/35) * ( (9/2)*(Y 40)' + ( (Y 40)'' + 10*(Y 40) )' )
                    }

                    f_phi = CP;
                    C[4][5][4] =                          (.5*SQ5/SQ2) *  (7. * C2T - 3.) * ST * CT       * f_phi;   // (2/3)*SQ(pi) * (Y 41)
                    if (_lmin_dft_ecp > 0) {
                        df_dphi = -SP;
                        C[4][5][3] = (1./(SQ2*SQ5))     * (.5*SQ5/SQ2) *  (7. * C2T - 3.) * CT            * df_dphi; // (1/3)*SQ((2*pi)/5) * (Z 41)
                        C[4][5][5] = (1./(SQ2*SQ5))     * (.5*SQ5/SQ2) *  (3. + (1. - 28. * S2T) * C2T)   * f_phi;   // (1/3)*SQ((2*pi)/5) * (Y 41)'
                    }
                    if (_lmin_dft_ecp > 1) {
                        C[4][5][2] = (1./(3.*SQ5))      * (.5*SQ5/SQ2) *  3. * (1. - 7. * C2T) * ST       * df_dphi; // (2/9)*SQ(pi/5) * (Z 41)'
                        C[4][5][6] = (1./(3.*SQ5))      * (.5*SQ5/SQ2) *  6. * (7. * S2T - 3.) * ST * CT  * f_phi;   // (2/9)*SQ(pi/5) * ( (Y 41)'' + 10*(Y 41) )
                    }
                    if (_lmin_dft_ecp > 2) {
                        C[4][5][1] = (SQ2/(3.*SQ5*SQ7)) * (.5*SQ5/SQ2) *  .5 * 63. * S2T * CT             * df_dphi; // (2/9)*SQ((2*pi)/35) * ( (9/2)*(Z 41) + (Z 41)'' )
                        C[4][5][7] = (SQ2/(3.*SQ5*SQ7)) * (.5*SQ5/SQ2) *  21. * (1.5 - 2. * S2T) * S2T    * f_phi;   // (2/9)*SQ((2*pi)/35) * ( (9/2)*(Y 41)' + ( (Y 41)'' + 10*(Y 41) )' )
                    }

                    f_phi = C2P - S2P;  // cos(2*phi)
                    C[4][6][4] =                          (.25*SQ5) *  (7. * C2T - 1.) * S2T               * f_phi;   // (2/3)*SQ(pi) * (Y 42)
                    if (_lmin_dft_ecp > 0) {
                        df_dphi = - 4. * CP * SP;
                        C[4][6][3] = (1./(SQ2*SQ5))     * (.25*SQ5) *  (7. * C2T - 1.) * ST                * df_dphi; // (1/3)*SQ((2*pi)/5) * (Z 42)
                        C[4][6][5] = (1./(SQ2*SQ5))     * (.25*SQ5) *  (14. * (C2T - S2T) - 2.) * ST * CT  * f_phi;   // (1/3)*SQ((2*pi)/5) * (Y 42)'
                    }
                    if (_lmin_dft_ecp > 1) {
                        C[4][6][2] = (1./(3.*SQ5))      * (.25*SQ5) *  (6. - 21. * S2T) * CT               * df_dphi; // (2/9)*SQ(pi/5) * (Z 42)'
                        C[4][6][6] = (1./(3.*SQ5))      * (.25*SQ5) *  6. * (1. + C2T - 7. * S2T * C2T)    * f_phi;   // (2/9)*SQ(pi/5) * ( (Y 42)'' + 10*(Y 42) )
                    }
                    if (_lmin_dft_ecp > 2) {
                        C[4][6][1] = (SQ2/(3.*SQ5*SQ7)) * (.25*SQ5) *  10.5 * (1. - 3. * C2T) * ST         * df_dphi; // (2/9)*SQ((2*pi)/35) * ( (9/2)*(Z 42) + (Z 42)'' )
                        C[4][6][7] = (SQ2/(3.*SQ5*SQ7)) * (.25*SQ5) *  (-42.) * C2T * CT * ST              * f_phi;   // (2/9)*SQ((2*pi)/35) * ( (9/2)*(Y 42)' + ( (Y 42)'' + 10*(Y 42) )' )
                    }

                    f_phi = (1. - 4. * S2P) * CP;  // cos(3*phi)
                    C[4][7][4] =                          (.5*SQ5*SQ7/SQ2) *  S2T * ST * CT                 * f_phi;   // (2/3)*SQ(pi) * (Y 43)
                    if (_lmin_dft_ecp > 0) {
                        df_dphi = 3. * (1. - 4. * CP * CP) * SP;
                        C[4][7][3] = (1./(SQ2*SQ5))     * (.5*SQ5*SQ7/SQ2) *  S2T * CT                      * df_dphi; // (1/3)*SQ((2*pi)/5) * (Z 43)
                        C[4][7][5] = (1./(SQ2*SQ5))     * (.5*SQ5*SQ7/SQ2) *  (4. * C2T - 1.) * S2T         * f_phi;   // (1/3)*SQ((2*pi)/5) * (Y 43)'
                    }
                    if (_lmin_dft_ecp > 1) {
                        C[4][7][2] = (1./(3.*SQ5))      * (.5*SQ5*SQ7/SQ2) *  (3. * C2T - 1.) * ST          * df_dphi; // (2/9)*SQ(pi/5) * (Z 43)'
                        C[4][7][6] = (1./(3.*SQ5))      * (.5*SQ5*SQ7/SQ2) *  6. * C2T * CT * ST            * f_phi;   // (2/9)*SQ(pi/5) * ( (Y 43)'' + 10*(Y 43) )
                    }
                    if (_lmin_dft_ecp > 2) {
                        C[4][7][1] = (SQ2/(3.*SQ5*SQ7)) * (.5*SQ5*SQ7/SQ2) *  (2. - 4.5 * S2T) * CT         * df_dphi; // (2/9)*SQ((2*pi)/35) * ( (9/2)*(Z 43) + (Z 43)'' )
                        C[4][7][7] = (SQ2/(3.*SQ5*SQ7)) * (.5*SQ5*SQ7/SQ2) *  (6. * C2T * C2T - 4.5 * S2T)  * f_phi;   // (2/9)*SQ((2*pi)/35) * ( (9/2)*(Y 43)' + ( (Y 43)'' + 10*(Y 43) )' )
                    }

                    f_phi = (C2P - S2P) * (C2P - S2P) - 4. * C2P * S2P;  // cos(4*phi)
                    C[4][8][4] =                          (.125*SQ5*SQ7) *  S2T * S2T                  * f_phi;   // (2/3)*SQ(pi) * (Y 44)
                    if (_lmin_dft_ecp > 0) {
                        df_dphi = 16. * CP * SP * (S2P - C2P);
                        C[4][8][3] = (1./(SQ2*SQ5))     * (.125*SQ5*SQ7) *  S2T * ST                   * df_dphi; // (1/3)*SQ((2*pi)/5) * (Z 44)
                        C[4][8][5] = (1./(SQ2*SQ5))     * (.125*SQ5*SQ7) *  4. * S2T * ST * CT         * f_phi;   // (1/3)*SQ((2*pi)/5) * (Y 44)'
                    }
                    if (_lmin_dft_ecp > 1) {
                        C[4][8][2] = (1./(3.*SQ5))      * (.125*SQ5*SQ7) *  3. * S2T * CT              * df_dphi; // (2/9)*SQ(pi/5) * (Z 44)'
                        C[4][8][6] = (1./(3.*SQ5))      * (.125*SQ5*SQ7) *  6. * (C2T + 1.) * S2T      * f_phi;   // (2/9)*SQ(pi/5) * ( (Y 44)'' + 10*(Y 44) )
                    }
                    if (_lmin_dft_ecp > 2) {
                        C[4][8][1] = (SQ2/(3.*SQ5*SQ7)) * (.125*SQ5*SQ7) *  (4.5 * C2T + 1.5) * ST     * df_dphi; // (2/9)*SQ((2*pi)/35) * ( (9/2)*(Z 44) + (Z 44)'' )
                        C[4][8][7] = (SQ2/(3.*SQ5*SQ7)) * (.125*SQ5*SQ7) *  6. * (C2T + 3.) * ST * CT  * f_phi;   // (2/9)*SQ((2*pi)/35) * ( (9/2)*(Y 44)' + ( (Y 44)'' + 10*(Y 44) )' )
                    }

                }


                for (index I = 0; I < _nsph; I++) {
                    for (index L = 0; L <= _lmax_dft; L++) {
                        for ( index M = 4 - L; M <= 4 + L; M++) {
                            BLC[I][L][M] = 0.0;
                            for (index M1 = 4 - L; M1 <= 4 + L; M1++) {
                                BLC[I][L][M] += BLM[I][L][M1] * C[L][M1][M];
                            }
                        }
                    }

                }


            } else {

                for (index L = 0; L <= _lmax_dft_ecp; L++) {
                    for (index M = 4 - L; M <= 4 + L; M++) {
                        C[L][M][M] = 1.;
                    }
                }


                for (index I = 0; I < _nsph; I++) {
                    for (index L = 0; L <= _lmax_dft; L++) {
                        for ( index M = 4 - L; M <= 4 + L; M++) {
                            BLC[I][L][M] = BLM[I][L][M];
                        }
                    }
                }

            }

            return;
        } // getBLMCOF




}}
<|MERGE_RESOLUTION|>--- conflicted
+++ resolved
@@ -43,11 +43,7 @@
     using namespace votca::tools;
 
 
-<<<<<<< HEAD
-    void AOECP::FillBlock(ub::matrix_range< ub::matrix<double> >& _matrix, const AOShell* _shell_row, const AOShell* _shell_col, AOBasis* ecp, const vec &r) {
-=======
     void AOECP::FillBlock(ub::matrix_range< ub::matrix<double> >& _matrix, const AOShell* _shell_row, const AOShell* _shell_col) {
->>>>>>> 11605a0f
 
         /*
          *
