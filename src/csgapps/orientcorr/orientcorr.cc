/*
 * Copyright 2009-2021 The VOTCA Development Team (http://www.votca.org)
 *
 * Licensed under the Apache License, Version 2.0 (the "License");
 * you may not use this file except in compliance with the License.
 * You may obtain a copy of the License at
 *
 *     http://www.apache.org/licenses/LICENSE-2.0
 *
 * Unless required by applicable law or agreed to in writing, software
 * distributed under the License is distributed on an "AS IS" BASIS,
 * WITHOUT WARRANTIES OR CONDITIONS OF ANY KIND, either express or implied.
 * See the License for the specific language governing permissions and
 * limitations under the License.
 *
 */

// Standard includes
#include <cstdlib>
#include <memory>

// VOTCA includes
#include <votca/tools/histogramnew.h>

// Local VOTCA includes
#include <votca/csg/beadlist.h>
#include <votca/csg/csgapplication.h>
#include <votca/csg/nblist.h>
#include <votca/csg/nblistgrid.h>

using namespace std;
using namespace votca::csg;

class OrientCorrApp : public CsgApplication {

  string ProgramName() override { return "orientcorr"; }

  void HelpText(ostream &out) override {
    out << "Calculates the orientational correlation function\n"
           "<3/2*u(0)*u(r) - 1/2>\n"
           "for a polymer melt, where u is the vector pointing along a bond "
           "and \n"
           "r the distance between bond segments (centered on middle of "
           "bond).\n\n"
           "The output is correlation.dat (with intra-molecular contributions) "
           "and\n"
           "correlation_excl.dat, where inter-molecular contributions are "
           "excluded.";
  }

  void Initialize() override;

  bool DoTrajectory() override { return true; }
  // do a threaded analyzis, splitting in time domain
  bool DoThreaded() override { return true; }
  // we don't care about the order of the analyzed frames
  bool SynchronizeThreads() override { return false; }

  // called before groing through all frames
  void BeginEvaluate(Topology *top, Topology *top_ref) override;
  // called after all frames were parsed
  void EndEvaluate() override;

  // creates a worker for a thread
  std::unique_ptr<CsgApplication::Worker> ForkWorker(void) override;
  // merge data of worker into main
  void MergeWorker(Worker *worker) override;

 public:
  // helper class to choose nbsearch algorithm
  static std::unique_ptr<NBList> CreateNBSearch();

 protected:
  votca::tools::HistogramNew cor_;
  votca::tools::HistogramNew count_;
  votca::tools::HistogramNew cor_excl_;
  votca::tools::HistogramNew count_excl_;
  static string nbmethod_;
  double cut_off_;
  votca::Index nbins_;
};

string OrientCorrApp::nbmethod_;

// Earch thread has a worker and analysis data
class MyWorker : public CsgApplication::Worker {
 public:
  ~MyWorker() override = default;

  // evaluate the current frame
  void EvalConfiguration(Topology *top, Topology *top_ref) override;

  // callback if neighborsearch finds a pair
  bool FoundPair(Bead *b1, Bead *b2, const Eigen::Vector3d &r,
                 const double dist);

  // accumulator of the 3/2*u(0)u(r) - 1/2
  votca::tools::HistogramNew cor_;
  // number of hits for each bin
  votca::tools::HistogramNew count_;
  // accumulator of the 3/2*u(0)u(r) - 1/2, only inter-molecular
  votca::tools::HistogramNew cor_excl_;
  // number of hits for each bin, only inter-molecular
  votca::tools::HistogramNew count_excl_;
  double cut_off_;
};

int main(int argc, char **argv) {
  OrientCorrApp app;
  return app.Exec(argc, argv);
}

// add some program options
void OrientCorrApp::Initialize() {
  // add all standard application options
  CsgApplication::Initialize();
  // some application specific options
  AddProgramOptions("Neighbor search options")(
      "cutoff,c",
      boost::program_options::value<double>(&cut_off_)->default_value(1.0),
      "cutoff for the neighbor search")(
      "nbins",
      boost::program_options::value<votca::Index>(&nbins_)->default_value(40),
<<<<<<< HEAD
      "number of bins for the grid")("nbmethod",
                                     boost::program_options::value<string>(
                                         &nbmethod_)
                                         ->default_value("grid"),
                                     "neighbor search algorithm (simple or "
                                     "grid)");
=======
      "number of bins for the grid")(
      "nbmethod",
      boost::program_options::value<string>(&nbmethod_)->default_value("grid"),
      "neighbor search algorithm (simple or "
      "grid)");
>>>>>>> 0821dc89
}

std::unique_ptr<NBList> OrientCorrApp::CreateNBSearch() {
  if (nbmethod_ == "simple") {
    return std::make_unique<NBList>();
  }
  if (nbmethod_ == "grid") {
    return std::make_unique<NBListGrid>();
  }

  throw std::runtime_error(
      "unknown neighbor search method, use simple or grid");
  return nullptr;
}

// initialize the histograms
void OrientCorrApp::BeginEvaluate(Topology *, Topology *) {
  cor_.Initialize(0, cut_off_, nbins_);
  count_.Initialize(0, cut_off_, nbins_);
  cor_excl_.Initialize(0, cut_off_, nbins_);
  count_excl_.Initialize(0, cut_off_, nbins_);
}

// creates worker for each thread
std::unique_ptr<CsgApplication::Worker> OrientCorrApp::ForkWorker() {
  auto worker = std::make_unique<MyWorker>();
  worker->cut_off_ = cut_off_;
  worker->cor_.Initialize(0, worker->cut_off_, nbins_);
  worker->count_.Initialize(0, worker->cut_off_, nbins_);
  worker->cor_excl_.Initialize(0, worker->cut_off_, nbins_);
  worker->count_excl_.Initialize(0, worker->cut_off_, nbins_);
  return worker;
}

// evaluates a frame
void MyWorker::EvalConfiguration(Topology *top, Topology *) {

  // first genearate a mapped topology
  // the beads are sitting on the bonds and have an orientation which
  // is pointing along bond direction
  Topology mapped;
  cout << "generating mapped topology...";

  // copy box size
  mapped.setBox(top->getBox());

  // loop over all molecules
  for (const auto &mol_src : top->Molecules()) {
    // create a molecule in mapped topology
    Molecule *mol = mapped.CreateMolecule(mol_src.getName());
    // loop over beads in molecule
    for (votca::Index i = 0; i < mol_src.BeadCount() - 1; ++i) {
      // create a bead in mapped topology
      string bead_type = "A";
      if (mapped.BeadTypeExist(bead_type) == false) {
        mapped.RegisterBeadType(bead_type);
      }
      Bead *b =
          mapped.CreateBead(Bead::ellipsoidal, "A", bead_type, 1, 0.0, 0.0);
      Eigen::Vector3d p1 = mol_src.getBead(i)->getPos();
      Eigen::Vector3d p2 = mol_src.getBead(i + 1)->getPos();
      // position is in middle of bond
      Eigen::Vector3d pos = 0.5 * (p1 + p2);
      // orientation pointing along bond
      Eigen::Vector3d v = p2 - p1;
      v.normalize();
      b->setPos(pos);
      b->setV(v);
      mol->AddBead(b, "A");
    }
  }
  cout << "done\n";

  // the neighbor search only finds pairs, add self-self correlation parts here
  cor_.Process(0.0f, (double)mapped.BeadCount());
  count_.Process(0.0f, (double)mapped.BeadCount());

  // search for all beads
  BeadList b;
  b.Generate(mapped, "*");

  // create/initialize neighborsearch
  std::unique_ptr<NBList> nb = OrientCorrApp::CreateNBSearch();
  nb->setCutoff(cut_off_);

  // set callback for each pair found
  nb->SetMatchFunction(this, &MyWorker::FoundPair);

  // execute the search
  nb->Generate(b);
}

// process a pair, since return value is falsed, pairs are not cached which
// saves a lot of memory for the big systems
bool MyWorker::FoundPair(Bead *b1, Bead *b2, const Eigen::Vector3d &,
                         const double dist) {
  double tmp = b1->getV().dot(b2->getV());
  double P2 = 3. / 2. * tmp * tmp - 0.5;

  // calculate average without exclusions
  cor_.Process(dist, P2);
  count_.Process(dist);

  if (b1->getMoleculeId() == b2->getMoleculeId()) {
    return false;
  }

  // calculate average with excluding intramolecular contributions
  cor_excl_.Process(dist, P2);
  count_excl_.Process(dist);

  return false;
}

// merge analysed data of a worker into main applications
void OrientCorrApp::MergeWorker(Worker *worker) {
  MyWorker *myWorker = dynamic_cast<MyWorker *>(worker);
  cor_.data().y() += myWorker->cor_.data().y();
  count_.data().y() += myWorker->count_.data().y();
  cor_excl_.data().y() += myWorker->cor_excl_.data().y();
  count_excl_.data().y() += myWorker->count_excl_.data().y();
}

// write out the data
void OrientCorrApp::EndEvaluate() {
  cor_.data().y() = cor_.data().y().cwiseQuotient(count_.data().y());
  cor_.data().Save("correlation.dat");

  cor_excl_.data().y() =
      cor_excl_.data().y().cwiseQuotient(count_excl_.data().y());
  cor_excl_.data().Save("correlation_excl.dat");
}<|MERGE_RESOLUTION|>--- conflicted
+++ resolved
@@ -121,20 +121,11 @@
       "cutoff for the neighbor search")(
       "nbins",
       boost::program_options::value<votca::Index>(&nbins_)->default_value(40),
-<<<<<<< HEAD
-      "number of bins for the grid")("nbmethod",
-                                     boost::program_options::value<string>(
-                                         &nbmethod_)
-                                         ->default_value("grid"),
-                                     "neighbor search algorithm (simple or "
-                                     "grid)");
-=======
       "number of bins for the grid")(
       "nbmethod",
       boost::program_options::value<string>(&nbmethod_)->default_value("grid"),
       "neighbor search algorithm (simple or "
       "grid)");
->>>>>>> 0821dc89
 }
 
 std::unique_ptr<NBList> OrientCorrApp::CreateNBSearch() {
