--- conflicted
+++ resolved
@@ -481,13 +481,8 @@
         /**
          * Runs the Gaussian job.
          */
-<<<<<<< HEAD
-        bool Gaussian::Run( Orbitals& orbitals ) {
+        bool Gaussian::Run() {
             XTP_LOG(logDEBUG, *_pLog) << "GAUSSIAN: running [" << _executable << " " << _input_file_name << "]" << flush;
-=======
-        bool Gaussian::Run() {
-            CTP_LOG(ctp::logDEBUG, *_pLog) << "GAUSSIAN: running [" << _executable << " " << _input_file_name << "]" << flush;
->>>>>>> bb52d84b
 
             if (std::system(NULL)) {
                 // if scratch is provided, run the shell script;
@@ -634,10 +629,6 @@
                     boost::trim(line);
                     boost::algorithm::split(results, line, boost::is_any_of("\t ="),
                             boost::algorithm::token_compress_on);
-<<<<<<< HEAD
-
-=======
->>>>>>> bb52d84b
                     level = boost::lexical_cast<int>(results.front());
                     boost::replace_first(results.back(), "D", "e");
                     energies[ level ] = boost::lexical_cast<double>(results.back());
@@ -960,13 +951,8 @@
                     }
                     if (properties.count("HF") > 0) {
                         double energy_hartree = boost::lexical_cast<double>(properties["HF"]);
-<<<<<<< HEAD
-                        orbitals. setQMEnergy(tools::conv::hrt2ev * energy_hartree);
-                        XTP_LOG(logDEBUG, *_pLog) << (boost::format("QM energy[eV]: %4.6f ") % orbitals.getQMEnergy()).str() << flush;
-=======
                         orbitals.setQMEnergy(energy_hartree);
-                        CTP_LOG(ctp::logDEBUG, *_pLog) << (boost::format("QM energy[Hrt]: %4.8f ") % orbitals.getQMEnergy()).str() << flush;
->>>>>>> bb52d84b
+                        XTP_LOG(logDEBUG, *_pLog) << (boost::format("QM energy[Hrt]: %4.8f ") % orbitals.getQMEnergy()).str() << flush;
                     } else {
                         cout << endl;
                         throw std::runtime_error("ERROR No energy in archive");
@@ -982,13 +968,8 @@
                     std::vector<std::string> energy;
                     boost::algorithm::split(block, line, boost::is_any_of("="), boost::algorithm::token_compress_on);
                     boost::algorithm::split(energy, block[1], boost::is_any_of("\t "), boost::algorithm::token_compress_on);
-<<<<<<< HEAD
-                    orbitals.setSelfEnergy(tools::conv::hrt2ev * boost::lexical_cast<double> (energy[1]));
+                    orbitals.setSelfEnergy(boost::lexical_cast<double> (energy[1]));
                     XTP_LOG(logDEBUG, *_pLog) << "Self energy " << orbitals.getSelfEnergy() << flush;
-=======
-                    orbitals.setSelfEnergy(boost::lexical_cast<double> (energy[1]));
-                    CTP_LOG(ctp::logDEBUG, *_pLog) << "Self energy " << orbitals.getSelfEnergy() << flush;
->>>>>>> bb52d84b
 
                 }
  
