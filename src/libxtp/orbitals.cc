--- conflicted
+++ resolved
@@ -18,6 +18,7 @@
  */
 
 #include "votca/xtp/orbitals.h"
+#include "votca/xtp/qmstate.h"
 #include "votca/xtp/aomatrix.h"
 #include <votca/xtp/version.h>
 #include <votca/tools/elements.h>
@@ -37,43 +38,9 @@
 namespace votca {
     namespace xtp {
 
-        Orbitals::Orbitals():_atoms("",0),_multipoles("",0) {
-
-<<<<<<< HEAD
-            _basis_set_size = 0;
-            _occupied_levels = 0;
-            _unoccupied_levels = 0;
-            _number_of_electrons = 0;
-            _self_energy = 0.0;
-            _qm_energy = 0.0;
-            _ECP = "";
-            _useTDA = false;
+        Orbitals::Orbitals():_atoms("",0),_multipoles("",0) {;}
 
             // GW-BSE
-            _qpmin = 0;
-            _qpmax = 0;
-            _qptotal = 0;
-
-            _rpamin = 0;
-            _rpamax = 0;
-
-            _ScaHFX = 0.0;
-
-            _bse_cmin = 0;
-            _bse_cmax = 0;
-            _bse_vmin = 0;
-            _bse_vmax = 0;
-            _bse_vtotal = 0;
-            _bse_ctotal = 0;
-            _bse_size = 0;
-            _bse_nmax = 0;
-
-
-        };
-=======
-        }
->>>>>>> cbd0ee5f
-
         void Orbitals::setNumberOfLevels(int occupied_levels,int unoccupied_levels) {
             _occupied_levels = occupied_levels;
             _unoccupied_levels = unoccupied_levels;
@@ -526,19 +493,10 @@
             energies.segment(0, levelsA) = orbitalsA.MOEnergies();
             energies.segment(levelsA, levelsB) = orbitalsB.MOEnergies();
             
-<<<<<<< HEAD
             OrderMOsbyEnergy();
             
             return;
         }
-=======
-            this->OrderMOsbyEnergy();
-            
-            return;
-        }
-
-       
->>>>>>> cbd0ee5f
 
        
 
