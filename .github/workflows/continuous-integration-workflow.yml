name: CI
on:
  push:
    branches:
      - master
      - stable
  pull_request:
    branches:
      - master
      - stable
  schedule:
    - cron:  '0 5 * * FRI'

jobs:
  CI:
<<<<<<< HEAD
    continue-on-error: ${{ matrix.distro == 'ubuntu:devel' || matrix.distro == 'opensuse:latest' || matrix.distro == 'fedora:rawhide' || matrix.continue-on-error == true }}
=======
    # Ubuntu devel, Fedora Rawhide and some other in the matrix are allowed to fail, so continue with other builds
    continue-on-error: ${{ matrix.distro == 'ubuntu:devel' || matrix.distro == 'fedora:rawhide' || matrix.distro == 'opensuse:latest' || matrix.continue-on-error == true }}
>>>>>>> a40a97d7
    strategy:
      matrix:
        distro: ['fedora:latest', 'fedora:rawhide', 'opensuse:latest', 'ubuntu:latest', 'ubuntu:devel', 'ubuntu:rolling', 'fedora:intel']
        toolchain: [gnu, clang]
        cmake_build_type: [Release, Debug]
        minimal: [false]
        own_gmx: [false]
        module_build: [false]
        coverage: [false]
        deploy: [false]
        include:
          - distro: 'fedora:latest'
            toolchain: gnu
            cmake_build_type: Release
            minimal: false
            own_gmx: false
            module_build: false
            coverage: false
            # make sure there is only one build deploying
            deploy: true
            no_regression_testing: true
          - distro: 'fedora:nogmx'
            toolchain: gnu
            cmake_build_type: Release
            minimal: true
          - distro: 'fedora:nogmx'
            toolchain: clang
            cmake_build_type: Release
            minimal: true
          - distro: 'fedora:nogmx'
            toolchain: gnu
            cmake_build_type: Release
            own_gmx: true
          - distro: 'fedora:latest'
            toolchain: gnu
            cmake_build_type: Release
            minimal: false
            own_gmx: false
            module_build: true
            coverage: false
            deploy: false
          - distro: 'fedora:gmx2019'
            toolchain: gnu
            cmake_build_type: Release
          - distro: 'fedora:gmx2019'
            toolchain: clang
            cmake_build_type: Release
          - distro: 'fedora:gmx2019_d'
            toolchain: gnu
            cmake_build_type: Release
          - distro: 'fedora:gmx2019_d'
            toolchain: clang
            cmake_build_type: Release
          - distro: 'fedora:gmx2020'
            toolchain: gnu
            cmake_build_type: Release
            no_regression_testing: true
          - distro: 'fedora:gmx2020'
            toolchain: clang
            cmake_build_type: Release
            no_regression_testing: true
          - distro: 'fedora:gmx2020_d'
            toolchain: gnu
            cmake_build_type: Release
            no_regression_testing: true
          - distro: 'fedora:gmx2020_d'
            toolchain: clang
            cmake_build_type: Release
            no_regression_testing: true
          - distro: 'fedora:gmx2021'
            toolchain: gnu
            cmake_build_type: Release
            no_regression_testing: true
          - distro: 'fedora:gmx2021'
            toolchain: clang
            cmake_build_type: Release
            no_regression_testing: true
          - distro: 'fedora:gmx2021_d'
            toolchain: gnu
            cmake_build_type: Release
            no_regression_testing: true
          - distro: 'fedora:gmx2021_d'
            toolchain: clang
            cmake_build_type: Release
            no_regression_testing: true
          - distro: 'fedora:gmx9999'
            toolchain: gnu
            cmake_build_type: Release
            continue-on-error: true
            no_regression_testing: true
          - distro: 'fedora:gmx9999'
            toolchain: clang
            cmake_build_type: Release
            continue-on-error: true
            no_regression_testing: true
          - distro: 'fedora:gmx9999_d'
            toolchain: gnu
            cmake_build_type: Release
            continue-on-error: true
            no_regression_testing: true
          - distro: 'fedora:gmx9999_d'
            toolchain: clang
            cmake_build_type: Release
            continue-on-error: true
            no_regression_testing: true
    runs-on: ubuntu-latest
    container: ghcr.io/votca/buildenv/${{ matrix.distro }}
    steps:
      - name: Checkout code
        uses: actions/checkout@v2.2.0
        with:
          submodules: true
      - name: Run Votca Setup
        id: setup #use this id below to use outputs
        uses: votca/actions/setup@master
        with:
          distro: ${{ matrix.distro }}
          toolchain: ${{ matrix.toolchain }}
          minimal: ${{ matrix.minimal == true }}
          module: ${{ matrix.module_build == true }}
          own_gmx: ${{ matrix.own_gmx == true }}
          regression_testing: ${{ matrix.no_regression_testing != true }}
          coverage: ${{ matrix.coverage }}
          cmake_build_type: ${{ matrix.cmake_build_type }}
          ctest_args: ${{ matrix.ctest_args }}
          cmake_args: ${{ matrix.cmake_args }}
      - uses: actions/cache@v2
        with:
          path: ~/.ccache
          key: ${{ steps.setup.outputs.cache_key }}
          restore-keys: ${{ steps.setup.outputs.cache_restore_key }}
      - name: CMake
        run: cmake -B builddir ${{ steps.setup.outputs.cmake_args }} .
      - name: Build
        run: |
          ccache -z
          cmake --build builddir -- -j ${{ steps.setup.outputs.jobs }}
          ccache -s
      - name: Tests
        run: cd builddir && ctest --output-on-failure ${{ steps.setup.outputs.ctest_args }}
      - name: Doxygen
        if: ${{ ! matrix.module_build }}
        run: cmake --build builddir --target doxygen
      - name: Build Sphinx
        if: ${{ steps.setup.outputs.build_sphinx == 'true' }}
        run: cmake --build builddir --target doc
      - name: Test DESTDIR Install
        if: ${{ ! matrix.module_build }}
        run: DESTDIR=${PWD}/install cmake --build builddir --target install && rm -rf ${PWD}/install/usr && rmdir ${PWD}/install
      - name: Install
        run: sudo cmake --build builddir --target install
      - name: Check Formatting
        if: ${{ steps.setup.outputs.check_format == 'true' }}
        run: cmake --build builddir --target format && git diff --submodule=diff --exit-code
      - name: Deploy Doxygen and Website
        if: ${{ matrix.deploy }}
        env:
          VOTCA_BOT_TOKEN: ${{ secrets.VOTCA_BOT_TOKEN }}
        run: .github/workflows/deploy.sh<|MERGE_RESOLUTION|>--- conflicted
+++ resolved
@@ -13,12 +13,8 @@
 
 jobs:
   CI:
-<<<<<<< HEAD
+    # Ubuntu devel, Fedora Rawhide and some other in the matrix are allowed to fail, so continue with other builds
     continue-on-error: ${{ matrix.distro == 'ubuntu:devel' || matrix.distro == 'opensuse:latest' || matrix.distro == 'fedora:rawhide' || matrix.continue-on-error == true }}
-=======
-    # Ubuntu devel, Fedora Rawhide and some other in the matrix are allowed to fail, so continue with other builds
-    continue-on-error: ${{ matrix.distro == 'ubuntu:devel' || matrix.distro == 'fedora:rawhide' || matrix.distro == 'opensuse:latest' || matrix.continue-on-error == true }}
->>>>>>> a40a97d7
     strategy:
       matrix:
         distro: ['fedora:latest', 'fedora:rawhide', 'opensuse:latest', 'ubuntu:latest', 'ubuntu:devel', 'ubuntu:rolling', 'fedora:intel']
