--- conflicted
+++ resolved
@@ -43,71 +43,11 @@
  protected:
   void CreateCalculator(const std::string& name) final;
 
-<<<<<<< HEAD
-  void BeginEvaluate(Index nThreads);
-  bool Evaluate();
-
- private:
-  tools::Property _options;
-  std::unique_ptr<xtp::QMTool> _tool;
-};
-
-namespace propt = boost::program_options;
-
-void XtpTools::Initialize() {
-
-  xtp::XtpApplication::Initialize();
-
-  // Tools-related
-  AddProgramOptions("Tools")("execute,e", propt::value<std::string>(),
-                             "name of the tool to run");
-  AddProgramOptions("Tools")("list,l", "Lists all available tools");
-  AddProgramOptions("Tools")("description,d", propt::value<std::string>(),
-                             "Short description of a tool");
-  AddProgramOptions("Tools")("name,n", propt::value<std::string>(),
-                             "Name of the job to run");
-
-  // Options-related
-  AddProgramOptions()("nthreads,t", propt::value<Index>()->default_value(1),
-                      "  number of threads to create");
-}
-
-bool XtpTools::EvaluateOptions() {
-
-  std::string helpdir = "xtp/xml";
-
-  xtp::QMToolFactory factory;
-  if (OptionsMap().count("list")) {
-    std::cout << "Available XTP tools: \n";
-
-    for (const auto& name : factory.getKeys()) {
-      PrintDescription(std::cout, name, helpdir, Application::HelpShort);
-    }
-    StopExecution();
-    return true;
-  }
-
-  if (OptionsMap().count("description")) {
-    CheckRequired("description", "no tool is given");
-    tools::Tokenizer tok(OptionsMap()["description"].as<std::string>(),
-                         " ,\n\t");
-    // loop over the names in the description string
-    for (const std::string& n : tok) {
-      if (factory.IsRegistered(n)) {
-        PrintDescription(std::cout, n, helpdir, Application::HelpLong);
-      } else {
-        std::cout << "Tool " << n << " does not exist\n";
-      }
-    }
-    StopExecution();
-    return true;
-=======
   void execute() final;
   std::string CalculatorType() const final { return "Tool"; }
   void EvaluateSpecificOptions() final;
   std::vector<std::string> CalculatorNames() const final {
-    return xtp::QMTools().getKeys();
->>>>>>> 853ee099
+    return xtp::QMToolFactory().getKeys();
   }
 
   void AddCommandLineOptions() final;
@@ -116,19 +56,8 @@
   std::unique_ptr<xtp::QMTool> tool_;
 };
 
-<<<<<<< HEAD
-  if (factory.IsRegistered(calc_string[0])) {
-    this->SetTool(factory.Create(calc_string[0]));
-    std::cout << "Registered " << calc_string[0] << std::endl;
-  } else {
-    std::cout << "Tool " << calc_string[0] << " does not exist\n";
-    StopExecution();
-  }
-  return true;
-=======
 void XtpTools::CreateCalculator(const std::string& name) {
-  tool_ = xtp::QMTools().Create(name);
->>>>>>> 853ee099
+  tool_ = xtp::QMToolFactory().Create(name);
 }
 void XtpTools::AddCommandLineOptions() {}
 
