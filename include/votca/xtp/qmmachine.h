/*
 *            Copyright 2009-2018 The VOTCA Development Team
 *                       (http://www.votca.org)
 *
 *      Licensed under the Apache License, Version 2.0 (the "License")
 *
 * You may not use this file except in compliance with the License.
 * You may obtain a copy of the License at
 *
 *              http://www.apache.org/licenses/LICENSE-2.0
 *
 * Unless required by applicable law or agreed to in writing, software
 * distributed under the License is distributed on an "AS IS" BASIS,
 * WITHOUT WARRANTIES OR CONDITIONS OF ANY KIND, either express or implied.
 * See the License for the specific language governing permissions and
 * limitations under the License.
 *
 */

#ifndef __QMMACHINE__H
#define	__QMMACHINE__H


<<<<<<< HEAD
#include <votca/xtp/xjob.h>
#include <votca/xtp/xinductor.h>

// add gwbse header for excited state support
=======
#include <votca/ctp/xjob.h>
#include <votca/ctp/xinductor.h>
>>>>>>> 6201e219
#include <votca/xtp/gwbse.h>
#include <votca/xtp/qmpackagefactory.h>
#include <votca/xtp/orbitals.h>
#include <votca/xtp/espfit.h>
#include <votca/xtp/gdma.h>
#include <votca/xtp/qminterface.h>
#include <votca/xtp/qmiter.h>
#include <votca/xtp/statefilter.h>

namespace votca { namespace xtp {



class QMMachine{

public:

<<<<<<< HEAD
    QMMachine(xtp::XJob *job, xtp::XInductor *xind, QMPackage *qmpack,
              Property *opt, string sfx, int nst, bool mav);
=======
    QMMachine(ctp::XJob *job, ctp::XInductor *xind, QMPackage *qmpack,
              Property *opt, string sfx);
>>>>>>> 6201e219
   ~QMMachine();

    int Evaluate(xtp::XJob *job);

<<<<<<< HEAD
    
    

    void setLog(xtp::Logger *log) { _log = log; }
=======
    void setLog(ctp::Logger *log) { _log = log; }
>>>>>>> 6201e219

private:
    bool Iterate(string jobFolder, int iterCnt);
    bool RunDFT(string& runFolder, std::vector<std::shared_ptr<ctp::PolarSeg> >& MultipolesBackground);
    void RunGWBSE(string& runFolder);
    void RunGDMA(QMMIter* thisIter, string& runFolder);
    void Density2Charges(const QMState& state);
    
    QMMIter *CreateNewIter();
    bool hasConverged();
    xtp::XJob *_job;
    xtp::XInductor *_xind;
    QMPackage *_qmpack;
<<<<<<< HEAD
    xtp::Logger *_log;
    int _subthreads;
=======
    ctp::Logger *_log;
>>>>>>> 6201e219

    std::vector<QMMIter*> _iters;
    bool _isConverged;
    int _maxIter;

    Property _gdma_options;
    bool _do_gdma;

    Property _gwbse_options;
    QMState  _initialstate;

    Statefilter _filter;
    
    double _crit_dR;
    double _crit_dQ;
    double _crit_dE_QM;
    double _crit_dE_MM;

    bool _do_gwbse=false; 
    bool _do_archive;
    bool _static_qmmm;
    Orbitals orb_iter_input;
    
    double _alpha;
    Eigen::MatrixXd _DMAT_old;

    

};


}}

#endif<|MERGE_RESOLUTION|>--- conflicted
+++ resolved
@@ -20,16 +20,8 @@
 #ifndef __QMMACHINE__H
 #define	__QMMACHINE__H
 
-
-<<<<<<< HEAD
 #include <votca/xtp/xjob.h>
 #include <votca/xtp/xinductor.h>
-
-// add gwbse header for excited state support
-=======
-#include <votca/ctp/xjob.h>
-#include <votca/ctp/xinductor.h>
->>>>>>> 6201e219
 #include <votca/xtp/gwbse.h>
 #include <votca/xtp/qmpackagefactory.h>
 #include <votca/xtp/orbitals.h>
@@ -47,29 +39,17 @@
 
 public:
 
-<<<<<<< HEAD
     QMMachine(xtp::XJob *job, xtp::XInductor *xind, QMPackage *qmpack,
-              Property *opt, string sfx, int nst, bool mav);
-=======
-    QMMachine(ctp::XJob *job, ctp::XInductor *xind, QMPackage *qmpack,
               Property *opt, string sfx);
->>>>>>> 6201e219
    ~QMMachine();
 
     int Evaluate(xtp::XJob *job);
 
-<<<<<<< HEAD
-    
-    
-
     void setLog(xtp::Logger *log) { _log = log; }
-=======
-    void setLog(ctp::Logger *log) { _log = log; }
->>>>>>> 6201e219
 
 private:
     bool Iterate(string jobFolder, int iterCnt);
-    bool RunDFT(string& runFolder, std::vector<std::shared_ptr<ctp::PolarSeg> >& MultipolesBackground);
+    bool RunDFT(string& runFolder, std::vector<std::shared_ptr<xtp::PolarSeg> >& MultipolesBackground);
     void RunGWBSE(string& runFolder);
     void RunGDMA(QMMIter* thisIter, string& runFolder);
     void Density2Charges(const QMState& state);
@@ -79,12 +59,7 @@
     xtp::XJob *_job;
     xtp::XInductor *_xind;
     QMPackage *_qmpack;
-<<<<<<< HEAD
     xtp::Logger *_log;
-    int _subthreads;
-=======
-    ctp::Logger *_log;
->>>>>>> 6201e219
 
     std::vector<QMMIter*> _iters;
     bool _isConverged;
@@ -111,8 +86,6 @@
     double _alpha;
     Eigen::MatrixXd _DMAT_old;
 
-    
-
 };
 
 
