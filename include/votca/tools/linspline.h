--- conflicted
+++ resolved
@@ -64,23 +64,13 @@
   Eigen::VectorXd b;
 };
 
-<<<<<<< HEAD
-inline double LinSpline::Calculate(const double &r) {
+inline double LinSpline::Calculate(double r) {
   Index interval = getInterval(r);
   return a(interval) * r + b(interval);
 }
 
-inline double LinSpline::CalculateDerivative(const double &r) {
+inline double LinSpline::CalculateDerivative(double r) {
   Index interval = getInterval(r);
-=======
-inline double LinSpline::Calculate(double r) {
-  long int interval = getInterval(r);
-  return a(interval) * r + b(interval);
-}
-
-inline double LinSpline::CalculateDerivative(double r) {
-  long int interval = getInterval(r);
->>>>>>> 839a7512
   return a(interval);
 }
 
