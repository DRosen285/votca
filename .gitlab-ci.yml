--- conflicted
+++ resolved
@@ -38,10 +38,7 @@
     - cmake .. -DCMAKE_VERBOSE_MAKEFILE=ON -DENABLE_TESTING=ON -DENABLE_WERROR=ON
       -DCMAKE_INSTALL_PREFIX=/usr -DCMAKE_BUILD_TYPE=${CMAKE_BUILD_TYPE} -DENABLE_REGRESSION_TESTING=${REGRESSION_TESTING:-ON}
       -DBUILD_OWN_GROMACS=${BUILD_GROMACS} ${BUILD_GROMACS:+-DENABLE_WARNING_FLAGS=OFF -DENABLE_WERROR=OFF}
-<<<<<<< HEAD
       ${CMAKE_GENERATOR:+-G${CMAKE_GENERATOR}}
-=======
->>>>>>> fac6a959
       -DMODULE_BUILD=${MODULE_BUILD} ${MODULE_BUILD:+-DCMAKE_INSTALL_PREFIX=/home/votca/votca.install}
     - cmake --build . --parallel 2
     - ctest --output-on-failure
