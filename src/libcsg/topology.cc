--- conflicted
+++ resolved
@@ -75,8 +75,7 @@
    
     BeadContainer::iterator bead;
     for(bead=_beads.begin(); bead!=_beads.end(); ++bead) {
-<<<<<<< HEAD
-        while(--first > 0) continue;
+        if(first-- > 0) continue;
 	//This is not 100% correct, but let's assume for now that the resnr do increase
 	if ( beadcount == 0 ) {
 	    res_offset = (*bead)->getResnr();
@@ -84,14 +83,6 @@
         stringstream bname;
 	bname << (*bead)->getResnr() - res_offset + 1 << ":" << getResidue((*bead)->getResnr())->getName() << ":" << (*bead)->getName();
         mol->AddBead((*bead), bname.str());
-=======
-        if(first-- > 0) continue;
-        string bname = //lexical_cast<string>(mol->getId()) + ":" 
-                      //lexical_cast<string>(bead->Residue()) + ":" 
-                      //+
-                      (*bead)->getName();
-        mol->AddBead((*bead), bname);
->>>>>>> 8d4804bf
         if(++beadcount == nbeads) {
             if(--nmolecules <= 0) break;
             mol = CreateMolecule(name);            
