--- conflicted
+++ resolved
@@ -158,52 +158,6 @@
 
             for (const std::string& element_name:UniqueElements) {
                
-<<<<<<< HEAD
-                        const Element& element = bs.getElement(element_name);
-                        /* Write each basis set to a element_name.gbs file
-                         * and include the gbs file in the com-file via Gaussian's @ function
-                         */
-                        std::ofstream el_file;
-                        std::string el_file_name = _run_dir + "/" + element_name + ".gbs";
-
-                        el_file.open(el_file_name.c_str());
-                        // element name, [possibly indeces of centers], zero to indicate the end    
-                        com_file << "@" << element_name << ".gbs" << endl;
-                        el_file << element_name << " 0" << endl;
-                        for (const Shell& shell:element) {
-                            //gaussian can only use S,P,SP,D,F,G shells so we split them up if not SP
-                            if (shell.getType() == "SP" || !shell.isCombined()) {
-                                // shell type, number primitives, scale factor
-                                el_file << shell.getType() << " " << shell.getSize() << " " << FortranFormat(shell.getScale()) << endl;
-                                for (const GaussianPrimitive& gaussian:shell) {
-                                    el_file << FortranFormat(gaussian._decay);
-                                    for (const double& contraction:gaussian._contraction) {
-                                        if (contraction!= 0.0) {
-                                            el_file << " " << FortranFormat(contraction);
-                                        }
-                                    }
-                                    el_file << endl;
-                                }                              
-                            } else {
-                                string type = shell.getType();
-                                for (unsigned i = 0; i < type.size(); ++i) {
-                                    string subtype = string(type, i, 1);
-                                    el_file << subtype << " " << shell.getSize() << " " << FortranFormat(shell.getScale()) << endl;
-
-                                    for (const GaussianPrimitive& gaussian:shell) {
-                                        el_file << FortranFormat(gaussian._decay);
-                                        el_file << " " << FortranFormat(gaussian._contraction[FindLmax(subtype)]);
-                                    }
-                                    el_file << endl;  
-                                }
-                            }
-                        }
-
-                        el_file << "****\n";
-                        el_file.close();
-
-                    }
-=======
                 const Element& element = bs.getElement(element_name);
                 /* Write each basis set to a element_name.gbs file
                  * and include the gbs file in the com-file via Gaussian's @ function
@@ -248,7 +202,6 @@
                 el_file.close();
 
             }
->>>>>>> d4744c08
                 
             com_file << endl;
             return;
@@ -267,11 +220,7 @@
 
             for (const std::string& element_name:UniqueElements) {
                        try{    
-<<<<<<< HEAD
-                        const Element& element = ecp.getElement(element_name);
-=======
                         ecp.getElement(element_name);
->>>>>>> d4744c08
                        }catch(std::runtime_error& error){
                          CTP_LOG(ctp::logDEBUG, *_pLog) << "No pseudopotential for " << element_name<<" available" << flush;
                          continue;
@@ -398,16 +347,9 @@
          * input file.
          */
         void Gaussian::WriteCoordinates(std::ofstream& com_file, std::vector<QMAtom*>& qmatoms) {
-<<<<<<< HEAD
-            std::vector< QMAtom* >::iterator it;
-            for (it = qmatoms.begin(); it < qmatoms.end(); it++) {
-              tools::vec pos=(*it)->getPos()*tools::conv::bohr2ang;
-                    com_file << setw(3) << (*it)->getType().c_str()
-=======
             for (QMAtom* atom:qmatoms) {
               tools::vec pos=atom->getPos()*tools::conv::bohr2ang;
                     com_file << setw(3) << atom->getType().c_str()
->>>>>>> d4744c08
                             << setw(12) << setiosflags(ios::fixed) << setprecision(5) << pos.getX()
                             << setw(12) << setiosflags(ios::fixed) << setprecision(5) << pos.getY()
                             << setw(12) << setiosflags(ios::fixed) << setprecision(5) << pos.getZ()
@@ -450,15 +392,9 @@
 
             // header
             WriteHeader(com_file);
-<<<<<<< HEAD
 
             std::vector< QMAtom* > qmatoms = orbitals.QMAtoms();
 
-=======
-
-            std::vector< QMAtom* > qmatoms = orbitals.QMAtoms();
-
->>>>>>> d4744c08
             WriteCoordinates(com_file, qmatoms);
 
             /* The order in which the following information has to appear
@@ -822,11 +758,7 @@
               nfields = row.size();
               QMAtom* pAtom;
               if (_has_atoms == false) {
-<<<<<<< HEAD
-                pAtom =orbitals.AddAtom(atom_id - 1,atom_type, 0, 0, 0);
-=======
                 pAtom =orbitals.AddAtom(atom_id - 1,atom_type, tools::vec(0.0));
->>>>>>> d4744c08
               } else {
                 pAtom = orbitals.QMAtoms().at(atom_id - 1);
               }
