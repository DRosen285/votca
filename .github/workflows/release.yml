name: release
on:
  push:
    branches:
      - release_testing
  workflow_dispatch:
    inputs:
      cmake_args:
        description: 'Extra CMake args'
      deploy:
        description: 'Deploy the release'
      tag:
        description: 'The release tag'

jobs:
  release:
    if: github.repository_owner == 'votca'
    runs-on: ubuntu-latest
    container: ghcr.io/votca/buildenv/fedora:latest
    steps:
      - name: Checkout votca   
        uses: actions/checkout@v2.2.0
        with:
          submodules: true
          fetch-depth: 0
          token: ${{ secrets.VOTCA_BOT_TOKEN }}
      - name: Setup
        id: setup
        run: |
          git config --global user.name "Votca Bot"
          git config --global user.email "github@votca.org"
          if [[ -z "${{ github.event.inputs.tag }}" ]]; then
            version="$(sed -n 's/set(PROJECT_VERSION *"\([^"]*\)").*/\1/p' CMakeLists.txt)"
            echo "::set-output name=VERSION::${version}"
          else
            version="${{ github.event.inputs.tag }}"
            echo "::set-output name=VERSION::${version#v}"
          fi
          if [[ ${GITHUB_REF} = refs/heads/* ]]; then
            branch="${GITHUB_REF#refs/heads/}"
            [[ ${branch} != release_testing ]] || branch="master"
            echo "::set-output name=BRANCH::${branch}"
          else
            echo "Unsupported GITHUB_REF: ${GITHUB_REF}" >&2
            exit 1
          fi
          echo "::set-output name=DATE::$(date +%s)"
          if ${{ github.event.inputs.deploy == 'yesyesyes' }}; then
<<<<<<< HEAD
            echo "::set-output name=DEPLOY::true"
=======
            if [[ -z "${{ github.event.inputs.tag }}" ]]; then
              echo "You cannot deploy a release without explicitly setting the tag" >&2
              exit 1
            fi
            if [[ ${branch} != stable ]]; then
              echo "You cannot deploy from a branch that is not 'stable'" >&2
              exit 1
            fi
            if [[ ${version} = *-dev ]]; then
              echo "You cannot deploy from a dev tag" >&2
              exit 1
            fi
            if [[ -n "${{ github.event.inputs.cmake_args }}" ]]; then
              echo "You cannot deploy with extra CMake args" >&2
              exit 1
            fi
            echo "::set-env name=DEPLOY::true"
>>>>>>> a40a97d7
          else
            echo "::set-output name=DEPLOY::false"
            echo "::set-output name=DRY_RUN::--dry-run"
          fi
      - uses: actions/cache@v2
        with:
          path: ~/.ccache
          key: ccache-release-${{ steps.setup.outputs.BRANCH }}-${{ steps.setup.outputs.DATE }}  
          restore-keys: ccache-release-${{ steps.setup.outputs.BRANCH }}
      - name: Make Release
        run: |
          .github/workflows/make_release.sh --branch ${{ steps.setup.outputs.BRANCH }} ${{ github.event.inputs.cmake_args }} --verbose ${{ steps.setup.outputs.VERSION }} .
      - name: Show diff
        run: |
          for p in . tools csg csg-manual csgapps csg-tutorials xtp xtp-tutorials; do 
            git -C $p log -p --submodule origin/${{ steps.setup.outputs.BRANCH }}..${{ steps.setup.outputs.BRANCH }}
          done
      - name: Upload manual as artifact
        if: ${{ ! steps.setup.outputs.DEPLOY }}
        uses: actions/upload-artifact@v2
        with:
          name: csg-manual
<<<<<<< HEAD
          path: votca-csg-manual-${{ steps.setup.outputs.VERSION }}.pdf
      - name: Check before push
        run: |
          if [[ ( ${{ steps.setup.outputs.VERSION }} = *-dev || ${{ steps.setup.outputs.BRANCH }}  != "stable" ) && ${{ steps.setup.outputs.DEPLOY }} ]]; then
            echo "You cannot deploy a dev version or branch that is not 'stable'" >&2
            exit 1
          fi
=======
          path: votca-csg-manual-${{ env.VERSION }}.pdf
>>>>>>> a40a97d7
      - name: Push tags
        run: |
          set -x
          for p in . tools csg csg-manual csgapps csg-tutorials xtp xtp-tutorials; do
            git -C $p push ${{ steps.setup.outputs.DRY_RUN }} --tags origin ${{ steps.setup.outputs.BRANCH }}:${{ steps.setup.outputs.BRANCH }}
          done
      - name: Create Release
        if: ${{ steps.setup.outputs.DEPLOY }}
        id: create_release
        uses: actions/create-release@v1
        env:
          GITHUB_TOKEN: ${{ secrets.VOTCA_BOT_TOKEN }}
        with:
          tag_name: v${{ steps.setup.outputs.VERSION }}
          release_name: v${{ steps.setup.outputs.VERSION }}
          prerelease: ${{ contains(steps.setup.outputs.VERSION, 'rc') }}
      - name: Add Manual to release
        if: ${{ steps.setup.outputs.DEPLOY }}
        uses: actions/upload-release-asset@v1
        env:
          GITHUB_TOKEN: ${{ secrets.VOTCA_BOT_TOKEN }}
        with:
          upload_url: ${{ steps.create_release.outputs.upload_url }}
          asset_path: ./votca-csg-manual-${{ steps.setup.outputs.VERSION }}.pdf
          asset_name: votca-csg-manual-${{ steps.setup.outputs.VERSION }}.pdf
          asset_content_type: application/pdf<|MERGE_RESOLUTION|>--- conflicted
+++ resolved
@@ -46,9 +46,6 @@
           fi
           echo "::set-output name=DATE::$(date +%s)"
           if ${{ github.event.inputs.deploy == 'yesyesyes' }}; then
-<<<<<<< HEAD
-            echo "::set-output name=DEPLOY::true"
-=======
             if [[ -z "${{ github.event.inputs.tag }}" ]]; then
               echo "You cannot deploy a release without explicitly setting the tag" >&2
               exit 1
@@ -65,8 +62,7 @@
               echo "You cannot deploy with extra CMake args" >&2
               exit 1
             fi
-            echo "::set-env name=DEPLOY::true"
->>>>>>> a40a97d7
+            echo "::set-output name=DEPLOY::true"
           else
             echo "::set-output name=DEPLOY::false"
             echo "::set-output name=DRY_RUN::--dry-run"
@@ -89,17 +85,7 @@
         uses: actions/upload-artifact@v2
         with:
           name: csg-manual
-<<<<<<< HEAD
           path: votca-csg-manual-${{ steps.setup.outputs.VERSION }}.pdf
-      - name: Check before push
-        run: |
-          if [[ ( ${{ steps.setup.outputs.VERSION }} = *-dev || ${{ steps.setup.outputs.BRANCH }}  != "stable" ) && ${{ steps.setup.outputs.DEPLOY }} ]]; then
-            echo "You cannot deploy a dev version or branch that is not 'stable'" >&2
-            exit 1
-          fi
-=======
-          path: votca-csg-manual-${{ env.VERSION }}.pdf
->>>>>>> a40a97d7
       - name: Push tags
         run: |
           set -x
