/*
 *            Copyright 2009-2019 The VOTCA Development Team
 *                       (http://www.votca.org)
 *
 *      Licensed under the Apache License, Version 2.0 (the "License")
 *
 * You may not use this file except in compliance with the License.
 * You may obtain a copy of the License at
 *
 *              http://www.apache.org/licenses/LICENSE-2.0
 *
 * Unless required by applicable law or agreed to in writing, software
 * distributed under the License is distributed on an "AS IS" BASIS,
 * WITHOUT WARRANTIES OR CONDITIONS OF ANY KIND, either express or implied.
 * See the License for the specific language governing permissions and
 * limitations under the License.
 *
 */

<<<<<<< HEAD
#include "votca/xtp/populationanalysis.h"
#include "votca/xtp/qmstate.h"
#include "votca/xtp/vc2index.h"
#include <votca/tools/linalg.h>
#include <votca/xtp/aomatrix.h>
#include <votca/xtp/bse.h>
=======
#include <iostream>

#include <votca/tools/linalg.h>
#include <votca/xtp/bse.h>

#include <votca/xtp/bse_operator.h>
#include <votca/xtp/davidsonsolver.h>

#include "votca/xtp/qmstate.h"
#include "votca/xtp/vc2index.h"

#include <chrono>

>>>>>>> 7d5fa052
using boost::format;
using std::flush;

namespace votca {
namespace xtp {

void BSE::SetupDirectInteractionOperator() {
  RPA rpa = RPA(_Mmn);
  rpa.configure(_opt.homo, _opt.rpamin, _opt.rpamax);
  rpa.UpdateRPAInputEnergies(_orbitals.MOEnergies(), _Hqp.diagonal(),
                             _opt.qpmin);

  Eigen::SelfAdjointEigenSolver<Eigen::MatrixXd> es(rpa.calculate_epsilon_r(0));
  _Mmn.MultiplyRightWithAuxMatrix(es.eigenvectors());

  _epsilon_0_inv = Eigen::VectorXd::Zero(es.eigenvalues().size());
  for (int i = 0; i < es.eigenvalues().size(); ++i) {
    if (es.eigenvalues()(i) > 1e-8) {
      _epsilon_0_inv(i) = 1 / es.eigenvalues()(i);
    }
  }
}

<<<<<<< HEAD
void BSE::Solve_triplets() {
  MatrixXfd H = MatrixXfd::Zero(_bse_size, _bse_size);
  Add_Hd<real_gwbse>(H);
  Add_Hqp<real_gwbse>(H);
  XTP_LOG(logDEBUG, _log) << TimeStamp() << " Setup TDA triplet hamiltonian "
                          << flush;
  XTP_LOG(logDEBUG, _log) << TimeStamp() << " Solving for first " << _opt.nmax
                          << " eigenvectors" << flush;
  tools::linalg_eigenvalues(H, _bse_triplet_energies, _bse_triplet_coefficients,
                            _opt.nmax);
=======
template <typename BSE_OPERATOR>
void BSE::configureBSEOperator(BSE_OPERATOR& H) {
  BSEOperator_Options opt;
  opt.cmax = _opt.cmax;
  opt.homo = _opt.homo;
  opt.qpmin = _opt.qpmin;
  opt.rpamin = _opt.rpamin;
  opt.vmin = _opt.vmin;
  H.configure(opt);
}

void BSE::Solve_triplets_TDA() {

  TripletOperator_TDA Ht(_epsilon_0_inv, _log, _Mmn, _Hqp);
  configureBSEOperator(Ht);
  CTP_LOG(ctp::logDEBUG, _log)
      << ctp::TimeStamp() << " Setup TDA triplet hamiltonian " << flush;
  solve_hermitian(Ht, _bse_triplet_energies, _bse_triplet_coefficients);

>>>>>>> 7d5fa052
  return;
}

void BSE::Solve_singlets() {
  if (_opt.useTDA) {
    Solve_singlets_TDA();
  } else {
    if (_opt.davidson) {
      CTP_LOG(ctp::logDEBUG, _log)
          << ctp::TimeStamp()
          << " Davidson solver not implemented for BTDA. Full diagonalization."
          << flush;
      _opt.davidson = 0;
    }
    Solve_singlets_BTDA();
  }
}

void BSE::Solve_triplets() {
  if (_opt.useTDA) {
    Solve_triplets_TDA();
  } else {
    if (_opt.davidson) {
      CTP_LOG(ctp::logDEBUG, _log)
          << ctp::TimeStamp()
          << " Davidson solver not implemented for BTDA. Full diagonalization."
          << flush;
      _opt.davidson = 0;
    }
    Solve_triplets_BTDA();
  }
}

void BSE::Solve_singlets_TDA() {
<<<<<<< HEAD
  MatrixXfd H = MatrixXfd::Zero(_bse_size, _bse_size);
  Add_Hd<real_gwbse>(H);
  Add_Hqp<real_gwbse>(H);
  Add_Hx<real_gwbse, 2>(H);
  XTP_LOG(logDEBUG, _log) << TimeStamp() << " Setup TDA singlet hamiltonian "
                          << flush;
  XTP_LOG(logDEBUG, _log) << TimeStamp() << " Solving for first " << _opt.nmax
                          << " eigenvectors" << flush;
  tools::linalg_eigenvalues(H, _bse_singlet_energies, _bse_singlet_coefficients,
                            _opt.nmax);
=======

  SingletOperator_TDA Hs(_epsilon_0_inv, _log, _Mmn, _Hqp);
  configureBSEOperator(Hs);
  CTP_LOG(ctp::logDEBUG, _log)
      << ctp::TimeStamp() << " Setup TDA singlet hamiltonian " << flush;

  solve_hermitian(Hs, _bse_singlet_energies, _bse_singlet_coefficients);
}

SingletOperator_TDA BSE::getSingletOperator_TDA() {

  SingletOperator_TDA Hs(_epsilon_0_inv, _log, _Mmn, _Hqp);
  configureBSEOperator(Hs);
  return Hs;
}

TripletOperator_TDA BSE::getTripletOperator_TDA() {

  TripletOperator_TDA Ht(_epsilon_0_inv, _log, _Mmn, _Hqp);
  configureBSEOperator(Ht);
  return Ht;
}

Eigen::MatrixXd BSE::GetComponentMatrix(std::string name) {

  Eigen::MatrixXd hmat;
  if (name == "Hqp") {
    HqpOperator H(_epsilon_0_inv, _log, _Mmn, _Hqp);
    configureBSEOperator(H);
    hmat = H.get_full_matrix();
  } else if (name == "Hx") {
    HxOperator H(_epsilon_0_inv, _log, _Mmn, _Hqp);
    configureBSEOperator(H);
    hmat = H.get_full_matrix();
  } else if (name == "Hd") {
    HdOperator H(_epsilon_0_inv, _log, _Mmn, _Hqp);
    configureBSEOperator(H);
    hmat = H.get_full_matrix();
  } else if (name == "Hd2") {
    Hd2Operator H(_epsilon_0_inv, _log, _Mmn, _Hqp);
    configureBSEOperator(H);
    hmat = H.get_full_matrix();
  }

  return hmat;
}

template <typename BSE_OPERATOR>
void BSE::solve_hermitian(BSE_OPERATOR& h, Eigen::VectorXd& energies,
                          Eigen::MatrixXd& coefficients) {

  std::chrono::time_point<std::chrono::system_clock> start, end;
  std::chrono::time_point<std::chrono::system_clock> hstart, hend;
  std::chrono::duration<double> elapsed_time;
  start = std::chrono::system_clock::now();

  CTP_LOG(ctp::logDEBUG, _log) << ctp::TimeStamp() << " Solving for first "
                               << _opt.nmax << " eigenvectors" << flush;

  if (_opt.davidson) {

    DavidsonSolver DS(_log);

    DS.set_correction(_opt.davidson_correction);
    DS.set_tolerance(_opt.davidson_tolerance);
    DS.set_ortho(_opt.davidson_ortho);
    DS.set_size_update(_opt.davidson_update);
    DS.set_iter_max(_opt.davidson_maxiter);
    DS.set_max_search_space(10 * _opt.nmax);

    if (_opt.matrixfree) {
      CTP_LOG(ctp::logDEBUG, _log)
          << ctp::TimeStamp() << " Using matrix free method" << flush;
      DS.solve(h, _opt.nmax);
    }

    else {
      CTP_LOG(ctp::logDEBUG, _log)
          << ctp::TimeStamp() << " Using full matrix method" << flush;

      // get the full matrix
      hstart = std::chrono::system_clock::now();
      Eigen::MatrixXd hfull = h.get_full_matrix();
      hend = std::chrono::system_clock::now();

      elapsed_time = hend - hstart;

      CTP_LOG(ctp::logDEBUG, _log)
          << ctp::TimeStamp() << " Full matrix assembled in "
          << elapsed_time.count() << " secs" << flush;

      // solve theeigenalue problem
      hstart = std::chrono::system_clock::now();
      DS.solve(hfull, _opt.nmax);
      hend = std::chrono::system_clock::now();

      elapsed_time = hend - hstart;
      CTP_LOG(ctp::logDEBUG, _log)
          << ctp::TimeStamp() << " Davidson solve done in "
          << elapsed_time.count() << " secs" << flush;
    }

    energies = DS.eigenvalues();
    coefficients = DS.eigenvectors();

  }

  else {

    CTP_LOG(ctp::logDEBUG, _log)
        << ctp::TimeStamp() << " Lapack Diagonalization" << flush;

    hstart = std::chrono::system_clock::now();
    Eigen::MatrixXd hfull = h.get_full_matrix();
    hend = std::chrono::system_clock::now();

    elapsed_time = hend - hstart;
    CTP_LOG(ctp::logDEBUG, _log)
        << ctp::TimeStamp() << " Full matrix assembled in "
        << elapsed_time.count() << " secs" << flush;

    hstart = std::chrono::system_clock::now();
    tools::linalg_eigenvalues(hfull, energies, coefficients, _opt.nmax);
    hend = std::chrono::system_clock::now();

    elapsed_time = hend - hstart;
    CTP_LOG(ctp::logDEBUG, _log) << ctp::TimeStamp() << " Lapack solve done in "
                                 << elapsed_time.count() << " secs" << flush;
  }

  end = std::chrono::system_clock::now();
  elapsed_time = end - start;

  CTP_LOG(ctp::logDEBUG, _log)
      << ctp::TimeStamp() << " Diagonalization done in " << elapsed_time.count()
      << " secs" << flush;

>>>>>>> 7d5fa052
  return;
}

void BSE::Solve_singlets_BTDA() {
  SingletOperator_BTDA_ApB Hs_ApB(_epsilon_0_inv, _log, _Mmn, _Hqp);
  configureBSEOperator(Hs_ApB);
  Operator_BTDA_AmB Hs_AmB(_epsilon_0_inv, _log, _Mmn, _Hqp);
  configureBSEOperator(Hs_AmB);
  CTP_LOG(ctp::logDEBUG, _log)
      << ctp::TimeStamp() << " Setup Full singlet hamiltonian " << flush;
  Solve_antihermitian(Hs_ApB, Hs_AmB, _bse_singlet_energies,
                      _bse_singlet_coefficients, _bse_singlet_coefficients_AR);
}

void BSE::Solve_triplets_BTDA() {
  TripletOperator_BTDA_ApB Ht_ApB(_epsilon_0_inv, _log, _Mmn, _Hqp);
  configureBSEOperator(Ht_ApB);
  Operator_BTDA_AmB Ht_AmB(_epsilon_0_inv, _log, _Mmn, _Hqp);
  configureBSEOperator(Ht_AmB);
  CTP_LOG(ctp::logDEBUG, _log)
      << ctp::TimeStamp() << " Setup Full triplet hamiltonian " << flush;

  Solve_antihermitian(Ht_ApB, Ht_AmB, _bse_triplet_energies,
                      _bse_triplet_coefficients, _bse_triplet_coefficients_AR);
}

template <typename BSE_OPERATOR_ApB, typename BSE_OPERATOR_AmB>
void BSE::Solve_antihermitian(BSE_OPERATOR_ApB& apb, BSE_OPERATOR_AmB& amb,
                              Eigen::VectorXd& energies,
                              Eigen::MatrixXd& coefficients,
                              Eigen::MatrixXd& coefficients_AR) {

  // For details of the method, see EPL,78(2007)12001,
  // Nuclear Physics A146(1970)449, Nuclear Physics A163(1971)257.
  // setup resonant (A) and RARC blocks (B)
  // corresponds to
  // _ApB = (_eh_d +_eh_qp + _eh_d2 + 4.0 * _eh_x);
  // _AmB = (_eh_d +_eh_qp - _eh_d2);

<<<<<<< HEAD
  Add_Hx<double, 4>(ApB);
  Add_Hd2<double, 1>(ApB);
  XTP_LOG(logDEBUG, _log) << TimeStamp() << " Setup singlet hamiltonian "
                          << flush;
=======
  Eigen::MatrixXd ApB = apb.get_full_matrix();
  Eigen::MatrixXd AmB = amb.get_full_matrix();
>>>>>>> 7d5fa052

  // calculate Cholesky decomposition of A-B = LL^T. It throws an error if not
  // positive definite
  //(A-B) is not needed any longer and can be overwritten
  XTP_LOG(logDEBUG, _log) << TimeStamp()
                          << " Trying Cholesky decomposition of KAA-KAB"
                          << flush;
  Eigen::LLT<Eigen::Ref<Eigen::MatrixXd> > L(AmB);

  for (int i = 0; i < AmB.rows(); ++i) {
    for (int j = i + 1; j < AmB.cols(); ++j) {
      AmB(i, j) = 0;
    }
  }
  if (L.info() != 0) {
    XTP_LOG(logDEBUG, _log)
        << TimeStamp()
        << " Cholesky decomposition of KAA-KAB was unsucessful. Try a smaller "
           "basisset. This can indicate a triplet instability."
        << flush;
    throw std::runtime_error("Cholesky decompostion failed");
  } else {
    XTP_LOG(logDEBUG, _log)
        << TimeStamp() << " Cholesky decomposition of KAA-KAB was successful"
        << flush;
  }
  Eigen::MatrixXd temp = ApB * AmB;
  ApB.noalias() = AmB.transpose() * temp;
  temp.resize(0, 0);
  XTP_LOG(logDEBUG, _log) << TimeStamp() << " Calculated H = L^T(A+B)L "
                          << flush;
  Eigen::VectorXd eigenvalues;
  Eigen::MatrixXd eigenvectors;
  XTP_LOG(logDEBUG, _log) << TimeStamp() << " Solving for first " << _opt.nmax
                          << " eigenvectors" << flush;
  bool success_diag =
      tools::linalg_eigenvalues(ApB, eigenvalues, eigenvectors, _opt.nmax);
  if (!success_diag) {
    XTP_LOG(logDEBUG, _log)
        << TimeStamp() << " Could not solve problem" << flush;
  } else {
    XTP_LOG(logDEBUG, _log)
        << TimeStamp() << " Solved HR_l = eps_l^2 R_l " << flush;
  }
  ApB.resize(0, 0);
  if ((eigenvalues.array() < 0).any()) {
    throw std::runtime_error("Negative eigenvalues in BTDA");
  }
  Eigen::VectorXd tempvec =
      eigenvalues.cwiseSqrt();  // has to stay otherwise mkl complains
  energies = tempvec;
  // reconstruct real eigenvectors X_l = 1/2 [sqrt(eps_l) (L^T)^-1 +
  // 1/sqrt(eps_l)L ] R_l
  //                               Y_l = 1/2 [sqrt(eps_l) (L^T)^-1 -
  //                               1/sqrt(eps_l)L ] R_l
  // determine inverse of L^T
  Eigen::MatrixXd LmT = AmB.inverse().transpose();
  int dim = LmT.rows();
  coefficients.resize(dim, _opt.nmax);     // resonant part (_X_evec)
  coefficients_AR.resize(dim, _opt.nmax);  // anti-resonant part (_Y_evec)
  for (int level = 0; level < _opt.nmax; level++) {
    double sqrt_eval = std::sqrt(energies(level));
    // get l-th reduced EV
    coefficients.col(level) = (0.5 / sqrt_eval * (energies(level) * LmT + AmB) *
                               eigenvectors.col(level));
    coefficients_AR.col(level) =
        (0.5 / sqrt_eval * (energies(level) * LmT - AmB) *
         eigenvectors.col(level));
  }
  return;
}

void BSE::printFragInfo(const std::vector<QMFragment<BSE_Population> >& frags,
                        int state) const {
  for (const QMFragment<BSE_Population>& frag : frags) {
    double dq = frag.value().H[state] - frag.value().E[state];
    double qeff = dq + frag.value().Gs;
    XTP_LOG(logINFO, _log)
        << format(
               "           Fragment %1$8s%% -- hole: %2$5.1f%%  electron: "
               "%3$5.1f%%  dQ: %4$+5.2f  Qeff: %5$+5.2f") %
               frag.name() % (100.0 * frag.value().H[state]) %
               (100.0 * frag.value().E[state]) % dq % qeff
        << flush;
  }
  return;
}

<<<<<<< HEAD
void BSE::printWeights(int i_bse, double weight) const {

=======
void BSE::PrintWeight(int i, int i_bse, QMStateType state) {

  const Eigen::MatrixXd& BSECoefs_AR = (state == QMStateType::Singlet)
                                           ? _bse_singlet_coefficients_AR
                                           : _bse_triplet_coefficients_AR;
  const Eigen::MatrixXd& BSECoefs = (state == QMStateType::Singlet)
                                        ? _bse_singlet_coefficients
                                        : _bse_triplet_coefficients;
  double weight = std::pow(BSECoefs(i_bse, i), 2);
  if (!_opt.useTDA) {
    weight -= std::pow(BSECoefs_AR(i_bse, i), 2);
  }
>>>>>>> 7d5fa052
  vc2index vc = vc2index(_opt.vmin, _bse_cmin, _bse_ctotal);
  if (weight > _opt.min_print_weight) {
    XTP_LOG(logINFO, _log)
        << format("           HOMO-%1$-3d -> LUMO+%2$-3d  : %3$3.1f%%") %
               (_opt.homo - vc.v(i_bse)) % (vc.c(i_bse) - _opt.homo - 1) %
               (100.0 * weight)
        << flush;
  }
  return;
}

void BSE::Analyze_singlets(std::vector<QMFragment<BSE_Population> >& singlets) {

  Interaction act;
  QMStateType singlet = QMStateType(QMStateType::Singlet);
  _orbitals.CalcCoupledTransition_Dipoles();
  std::vector<double> oscs = _orbitals.Oscillatorstrengths();
  if (tools::globals::verbose) {
    act = Analyze_eh_interaction(singlet);
  }
  if (singlets.size() > 0) {
    Lowdin low;
    low.CalcChargeperFragment(singlets, _orbitals, singlet);
  }

  double hrt2ev = tools::conv::hrt2ev;
  XTP_LOG(logINFO, _log) << "  ====== singlet energies (eV) ====== " << flush;
  for (int i = 0; i < _opt.nmax; ++i) {
    double osc = oscs[i];
    if (tools::globals::verbose) {
      XTP_LOG(logINFO, _log)
          << format(
                 "  S = %1$4d Omega = %2$+1.12f eV  lamdba = %3$+3.2f nm <FT> "
                 "= %4$+1.4f <K_x> = %5$+1.4f <K_d> = %6$+1.4f") %
                 (i + 1) % (hrt2ev * _bse_singlet_energies(i)) %
                 (1240.0 / (hrt2ev * _bse_singlet_energies(i))) %
                 (hrt2ev * act.qp_contrib(i)) %
                 (hrt2ev * act.exchange_contrib(i)) %
                 (hrt2ev * act.direct_contrib(i))
          << flush;
    } else {
      XTP_LOG(logINFO, _log)
          << format("  S = %1$4d Omega = %2$+1.12f eV  lamdba = %3$+3.2f nm") %
                 (i + 1) % (hrt2ev * _bse_singlet_energies(i)) %
                 (1240.0 / (hrt2ev * _bse_singlet_energies(i)))
          << flush;
    }
    const Eigen::Vector3d& trdip = _orbitals.TransitionDipoles()[i];
    XTP_LOG(logINFO, _log)
        << format(
               "           TrDipole length gauge[e*bohr]  dx = %1$+1.4f dy = "
               "%2$+1.4f dz = %3$+1.4f |d|^2 = %4$+1.4f f = %5$+1.4f") %
               trdip[0] % trdip[1] % trdip[2] % (trdip.squaredNorm()) % osc
        << flush;
    for (int i_bse = 0; i_bse < _bse_size; ++i_bse) {
      // if contribution is larger than 0.2, print
<<<<<<< HEAD
      double weight = std::pow(_bse_singlet_coefficients(i_bse, i), 2);
      if (!_opt.useTDA) {
        weight -= std::pow(_bse_singlet_coefficients_AR(i_bse, i), 2);
      }
      printWeights(i_bse, weight);
=======
      PrintWeight(i, i_bse, singlet);
>>>>>>> 7d5fa052
    }
    // results of fragment population analysis
    if (singlets.size() > 0) {
      printFragInfo(singlets, i);
    }

    XTP_LOG(logINFO, _log) << flush;
  }
  return;
}

void BSE::Analyze_triplets(std::vector<QMFragment<BSE_Population> >& triplets) {

  Interaction act;
  QMStateType triplet = QMStateType(QMStateType::Triplet);
  if (tools::globals::verbose) {
    act = Analyze_eh_interaction(triplet);
  }
  if (triplets.size() > 0) {
    Lowdin low;
    low.CalcChargeperFragment(triplets, _orbitals, triplet);
  }

  XTP_LOG(logINFO, _log) << "  ====== triplet energies (eV) ====== " << flush;
  for (int i = 0; i < _opt.nmax; ++i) {
    if (tools::globals::verbose) {
      XTP_LOG(logINFO, _log)
          << format(
                 "  T = %1$4d Omega = %2$+1.12f eV  lamdba = %3$+3.2f nm <FT> "
                 "= %4$+1.4f <K_d> = %5$+1.4f") %
                 (i + 1) % (tools::conv::hrt2ev * _bse_triplet_energies(i)) %
                 (1240.0 / (tools::conv::hrt2ev * _bse_triplet_energies(i))) %
                 (tools::conv::hrt2ev * act.qp_contrib(i)) %
                 (tools::conv::hrt2ev * act.direct_contrib(i))
          << flush;
    } else {
      XTP_LOG(logINFO, _log)
          << format("  T = %1$4d Omega = %2$+1.12f eV  lamdba = %3$+3.2f nm") %
                 (i + 1) % (tools::conv::hrt2ev * _bse_triplet_energies(i)) %
                 (1240.0 / (tools::conv::hrt2ev * _bse_triplet_energies(i)))
          << flush;
    }
    for (int i_bse = 0; i_bse < _bse_size; ++i_bse) {
      // if contribution is larger than 0.2, print
      PrintWeight(i, i_bse, triplet);
    }
    // results of fragment population analysis
    if (triplets.size() > 0) {
      printFragInfo(triplets, i);
    }
    XTP_LOG(logINFO, _log) << format("   ") << flush;
  }
  // storage to orbitals object

  return;
}

template <typename BSE_OPERATOR>
Eigen::VectorXd BSE::Analyze_IndividualContribution(const QMStateType& type,
                                                    const BSE_OPERATOR& H) {
  Eigen::VectorXd contrib = Eigen::VectorXd::Zero(_opt.nmax);
  const Eigen::MatrixXd& BSECoefs_AR = (type == QMStateType::Singlet)
                                           ? _bse_singlet_coefficients_AR
                                           : _bse_triplet_coefficients_AR;
  const Eigen::MatrixXd& BSECoefs = (type == QMStateType::Singlet)
                                        ? _bse_singlet_coefficients
                                        : _bse_triplet_coefficients;

  for (int i_exc = 0; i_exc < _opt.nmax; i_exc++) {
    Eigen::MatrixXd slice_R = BSECoefs.block(0, i_exc, _bse_size, 1);
    contrib(i_exc) = (slice_R.transpose() * (H * slice_R)).value();
    if (!_opt.useTDA) {
      Eigen::MatrixXd slice_AR = BSECoefs_AR.block(0, i_exc, _bse_size, 1);
      // get anti-resonant contribution from direct Keh
      contrib(i_exc) -= (slice_AR.transpose() * (H * slice_AR)).value();
    }
  }
  return contrib;
}

BSE::Interaction BSE::Analyze_eh_interaction(const QMStateType& type) {
  Interaction analysis;

  HqpOperator hqp(_epsilon_0_inv, _log, _Mmn, _Hqp);
  configureBSEOperator(hqp);
  analysis.qp_contrib = Analyze_IndividualContribution(type, hqp);

  HdOperator hd(_epsilon_0_inv, _log, _Mmn, _Hqp);
  configureBSEOperator(hd);
  analysis.direct_contrib = Analyze_IndividualContribution(type, hd);

  if (type == QMStateType::Singlet) {
    HxOperator hx(_epsilon_0_inv, _log, _Mmn, _Hqp);
    configureBSEOperator(hx);
    analysis.exchange_contrib = Analyze_IndividualContribution(type, hx);
  } else {
    analysis.exchange_contrib = Eigen::VectorXd::Zero(0);
  }

  return analysis;
}

<<<<<<< HEAD
=======
BSE::Population BSE::FragmentPopulations(const QMStateType& type,
                                         const AOBasis& dftbasis) {
  Population pop;
  // Mulliken fragment population analysis
  AOOverlap dftoverlap;
  dftoverlap.Fill(dftbasis);
  CTP_LOG(ctp::logDEBUG, _log)
      << ctp::TimeStamp() << " Filled DFT Overlap matrix of dimension: "
      << dftoverlap.Matrix().rows() << flush;
  // ground state populations
  Eigen::MatrixXd DMAT = _orbitals.DensityMatrixGroundState();
  Eigen::VectorXd nuccharges =
      _orbitals.FragmentNuclearCharges(dftbasis.getAOBasisFragA());
  Eigen::VectorXd pops = _orbitals.LoewdinPopulation(
      DMAT, dftoverlap.Matrix(), dftbasis.getAOBasisFragA());
  pop.popGs = nuccharges - pops;
  // population to electron charges and add nuclear charges
  for (int i_state = 0; i_state < _opt.nmax; i_state++) {
    QMState state = QMState(type, i_state, false);
    // checking Density Matrices
    std::vector<Eigen::MatrixXd> DMAT =
        _orbitals.DensityMatrixExcitedState(state);
    // hole part
    Eigen::VectorXd popsH = _orbitals.LoewdinPopulation(
        DMAT[0], dftoverlap.Matrix(), dftbasis.getAOBasisFragA());
    pop.popH.push_back(popsH);
    // electron part
    Eigen::VectorXd popsE = _orbitals.LoewdinPopulation(
        DMAT[1], dftoverlap.Matrix(), dftbasis.getAOBasisFragA());
    pop.popE.push_back(popsE);
    // update effective charges
    Eigen::VectorXd diff = popsH - popsE;
    pop.Crgs.push_back(diff);
  }
  CTP_LOG(ctp::logDEBUG, _log)
      << ctp::TimeStamp() << " Ran Excitation fragment population analysis "
      << flush;

  return pop;
}

std::vector<Eigen::MatrixXd> BSE::CalcFreeTransition_Dipoles(
    const AOBasis& dftbasis) {
  const Eigen::MatrixXd& dft_orbitals = _orbitals.MOCoefficients();
  // Testing electric dipole AOMatrix
  AODipole dft_dipole;
  dft_dipole.Fill(dftbasis);

  // now transition dipole elements for free interlevel transitions
  std::vector<Eigen::MatrixXd> interlevel_dipoles;

  Eigen::MatrixXd empty =
      dft_orbitals.block(0, _bse_cmin, dftbasis.AOBasisSize(), _bse_ctotal);
  Eigen::MatrixXd occ =
      dft_orbitals.block(0, _opt.vmin, dftbasis.AOBasisSize(), _bse_vtotal);
  for (int i_comp = 0; i_comp < 3; i_comp++) {
    interlevel_dipoles.push_back(occ.transpose() * dft_dipole.Matrix()[i_comp] *
                                 empty);
  }
  return interlevel_dipoles;
}

std::vector<tools::vec> BSE::CalcCoupledTransition_Dipoles(
    const AOBasis& dftbasis) {
  std::vector<Eigen::MatrixXd> interlevel_dipoles =
      CalcFreeTransition_Dipoles(dftbasis);
  vc2index vc = vc2index(0, 0, _bse_ctotal);
  std::vector<tools::vec> dipols;
  const double sqrt2 = sqrt(2.0);
  for (int i_exc = 0; i_exc < _opt.nmax; i_exc++) {
    tools::vec tdipole = tools::vec(0, 0, 0);
    for (int c = 0; c < _bse_ctotal; c++) {
      for (int v = 0; v < _bse_vtotal; v++) {
        int index_vc = vc.I(v, c);
        double factor = _bse_singlet_coefficients(index_vc, i_exc);
        if (_bse_singlet_coefficients_AR.rows() > 0) {
          factor += _bse_singlet_coefficients_AR(index_vc, i_exc);
        }
        // The Transition dipole is sqrt2 bigger because of the spin, the
        // excited state is a linear combination of 2 slater determinants, where
        // either alpha or beta spin electron is excited
        tdipole.x() += factor * interlevel_dipoles[0](v, c);
        tdipole.y() += factor * interlevel_dipoles[1](v, c);
        tdipole.z() += factor * interlevel_dipoles[2](v, c);
      }
    }

    dipols.push_back(-sqrt2 * tdipole);  //- because electrons are negative
  }
  return dipols;
}

>>>>>>> 7d5fa052
}  // namespace xtp
};  // namespace votca<|MERGE_RESOLUTION|>--- conflicted
+++ resolved
@@ -17,28 +17,16 @@
  *
  */
 
-<<<<<<< HEAD
-#include "votca/xtp/populationanalysis.h"
-#include "votca/xtp/qmstate.h"
+#include <iostream>
+
 #include "votca/xtp/vc2index.h"
 #include <votca/tools/linalg.h>
-#include <votca/xtp/aomatrix.h>
 #include <votca/xtp/bse.h>
-=======
-#include <iostream>
-
-#include <votca/tools/linalg.h>
-#include <votca/xtp/bse.h>
-
 #include <votca/xtp/bse_operator.h>
 #include <votca/xtp/davidsonsolver.h>
 
-#include "votca/xtp/qmstate.h"
-#include "votca/xtp/vc2index.h"
-
 #include <chrono>
 
->>>>>>> 7d5fa052
 using boost::format;
 using std::flush;
 
@@ -62,18 +50,6 @@
   }
 }
 
-<<<<<<< HEAD
-void BSE::Solve_triplets() {
-  MatrixXfd H = MatrixXfd::Zero(_bse_size, _bse_size);
-  Add_Hd<real_gwbse>(H);
-  Add_Hqp<real_gwbse>(H);
-  XTP_LOG(logDEBUG, _log) << TimeStamp() << " Setup TDA triplet hamiltonian "
-                          << flush;
-  XTP_LOG(logDEBUG, _log) << TimeStamp() << " Solving for first " << _opt.nmax
-                          << " eigenvectors" << flush;
-  tools::linalg_eigenvalues(H, _bse_triplet_energies, _bse_triplet_coefficients,
-                            _opt.nmax);
-=======
 template <typename BSE_OPERATOR>
 void BSE::configureBSEOperator(BSE_OPERATOR& H) {
   BSEOperator_Options opt;
@@ -89,11 +65,8 @@
 
   TripletOperator_TDA Ht(_epsilon_0_inv, _log, _Mmn, _Hqp);
   configureBSEOperator(Ht);
-  CTP_LOG(ctp::logDEBUG, _log)
-      << ctp::TimeStamp() << " Setup TDA triplet hamiltonian " << flush;
   solve_hermitian(Ht, _bse_triplet_energies, _bse_triplet_coefficients);
 
->>>>>>> 7d5fa052
   return;
 }
 
@@ -102,8 +75,8 @@
     Solve_singlets_TDA();
   } else {
     if (_opt.davidson) {
-      CTP_LOG(ctp::logDEBUG, _log)
-          << ctp::TimeStamp()
+      XTP_LOG(logDEBUG, _log)
+          << TimeStamp()
           << " Davidson solver not implemented for BTDA. Full diagonalization."
           << flush;
       _opt.davidson = 0;
@@ -117,8 +90,8 @@
     Solve_triplets_TDA();
   } else {
     if (_opt.davidson) {
-      CTP_LOG(ctp::logDEBUG, _log)
-          << ctp::TimeStamp()
+      XTP_LOG(logDEBUG, _log)
+          << TimeStamp()
           << " Davidson solver not implemented for BTDA. Full diagonalization."
           << flush;
       _opt.davidson = 0;
@@ -128,23 +101,11 @@
 }
 
 void BSE::Solve_singlets_TDA() {
-<<<<<<< HEAD
-  MatrixXfd H = MatrixXfd::Zero(_bse_size, _bse_size);
-  Add_Hd<real_gwbse>(H);
-  Add_Hqp<real_gwbse>(H);
-  Add_Hx<real_gwbse, 2>(H);
+
+  SingletOperator_TDA Hs(_epsilon_0_inv, _log, _Mmn, _Hqp);
+  configureBSEOperator(Hs);
   XTP_LOG(logDEBUG, _log) << TimeStamp() << " Setup TDA singlet hamiltonian "
                           << flush;
-  XTP_LOG(logDEBUG, _log) << TimeStamp() << " Solving for first " << _opt.nmax
-                          << " eigenvectors" << flush;
-  tools::linalg_eigenvalues(H, _bse_singlet_energies, _bse_singlet_coefficients,
-                            _opt.nmax);
-=======
-
-  SingletOperator_TDA Hs(_epsilon_0_inv, _log, _Mmn, _Hqp);
-  configureBSEOperator(Hs);
-  CTP_LOG(ctp::logDEBUG, _log)
-      << ctp::TimeStamp() << " Setup TDA singlet hamiltonian " << flush;
 
   solve_hermitian(Hs, _bse_singlet_energies, _bse_singlet_coefficients);
 }
@@ -196,9 +157,6 @@
   std::chrono::duration<double> elapsed_time;
   start = std::chrono::system_clock::now();
 
-  CTP_LOG(ctp::logDEBUG, _log) << ctp::TimeStamp() << " Solving for first "
-                               << _opt.nmax << " eigenvectors" << flush;
-
   if (_opt.davidson) {
 
     DavidsonSolver DS(_log);
@@ -211,14 +169,14 @@
     DS.set_max_search_space(10 * _opt.nmax);
 
     if (_opt.matrixfree) {
-      CTP_LOG(ctp::logDEBUG, _log)
-          << ctp::TimeStamp() << " Using matrix free method" << flush;
+      XTP_LOG(logDEBUG, _log)
+          << TimeStamp() << " Using matrix free method" << flush;
       DS.solve(h, _opt.nmax);
     }
 
     else {
-      CTP_LOG(ctp::logDEBUG, _log)
-          << ctp::TimeStamp() << " Using full matrix method" << flush;
+      XTP_LOG(logDEBUG, _log)
+          << TimeStamp() << " Using full matrix method" << flush;
 
       // get the full matrix
       hstart = std::chrono::system_clock::now();
@@ -227,9 +185,8 @@
 
       elapsed_time = hend - hstart;
 
-      CTP_LOG(ctp::logDEBUG, _log)
-          << ctp::TimeStamp() << " Full matrix assembled in "
-          << elapsed_time.count() << " secs" << flush;
+      XTP_LOG(logDEBUG, _log) << TimeStamp() << " Full matrix assembled in "
+                              << elapsed_time.count() << " secs" << flush;
 
       // solve theeigenalue problem
       hstart = std::chrono::system_clock::now();
@@ -237,9 +194,8 @@
       hend = std::chrono::system_clock::now();
 
       elapsed_time = hend - hstart;
-      CTP_LOG(ctp::logDEBUG, _log)
-          << ctp::TimeStamp() << " Davidson solve done in "
-          << elapsed_time.count() << " secs" << flush;
+      XTP_LOG(logDEBUG, _log) << TimeStamp() << " Davidson solve done in "
+                              << elapsed_time.count() << " secs" << flush;
     }
 
     energies = DS.eigenvalues();
@@ -249,35 +205,32 @@
 
   else {
 
-    CTP_LOG(ctp::logDEBUG, _log)
-        << ctp::TimeStamp() << " Lapack Diagonalization" << flush;
+    XTP_LOG(logDEBUG, _log)
+        << TimeStamp() << " Lapack Diagonalization" << flush;
 
     hstart = std::chrono::system_clock::now();
     Eigen::MatrixXd hfull = h.get_full_matrix();
     hend = std::chrono::system_clock::now();
 
     elapsed_time = hend - hstart;
-    CTP_LOG(ctp::logDEBUG, _log)
-        << ctp::TimeStamp() << " Full matrix assembled in "
-        << elapsed_time.count() << " secs" << flush;
+    XTP_LOG(logDEBUG, _log) << TimeStamp() << " Full matrix assembled in "
+                            << elapsed_time.count() << " secs" << flush;
 
     hstart = std::chrono::system_clock::now();
     tools::linalg_eigenvalues(hfull, energies, coefficients, _opt.nmax);
     hend = std::chrono::system_clock::now();
 
     elapsed_time = hend - hstart;
-    CTP_LOG(ctp::logDEBUG, _log) << ctp::TimeStamp() << " Lapack solve done in "
-                                 << elapsed_time.count() << " secs" << flush;
+    XTP_LOG(logDEBUG, _log) << TimeStamp() << " Lapack solve done in "
+                            << elapsed_time.count() << " secs" << flush;
   }
 
   end = std::chrono::system_clock::now();
   elapsed_time = end - start;
 
-  CTP_LOG(ctp::logDEBUG, _log)
-      << ctp::TimeStamp() << " Diagonalization done in " << elapsed_time.count()
-      << " secs" << flush;
-
->>>>>>> 7d5fa052
+  XTP_LOG(logDEBUG, _log) << TimeStamp() << " Diagonalization done in "
+                          << elapsed_time.count() << " secs" << flush;
+
   return;
 }
 
@@ -286,8 +239,8 @@
   configureBSEOperator(Hs_ApB);
   Operator_BTDA_AmB Hs_AmB(_epsilon_0_inv, _log, _Mmn, _Hqp);
   configureBSEOperator(Hs_AmB);
-  CTP_LOG(ctp::logDEBUG, _log)
-      << ctp::TimeStamp() << " Setup Full singlet hamiltonian " << flush;
+  XTP_LOG(logDEBUG, _log) << TimeStamp() << " Setup Full singlet hamiltonian "
+                          << flush;
   Solve_antihermitian(Hs_ApB, Hs_AmB, _bse_singlet_energies,
                       _bse_singlet_coefficients, _bse_singlet_coefficients_AR);
 }
@@ -297,8 +250,8 @@
   configureBSEOperator(Ht_ApB);
   Operator_BTDA_AmB Ht_AmB(_epsilon_0_inv, _log, _Mmn, _Hqp);
   configureBSEOperator(Ht_AmB);
-  CTP_LOG(ctp::logDEBUG, _log)
-      << ctp::TimeStamp() << " Setup Full triplet hamiltonian " << flush;
+  XTP_LOG(logDEBUG, _log) << TimeStamp() << " Setup Full triplet hamiltonian "
+                          << flush;
 
   Solve_antihermitian(Ht_ApB, Ht_AmB, _bse_triplet_energies,
                       _bse_triplet_coefficients, _bse_triplet_coefficients_AR);
@@ -317,15 +270,10 @@
   // _ApB = (_eh_d +_eh_qp + _eh_d2 + 4.0 * _eh_x);
   // _AmB = (_eh_d +_eh_qp - _eh_d2);
 
-<<<<<<< HEAD
-  Add_Hx<double, 4>(ApB);
-  Add_Hd2<double, 1>(ApB);
+  Eigen::MatrixXd ApB = apb.get_full_matrix();
+  Eigen::MatrixXd AmB = amb.get_full_matrix();
   XTP_LOG(logDEBUG, _log) << TimeStamp() << " Setup singlet hamiltonian "
                           << flush;
-=======
-  Eigen::MatrixXd ApB = apb.get_full_matrix();
-  Eigen::MatrixXd AmB = amb.get_full_matrix();
->>>>>>> 7d5fa052
 
   // calculate Cholesky decomposition of A-B = LL^T. It throws an error if not
   // positive definite
@@ -414,12 +362,7 @@
   return;
 }
 
-<<<<<<< HEAD
-void BSE::printWeights(int i_bse, double weight) const {
-
-=======
 void BSE::PrintWeight(int i, int i_bse, QMStateType state) {
-
   const Eigen::MatrixXd& BSECoefs_AR = (state == QMStateType::Singlet)
                                            ? _bse_singlet_coefficients_AR
                                            : _bse_triplet_coefficients_AR;
@@ -430,7 +373,6 @@
   if (!_opt.useTDA) {
     weight -= std::pow(BSECoefs_AR(i_bse, i), 2);
   }
->>>>>>> 7d5fa052
   vc2index vc = vc2index(_opt.vmin, _bse_cmin, _bse_ctotal);
   if (weight > _opt.min_print_weight) {
     XTP_LOG(logINFO, _log)
@@ -487,15 +429,7 @@
         << flush;
     for (int i_bse = 0; i_bse < _bse_size; ++i_bse) {
       // if contribution is larger than 0.2, print
-<<<<<<< HEAD
-      double weight = std::pow(_bse_singlet_coefficients(i_bse, i), 2);
-      if (!_opt.useTDA) {
-        weight -= std::pow(_bse_singlet_coefficients_AR(i_bse, i), 2);
-      }
-      printWeights(i_bse, weight);
-=======
       PrintWeight(i, i_bse, singlet);
->>>>>>> 7d5fa052
     }
     // results of fragment population analysis
     if (singlets.size() > 0) {
@@ -598,100 +532,5 @@
   return analysis;
 }
 
-<<<<<<< HEAD
-=======
-BSE::Population BSE::FragmentPopulations(const QMStateType& type,
-                                         const AOBasis& dftbasis) {
-  Population pop;
-  // Mulliken fragment population analysis
-  AOOverlap dftoverlap;
-  dftoverlap.Fill(dftbasis);
-  CTP_LOG(ctp::logDEBUG, _log)
-      << ctp::TimeStamp() << " Filled DFT Overlap matrix of dimension: "
-      << dftoverlap.Matrix().rows() << flush;
-  // ground state populations
-  Eigen::MatrixXd DMAT = _orbitals.DensityMatrixGroundState();
-  Eigen::VectorXd nuccharges =
-      _orbitals.FragmentNuclearCharges(dftbasis.getAOBasisFragA());
-  Eigen::VectorXd pops = _orbitals.LoewdinPopulation(
-      DMAT, dftoverlap.Matrix(), dftbasis.getAOBasisFragA());
-  pop.popGs = nuccharges - pops;
-  // population to electron charges and add nuclear charges
-  for (int i_state = 0; i_state < _opt.nmax; i_state++) {
-    QMState state = QMState(type, i_state, false);
-    // checking Density Matrices
-    std::vector<Eigen::MatrixXd> DMAT =
-        _orbitals.DensityMatrixExcitedState(state);
-    // hole part
-    Eigen::VectorXd popsH = _orbitals.LoewdinPopulation(
-        DMAT[0], dftoverlap.Matrix(), dftbasis.getAOBasisFragA());
-    pop.popH.push_back(popsH);
-    // electron part
-    Eigen::VectorXd popsE = _orbitals.LoewdinPopulation(
-        DMAT[1], dftoverlap.Matrix(), dftbasis.getAOBasisFragA());
-    pop.popE.push_back(popsE);
-    // update effective charges
-    Eigen::VectorXd diff = popsH - popsE;
-    pop.Crgs.push_back(diff);
-  }
-  CTP_LOG(ctp::logDEBUG, _log)
-      << ctp::TimeStamp() << " Ran Excitation fragment population analysis "
-      << flush;
-
-  return pop;
-}
-
-std::vector<Eigen::MatrixXd> BSE::CalcFreeTransition_Dipoles(
-    const AOBasis& dftbasis) {
-  const Eigen::MatrixXd& dft_orbitals = _orbitals.MOCoefficients();
-  // Testing electric dipole AOMatrix
-  AODipole dft_dipole;
-  dft_dipole.Fill(dftbasis);
-
-  // now transition dipole elements for free interlevel transitions
-  std::vector<Eigen::MatrixXd> interlevel_dipoles;
-
-  Eigen::MatrixXd empty =
-      dft_orbitals.block(0, _bse_cmin, dftbasis.AOBasisSize(), _bse_ctotal);
-  Eigen::MatrixXd occ =
-      dft_orbitals.block(0, _opt.vmin, dftbasis.AOBasisSize(), _bse_vtotal);
-  for (int i_comp = 0; i_comp < 3; i_comp++) {
-    interlevel_dipoles.push_back(occ.transpose() * dft_dipole.Matrix()[i_comp] *
-                                 empty);
-  }
-  return interlevel_dipoles;
-}
-
-std::vector<tools::vec> BSE::CalcCoupledTransition_Dipoles(
-    const AOBasis& dftbasis) {
-  std::vector<Eigen::MatrixXd> interlevel_dipoles =
-      CalcFreeTransition_Dipoles(dftbasis);
-  vc2index vc = vc2index(0, 0, _bse_ctotal);
-  std::vector<tools::vec> dipols;
-  const double sqrt2 = sqrt(2.0);
-  for (int i_exc = 0; i_exc < _opt.nmax; i_exc++) {
-    tools::vec tdipole = tools::vec(0, 0, 0);
-    for (int c = 0; c < _bse_ctotal; c++) {
-      for (int v = 0; v < _bse_vtotal; v++) {
-        int index_vc = vc.I(v, c);
-        double factor = _bse_singlet_coefficients(index_vc, i_exc);
-        if (_bse_singlet_coefficients_AR.rows() > 0) {
-          factor += _bse_singlet_coefficients_AR(index_vc, i_exc);
-        }
-        // The Transition dipole is sqrt2 bigger because of the spin, the
-        // excited state is a linear combination of 2 slater determinants, where
-        // either alpha or beta spin electron is excited
-        tdipole.x() += factor * interlevel_dipoles[0](v, c);
-        tdipole.y() += factor * interlevel_dipoles[1](v, c);
-        tdipole.z() += factor * interlevel_dipoles[2](v, c);
-      }
-    }
-
-    dipols.push_back(-sqrt2 * tdipole);  //- because electrons are negative
-  }
-  return dipols;
-}
-
->>>>>>> 7d5fa052
 }  // namespace xtp
 };  // namespace votca