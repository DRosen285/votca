--- conflicted
+++ resolved
@@ -235,15 +235,6 @@
    * delete all molecule information
    */
   void ClearMoleculeList() { molecules_.clear(); }
-<<<<<<< HEAD
-
-  /**
-   * \brief adds all the beads+molecules+residues from other topology
-   * \param top topology to add
-   */
-  void Add(Topology *top);
-=======
->>>>>>> 0821dc89
 
   /**
    * \brief copy topology data of different topology
