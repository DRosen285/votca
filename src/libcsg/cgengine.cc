/*
 * Copyright 2009-2021 The VOTCA Development Team (http://www.votca.org)
 *
 * Licensed under the Apache License, Version 2.0 (the "License");
 * you may not use this file except in compliance with the License.
 * You may obtain a copy of the License at
 *
 *     http://www.apache.org/licenses/LICENSE-2.0
 *
 * Unless required by applicable law or agreed to in writing, software
 * distributed under the License is distributed on an "AS IS" BASIS,
 * WITHOUT WARRANTIES OR CONDITIONS OF ANY KIND, either express or implied.
 * See the License for the specific language governing permissions and
 * limitations under the License.
 *
 */

// Standard includes
#include <fstream>
#include <memory>

// VOTCA includes
#include <votca/tools/tokenizer.h>

// Local VOTCA includes
#include "votca/csg/cgengine.h"
#include "votca/csg/version.h"

namespace votca {
namespace csg {

using namespace std;

namespace po = boost::program_options;

CGEngine::CGEngine() = default;

/**
    \todo melts with different molecules
*/
std::unique_ptr<TopologyMap> CGEngine::CreateCGTopology(Topology &in,
                                                        Topology &out) {
  MoleculeContainer &mols = in.Molecules();
<<<<<<< HEAD
  TopologyMap *m = new TopologyMap(&in, &out);
  for (const auto &mol : mols) {
=======
  auto m = std::make_unique<TopologyMap>(&in, &out);
  for (auto mol : mols) {
>>>>>>> c0dc8919
    if (IsIgnored(mol->getName())) {
      continue;
    }
    CGMoleculeDef *def = getMoleculeDef(mol->getName());
    if (!def) {
      cout << "--------------------------------------\n"
           << "WARNING: unknown molecule \"" << mol->getName() << "\" with id "
           << mol->getId() << " in topology" << endl
           << "molecule will not be mapped to CG representation\n"
           << "Check weather a mapping file for all molecule exists, was "
              "specified in --cg "
           << "separated by ; and the ident tag in xml-file matches the "
              "molecule name\n"
           << "--------------------------------------\n";
      continue;
    }
    Molecule *mcg = def->CreateMolecule(out);
    Map *map = def->CreateMap(*mol, *mcg);
    m->AddMoleculeMap(map);
  }
  out.RebuildExclusions();
  return m;
}

void CGEngine::LoadMoleculeType(string filename) {
  tools::Tokenizer tok(filename, ";");

  for (tools::Tokenizer::iterator iter = tok.begin(); iter != tok.end();
       ++iter) {
    auto def = std::make_unique<CGMoleculeDef>();
    string file = *iter;
    boost::trim(file);
    def->Load(file);
    _molecule_defs[def->getIdent()] = std::move(def);
  }
}

}  // namespace csg
}  // namespace votca<|MERGE_RESOLUTION|>--- conflicted
+++ resolved
@@ -41,13 +41,8 @@
 std::unique_ptr<TopologyMap> CGEngine::CreateCGTopology(Topology &in,
                                                         Topology &out) {
   MoleculeContainer &mols = in.Molecules();
-<<<<<<< HEAD
-  TopologyMap *m = new TopologyMap(&in, &out);
+  auto m = std::make_unique<TopologyMap>(&in, &out);
   for (const auto &mol : mols) {
-=======
-  auto m = std::make_unique<TopologyMap>(&in, &out);
-  for (auto mol : mols) {
->>>>>>> c0dc8919
     if (IsIgnored(mol->getName())) {
       continue;
     }
