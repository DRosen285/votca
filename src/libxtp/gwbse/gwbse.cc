/*
 *            Copyright 2009-2018 The VOTCA Development Team
 *                       (http://www.votca.org)
 *
 *      Licensed under the Apache License, Version 2.0 (the "License")
 *
 * You may not use this file except in compliance with the License.
 * You may obtain a copy of the License at
 *
 *              http://www.apache.org/licenses/LICENSE-2.0
 *
 * Unless required by applicable law or agreed to in writing, software
 * distributed under the License is distributed on an "AS IS" BASIS,
 * WITHOUT WARRANTIES OR CONDITIONS OF ANY KIND, either express or implied.
 * See the License for the specific language governing permissions and
 * limitations under the License.
 *
 */

// Overload of uBLAS prod function with MKL/GSL implementations

#include <boost/filesystem.hpp>
#include <boost/format.hpp>
#include <votca/ctp/logger.h>
#include <votca/tools/constants.h>
#include <votca/xtp/bse.h>
#include <votca/xtp/gw.h>
#include <votca/xtp/gwbse.h>
#include <votca/xtp/numerical_integrations.h>
#include <votca/xtp/orbitals.h>

using boost::format;
using namespace boost::filesystem;
using std::flush;
namespace votca {
namespace xtp {

int GWBSE::CountCoreLevels() {
  int ignored_corelevels = 0;
  if (!_orbitals.hasECPName()) {
    BasisSet basis;
    basis.LoadPseudopotentialSet("corelevels");
    int coreElectrons = 0;
    for (const auto& atom : _orbitals.QMAtoms()) {
      coreElectrons += basis.getElement(atom->getType()).getNcore();
    }
    ignored_corelevels = coreElectrons / 2;
  }
  return ignored_corelevels;
}

void GWBSE::Initialize(tools::Property& options) {

#if (GWBSE_DOUBLE)
  CTP_LOG(ctp::logDEBUG, *_pLog)
      << " Compiled with full double support" << flush;
#else
  CTP_LOG(ctp::logDEBUG, *_pLog)
      << " Compiled with float/double mixture (standard)" << flush;
#endif

  std::string key = Identify();

  // getting level ranges
  int rpamax = 0;
  int rpamin = 0;  // never changes
  int qpmin = 0;
  int qpmax = 0;
  int bse_vmin = 0;
  int bse_cmax = 0;

  int homo = _orbitals.getHomo();  // indexed from 0
  int num_of_levels = _orbitals.getBasisSetSize();
  int num_of_occlevels = _orbitals.getNumberOfAlphaElectrons();

  std::vector<std::string> range_choice = {"default", "factor", "explicit",
                                           "full"};
  std::string ranges =
      options.ifExistsAndinListReturnElseThrowRuntimeError<std::string>(
          key + ".ranges", range_choice);

  // now check validity, and get rpa, qp, and bse level ranges accordingly

  if (ranges == "factor") {

    double rpamaxfactor = options.get(key + ".rpamax").as<double>();
    rpamax = int(rpamaxfactor * num_of_levels) - 1;  // total number of levels

    double qpminfactor = options.get(key + ".qpmin").as<double>();
    qpmin = num_of_occlevels - int(qpminfactor * num_of_occlevels) - 1;

    double qpmaxfactor = options.get(key + ".qpmax").as<double>();
    qpmax = num_of_occlevels + int(qpmaxfactor * num_of_occlevels) - 1;

    double bseminfactor = options.get(key + ".bsemin").as<double>();
    bse_vmin = num_of_occlevels - int(bseminfactor * num_of_occlevels) - 1;

    double bsemaxfactor = options.get(key + ".bsemax").as<double>();
    bse_cmax = num_of_occlevels + int(bsemaxfactor * num_of_occlevels) - 1;

  } else if (ranges == "explicit") {
    // get explicit numbers
    rpamax = options.get(key + ".rpamax").as<int>();
    qpmin = options.get(key + ".qpmin").as<int>();
    qpmax = options.get(key + ".qpmax").as<int>();
    bse_vmin = options.get(key + ".bsemin").as<int>();
    bse_cmax = options.get(key + ".bsemax").as<int>();
  } else if (ranges == "default") {
    rpamax = num_of_levels - 1;
    qpmin = 0;
    qpmax = 2 * homo + 1;
    bse_vmin = 0;
    bse_cmax = 2 * homo + 1;
  } else if (ranges == "full") {
    rpamax = num_of_levels - 1;
    qpmin = 0;
    qpmax = num_of_levels - 1;
    bse_vmin = 0;
    bse_cmax = num_of_levels - 1;
  }
  std::string ignore_corelevels =
      options.ifExistsReturnElseReturnDefault<std::string>(
          key + ".ignore_corelevels", "none");

  if (ignore_corelevels == "RPA" || ignore_corelevels == "GW" ||
      ignore_corelevels == "BSE") {
    int ignored_corelevels = CountCoreLevels();
    if (ignore_corelevels == "RPA") {
      rpamin = ignored_corelevels;
    }
    if (ignore_corelevels == "GW" || ignore_corelevels == "RPA") {
      if (qpmin < ignored_corelevels) {
        qpmin = ignored_corelevels;
      }
    }
    if (ignore_corelevels == "GW" || ignore_corelevels == "RPA" ||
        ignore_corelevels == "BSE") {
      if (bse_vmin < ignored_corelevels) {
        bse_vmin = ignored_corelevels;
      }
    }

    CTP_LOG(ctp::logDEBUG, *_pLog)
        << ctp::TimeStamp() << " Ignoring " << ignored_corelevels
        << " core levels for " << ignore_corelevels << " and beyond." << flush;
  }

  // check maximum and minimum sizes
  if (rpamax > num_of_levels) rpamax = num_of_levels - 1;
  if (qpmax > num_of_levels) qpmax = num_of_levels - 1;
  if (bse_cmax > num_of_levels) bse_cmax = num_of_levels - 1;
  if (bse_vmin < 0) bse_vmin = 0;
  if (qpmin < 0) qpmin = 0;

  // some QP - BSE consistency checks are required
  if (bse_vmin < qpmin) qpmin = bse_vmin;
  if (bse_cmax > qpmax) qpmax = bse_cmax;

  _gwopt.homo = homo;
  _gwopt.qpmin = qpmin;
  _gwopt.qpmax = qpmax;
  _gwopt.rpamin = rpamin;
  _gwopt.rpamax = rpamax;

  _bseopt.vmin = bse_vmin;
  _bseopt.cmax = bse_cmax;
  _bseopt.homo = homo;
  _bseopt.qpmin = qpmin;
  _bseopt.rpamin = rpamin;
  _bseopt.rpamax = rpamax;

  _orbitals.setRPAindices(rpamin, rpamax);
  _orbitals.setGWindices(qpmin, qpmax);
  _orbitals.setBSEindices(bse_vmin, bse_cmax);

  int bse_vmax = homo;
  int bse_cmin = homo + 1;
  int bse_vtotal = bse_vmax - bse_vmin + 1;
  int bse_ctotal = bse_cmax - bse_cmin + 1;
  int bse_size = bse_vtotal * bse_ctotal;

  CTP_LOG(ctp::logDEBUG, *_pLog) << ctp::TimeStamp() << " Set RPA level range ["
                                 << rpamin << ":" << rpamax << "]" << flush;
  CTP_LOG(ctp::logDEBUG, *_pLog) << ctp::TimeStamp() << " Set GW  level range ["
                                 << qpmin << ":" << qpmax << "]" << flush;
  CTP_LOG(ctp::logDEBUG, *_pLog)
      << ctp::TimeStamp() << " Set BSE level range occ[" << bse_vmin << ":"
      << bse_vmax << "]  virt[" << bse_cmin << ":" << bse_cmax << "]" << flush;
  CTP_LOG(ctp::logDEBUG, *_pLog)
      << ctp::TimeStamp() << " BSE Hamiltonian has size " << bse_size << "x"
      << bse_size << flush;

  _gwopt.reset_3c = options.ifExistsReturnElseReturnDefault<int>(
      key + ".rebuild_threecenter_freq", _gwopt.reset_3c);

  _bseopt.nmax = options.ifExistsReturnElseReturnDefault<int>(key + ".exctotal",
                                                              _bseopt.nmax);
  if (_bseopt.nmax > bse_size || _bseopt.nmax < 0) _bseopt.nmax = bse_size;

  _fragA = options.ifExistsReturnElseReturnDefault<int>(key + ".fragment", -1);

  _bseopt.useTDA = options.ifExistsReturnElseReturnDefault<bool>(
      key + ".useTDA", _bseopt.useTDA);
  _orbitals.setTDAApprox(_bseopt.useTDA);
  if (!_bseopt.useTDA) {
    CTP_LOG(ctp::logDEBUG, *_pLog) << " BSE type: full" << flush;
  } else {
    CTP_LOG(ctp::logDEBUG, *_pLog) << " BSE type: TDA" << flush;
  }

  _openmp_threads =
      options.ifExistsReturnElseReturnDefault<int>(key + ".openmp", 0);

  if (options.exists(key + ".vxc")) {
    _doVxc =
        options.ifExistsReturnElseThrowRuntimeError<bool>(key + ".vxc.dovxc");
    if (_doVxc) {
      _functional = options.ifExistsReturnElseThrowRuntimeError<std::string>(
          key + ".vxc.functional");
      _grid = options.ifExistsReturnElseReturnDefault<std::string>(
          key + ".vxc.grid", "medium");
    }
<<<<<<< HEAD
  }

  _auxbasis_name = options.ifExistsReturnElseThrowRuntimeError<std::string>(
      key + ".gwbasis");
  _dftbasis_name = options.ifExistsReturnElseThrowRuntimeError<std::string>(
      key + ".dftbasis");
  if (_dftbasis_name != _orbitals.getDFTbasisName()) {
=======
    
    if (options.exists(key + ".gwbasis")) {
      _auxbasis_name =
              options.ifExistsReturnElseThrowRuntimeError<std::string>(key + ".gwbasis");
      if (options.exists(key + ".auxbasis")) {
        throw std::runtime_error(std::string() +
                "Cannot use the options \"gwbasis\" and \"auxbasis\" simultaneously. " +
                " Use option \"auxbasis\" to specify the auxiliary basis instead.");
      } else {
        CTP_LOG(ctp::logDEBUG, *_pLog)
                << " Warning: The option \"gwbasis\" is outdated."
                << " Use option \"auxbasis\" to specify the auxiliary basis instead. "
                << flush;
      }
    } else {
      _auxbasis_name =
              options.ifExistsReturnElseThrowRuntimeError<std::string>(key + ".auxbasis");
    }
    
    _dftbasis_name =
            options.ifExistsReturnElseThrowRuntimeError<std::string>(key + ".dftbasis");
     if (_dftbasis_name != _orbitals.getDFTbasisName()) {
>>>>>>> ddc1024a
    throw std::runtime_error(
        "Name of the Basisset from .orb file: " + _orbitals.getDFTbasisName() +
        " and from GWBSE optionfile " + _dftbasis_name + " do not agree.");
  }

  std::vector<std::string> choices = {"G0W0", "evGW"};
  std::string mode =
      options.ifExistsAndinListReturnElseThrowRuntimeError<std::string>(
          key + ".mode", choices);
  if (mode == "G0W0") {
    _gwopt.gw_sc_max_iterations = 1;
  }
  CTP_LOG(ctp::logDEBUG, *_pLog) << " Running GW as: " << mode << flush;
  _gwopt.ScaHFX = _orbitals.getScaHFX();

  _gwopt.shift = options.ifExistsReturnElseReturnDefault<double>(key + ".shift",
                                                                 _gwopt.shift);
  _gwopt.g_sc_limit = options.ifExistsReturnElseReturnDefault<double>(
      key + ".g_sc_limit",
      _gwopt.g_sc_limit);  // convergence criteria for qp iteration [Hartree]]
  _gwopt.g_sc_max_iterations = options.ifExistsReturnElseReturnDefault<int>(
      key + ".g_sc_max_iterations",
      _gwopt.g_sc_max_iterations);  // convergence criteria for qp iteration
                                    // [Hartree]]

  _gwopt.gw_sc_max_iterations = options.ifExistsReturnElseReturnDefault<int>(
      key + ".gw_sc_max_iterations",
      _gwopt.gw_sc_max_iterations);  // convergence criteria for qp iteration
                                     // [Hartree]]

  _gwopt.gw_sc_limit = options.ifExistsReturnElseReturnDefault<double>(
      key + ".gw_sc_limit",
      _gwopt.gw_sc_limit);  // convergence criteria for shift it
  CTP_LOG(ctp::logDEBUG, *_pLog)
      << " g_sc_limit [Hartree]: " << _gwopt.g_sc_limit << flush;
  if (_gwopt.gw_sc_max_iterations > 1) {
    CTP_LOG(ctp::logDEBUG, *_pLog)
        << " gw_sc_limit [Hartree]: " << _gwopt.gw_sc_limit << flush;
  }
  _bseopt.min_print_weight = options.ifExistsReturnElseReturnDefault<double>(
      key + ".bse_print_weight", _bseopt.min_print_weight);
  // print exciton WF composition weight larger than minimum

  // setting some defaults
  _do_qp_diag = false;
  _do_bse_singlets = false;
  _do_bse_triplets = false;
  // possible tasks
  // diagQP, singlets, triplets, all, ibse
  std::string _tasks_string =
      options.ifExistsReturnElseThrowRuntimeError<std::string>(key + ".tasks");
  if (_tasks_string.find("all") != std::string::npos) {
    _do_qp_diag = true;
    _do_bse_singlets = true;
    _do_bse_triplets = true;
  }
  if (_tasks_string.find("qpdiag") != std::string::npos) _do_qp_diag = true;
  if (_tasks_string.find("singlets") != std::string::npos)
    _do_bse_singlets = true;
  if (_tasks_string.find("triplets") != std::string::npos)
    _do_bse_triplets = true;
  _store_eh_interaction = false;
  _do_bse_diag = true;
  // special construction for ibse mode
  if (_tasks_string.find("iqm") != std::string::npos) {
    _do_qp_diag = false;   // no qp diagonalization
    _do_bse_diag = false;  // no diagonalization of BSE Hamiltonian
    _store_eh_interaction = true;
  }
  _store_qp_pert = true;

  _store_qp_diag = false;
  _store_bse_triplets = false;
  _store_bse_singlets = false;
  std::string _store_string =
      options.ifExistsReturnElseThrowRuntimeError<std::string>(key + ".store");
  if ((_store_string.find("all") != std::string::npos) ||
      (_store_string.find("") != std::string::npos)) {
    // store according to tasks choice
    if (_do_qp_diag) _store_qp_diag = true;
    if (_do_bse_singlets && _do_bse_diag) _store_bse_singlets = true;
    if (_do_bse_triplets && _do_bse_diag) _store_bse_triplets = true;
  }
  if (_store_string.find("qpdiag") != std::string::npos) _store_qp_diag = true;
  if (_store_string.find("singlets") != std::string::npos)
    _store_bse_singlets = true;
  if (_store_string.find("triplets") != std::string::npos)
    _store_bse_triplets = true;
  if (_store_string.find("ehint") != std::string::npos)
    _store_eh_interaction = true;

  CTP_LOG(ctp::logDEBUG, *_pLog) << " Tasks: " << flush;
  if (_do_qp_diag) {
    CTP_LOG(ctp::logDEBUG, *_pLog) << " qpdiag " << flush;
  }
  if (_do_bse_singlets) {
    CTP_LOG(ctp::logDEBUG, *_pLog) << " singlets " << flush;
  }
  if (_do_bse_triplets) {
    CTP_LOG(ctp::logDEBUG, *_pLog) << " triplets " << flush;
  }
  CTP_LOG(ctp::logDEBUG, *_pLog) << " Store: " << flush;
  if (_store_qp_diag) {
    CTP_LOG(ctp::logDEBUG, *_pLog) << " qpdiag " << flush;
  }
  if (_store_bse_singlets) {
    CTP_LOG(ctp::logDEBUG, *_pLog) << " singlets " << flush;
  }
  if (_store_bse_triplets) {
    CTP_LOG(ctp::logDEBUG, *_pLog) << " triplets " << flush;
  }
  if (_store_eh_interaction) {
    CTP_LOG(ctp::logDEBUG, *_pLog) << " ehint " << flush;
  }

  return;
}

void GWBSE::addoutput(tools::Property& summary) {

  const double hrt2ev = tools::conv::hrt2ev;
  tools::Property& gwbse_summary = summary.add("GWBSE", "");
  gwbse_summary.setAttribute("units", "eV");
  gwbse_summary.setAttribute(
      "DFTEnergy",
      (format("%1$+1.6f ") % (_orbitals.getQMEnergy() * hrt2ev)).str());

  tools::Property& dft_summary = gwbse_summary.add("dft", "");
  dft_summary.setAttribute("HOMO", _gwopt.homo);
  dft_summary.setAttribute("LUMO", _gwopt.homo + 1);

  for (int state = 0; state < _gwopt.qpmax + 1 - _gwopt.qpmin; state++) {

    tools::Property& level_summary = dft_summary.add("level", "");
    level_summary.setAttribute("number", state + _gwopt.qpmin);
    level_summary.add("dft_energy",
                      (format("%1$+1.6f ") %
                       (_orbitals.QPpertEnergies().col(0)(state) * hrt2ev))
                          .str());
    level_summary.add("gw_energy",
                      (format("%1$+1.6f ") %
                       (_orbitals.QPpertEnergies().col(4)(state) * hrt2ev))
                          .str());

    if (_do_qp_diag) {
      level_summary.add(
          "qp_energy",
          (format("%1$+1.6f ") % (_orbitals.QPdiagEnergies()(state) * hrt2ev))
              .str());
    }
  }

  if (_do_bse_singlets) {
    tools::Property& singlet_summary = gwbse_summary.add("singlets", "");
    for (int state = 0; state < _bseopt.nmax; ++state) {
      tools::Property& level_summary = singlet_summary.add("level", "");
      level_summary.setAttribute("number", state + 1);
      level_summary.add("omega",
                        (format("%1$+1.6f ") %
                         (_orbitals.BSESingletEnergies()(state) * hrt2ev))
                            .str());
      if (_orbitals.hasTransitionDipoles()) {

        const tools::vec& dipoles = (_orbitals.TransitionDipoles())[state];
        double f =
            2 * dipoles * dipoles * _orbitals.BSESingletEnergies()(state) / 3.0;

        level_summary.add("f", (format("%1$+1.6f ") % f).str());
        tools::Property& dipol_summary = level_summary.add(
            "Trdipole", (format("%1$+1.4f %2$+1.4f %3$+1.4f") % dipoles.getX() %
                         dipoles.getY() % dipoles.getZ())
                            .str());
        dipol_summary.setAttribute("unit", "e*bohr");
        dipol_summary.setAttribute("gauge", "length");
      }
    }
  }
  if (_do_bse_triplets) {
    tools::Property& triplet_summary = gwbse_summary.add("triplets", "");
    for (int state = 0; state < _bseopt.nmax; ++state) {
      tools::Property& level_summary = triplet_summary.add("level", "");
      level_summary.setAttribute("number", state + 1);
      level_summary.add("omega",
                        (format("%1$+1.6f ") %
                         (_orbitals.BSETripletEnergies()(state) * hrt2ev))
                            .str());
    }
  }
  return;
}

/*
 *    Many-body Green's fuctions theory implementation
 *
 *  data required from orbitals file
 *  - atomic coordinates
 *  - DFT molecular orbitals (energies and coeffcients)
 *  - DFT exchange-correlation potential matrix in atomic orbitals
 *  - number of electrons, number of levels
 */

Eigen::MatrixXd GWBSE::CalculateVXC(const AOBasis& dftbasis) {

  Eigen::MatrixXd vxc_ao;
  if (_orbitals.hasAOVxc()) {
    if (_doVxc) {
      if (_orbitals.getQMpackage() == "xtp") {
        CTP_LOG(ctp::logDEBUG, *_pLog)
            << ctp::TimeStamp() << " Taking VXC from xtp DFT run." << flush;
      } else {
        CTP_LOG(ctp::logDEBUG, *_pLog)
            << ctp::TimeStamp()
            << " There is already a Vxc matrix loaded from DFT, did you maybe "
               "run a DFT code with outputVxc?\n I will take the external "
               "implementation"
            << flush;
      }
      _doVxc = false;
    }
    CTP_LOG(ctp::logDEBUG, *_pLog)
        << ctp::TimeStamp() << " Loaded external Vxc matrix" << flush;
    vxc_ao = _orbitals.AOVxc();
  } else if (_doVxc) {

    NumericalIntegration numint;
    numint.setXCfunctional(_functional);
    double ScaHFX_temp = numint.getExactExchange(_functional);
    if (ScaHFX_temp != _orbitals.getScaHFX()) {
      throw std::runtime_error(
          (boost::format("GWBSE exact exchange a=%s differs from qmpackage "
                         "exact exchange a=%s, probably your functionals are "
                         "inconsistent") %
           ScaHFX_temp % _orbitals.getScaHFX())
              .str());
    }
    numint.GridSetup(_grid, _orbitals.QMAtoms(), dftbasis);
    CTP_LOG(ctp::logDEBUG, *_pLog)
        << ctp::TimeStamp()
        << " Setup grid for integration with gridsize: " << _grid << " with "
        << numint.getGridSize() << " points, divided into "
        << numint.getBoxesSize() << " boxes" << flush;
    CTP_LOG(ctp::logDEBUG, *_pLog)
        << ctp::TimeStamp() << " Integrating Vxc in VOTCA with functional "
        << _functional << flush;
    Eigen::MatrixXd DMAT = _orbitals.DensityMatrixGroundState();

    vxc_ao = numint.IntegrateVXC(DMAT);
    CTP_LOG(ctp::logDEBUG, *_pLog)
        << ctp::TimeStamp() << " Calculated Vxc in VOTCA" << flush;

  } else {
    throw std::runtime_error(
        "So your DFT data contains no Vxc, if you want to proceed use the "
        "dovxc option.");
  }

  CTP_LOG(ctp::logDEBUG, *_pLog)
      << ctp::TimeStamp()
      << " Set hybrid exchange factor: " << _orbitals.getScaHFX() << flush;
  int qptotal = _gwopt.qpmax - _gwopt.qpmin + 1;
  int basissize = _orbitals.MOCoefficients().rows();
  Eigen::MatrixXd mos =
      _orbitals.MOCoefficients().block(0, _gwopt.qpmin, basissize, qptotal);

  Eigen::MatrixXd vxc = mos.transpose() * vxc_ao * mos;
  CTP_LOG(ctp::logDEBUG, *_pLog)
      << ctp::TimeStamp()
      << " Calculated exchange-correlation expectation values " << flush;

  return vxc;
}

bool GWBSE::Evaluate() {

// set the parallelization
#ifdef _OPENMP
  if (_openmp_threads > 0) {
    omp_set_num_threads(_openmp_threads);
    CTP_LOG(ctp::logDEBUG, *_pLog)
        << ctp::TimeStamp() << " Using " << omp_get_max_threads() << " threads"
        << flush;
  }
#endif

  if (tools::globals::VOTCA_MKL) {
    CTP_LOG(ctp::logDEBUG, *_pLog)
        << ctp::TimeStamp() << " Using MKL overload for Eigen " << flush;
  } else {
    CTP_LOG(ctp::logDEBUG, *_pLog)
        << ctp::TimeStamp()
        << " Using native Eigen implementation, no BLAS overload " << flush;
  }

  CTP_LOG(ctp::logDEBUG, *_pLog)
      << ctp::TimeStamp() << " Molecule Coordinates [A] " << flush;
  for (QMAtom* atom : _orbitals.QMAtoms()) {
    std::string output =
        (boost::format("  %1$s"
                       "   %2$+1.4f %3$+1.4f %4$+1.4f") %
         atom->getType() % (atom->getPos().getX() * tools::conv::bohr2ang) %
         (atom->getPos().getY() * tools::conv::bohr2ang) %
         (atom->getPos().getZ() * tools::conv::bohr2ang))
            .str();

    CTP_LOG(ctp::logDEBUG, *_pLog) << output << flush;
  }

  std::string dft_package = _orbitals.getQMpackage();
  CTP_LOG(ctp::logDEBUG, *_pLog)
      << ctp::TimeStamp() << " DFT data was created by " << dft_package
      << flush;

  BasisSet dftbs;
  dftbs.LoadBasisSet(_dftbasis_name);

  CTP_LOG(ctp::logDEBUG, *_pLog) << ctp::TimeStamp() << " Loaded DFT Basis Set "
                                 << _dftbasis_name << flush;

  // fill DFT AO basis by going through all atoms
  AOBasis dftbasis;
  dftbasis.AOBasisFill(dftbs, _orbitals.QMAtoms(), _fragA);
  CTP_LOG(ctp::logDEBUG, *_pLog)
      << ctp::TimeStamp() << " Filled DFT Basis of size "
      << dftbasis.AOBasisSize() << flush;
  if (dftbasis.getAOBasisFragB() > 0 && dftbasis.getAOBasisFragA() > 0) {
    CTP_LOG(ctp::logDEBUG, *_pLog) << ctp::TimeStamp() << " FragmentA size "
                                   << dftbasis.getAOBasisFragA() << flush;
    CTP_LOG(ctp::logDEBUG, *_pLog) << ctp::TimeStamp() << " FragmentB size "
                                   << dftbasis.getAOBasisFragB() << flush;
  }

  // load auxiliary basis set (element-wise information) from xml file
  BasisSet auxbs;
  auxbs.LoadBasisSet(_auxbasis_name);
  CTP_LOG(ctp::logDEBUG, *_pLog)
      << ctp::TimeStamp() << " Loaded Auxbasis Set " << _auxbasis_name << flush;

  // fill auxiliary AO basis by going through all atoms
  AOBasis auxbasis;
  auxbasis.AOBasisFill(auxbs, _orbitals.QMAtoms());
  _orbitals.setAuxbasisName(_auxbasis_name);
  CTP_LOG(ctp::logDEBUG, *_pLog)
      << ctp::TimeStamp() << " Filled Auxbasis of size "
      << auxbasis.AOBasisSize() << flush;

  Eigen::MatrixXd vxc = CalculateVXC(dftbasis);

  TCMatrix_gwbse Mmn;
  // rpamin here, because RPA needs till rpamin
  Mmn.Initialize(auxbasis.AOBasisSize(), _gwopt.rpamin, _gwopt.qpmax,
                 _gwopt.rpamin, _gwopt.rpamax);
  Mmn.Fill(auxbasis, dftbasis, _orbitals.MOCoefficients());
  CTP_LOG(ctp::logDEBUG, *_pLog)
      << ctp::TimeStamp() << " Removed " << Mmn.Removedfunctions()
      << " functions from Aux Coulomb matrix to avoid near linear dependencies"
      << flush;
  CTP_LOG(ctp::logDEBUG, *_pLog)
      << ctp::TimeStamp()
      << " Calculated Mmn_beta (3-center-repulsion x orbitals)  " << flush;
  GW gw = GW(*_pLog, Mmn, vxc, _orbitals.MOEnergies());
  gw.configure(_gwopt);
  gw.CalculateGWPerturbation();

  // store perturbative QP energy data in orbitals object (DFT, S_x,S_c, V_xc,
  // E_qp)
  if (_store_qp_pert) {
    _orbitals.QPpertEnergies() = gw.getGWAResults();
  }

  if (_do_qp_diag || _do_bse_singlets || _do_bse_triplets) {
    CTP_LOG(ctp::logDEBUG, *_pLog)
        << ctp::TimeStamp() << " Calculating offdiagonal part of Sigma  "
        << flush;
    gw.CalculateHQP();
    CTP_LOG(ctp::logDEBUG, *_pLog)
        << ctp::TimeStamp() << " Calculated offdiagonal part of Sigma  "
        << flush;
    Eigen::MatrixXd Hqp = gw.getHQP();

    if (_do_qp_diag) {
      Eigen::SelfAdjointEigenSolver<Eigen::MatrixXd> es =
          gw.DiagonalizeQPHamiltonian();
      if (es.info() == Eigen::ComputationInfo::Success) {
        CTP_LOG(ctp::logDEBUG, *_pLog)
            << ctp::TimeStamp() << " Diagonalized QP Hamiltonian  " << flush;
      }

      if (_store_qp_diag) {
        _orbitals.QPdiagCoefficients() = es.eigenvectors();
        _orbitals.QPdiagEnergies() = es.eigenvalues();
      }
    }

    // proceed only if BSE requested
    if (_do_bse_singlets || _do_bse_triplets) {
      BSE bse = BSE(_orbitals, *_pLog, Mmn, Hqp);
      bse.configure(_bseopt);
      if (_do_bse_triplets && _do_bse_diag) {
        bse.Solve_triplets();
        CTP_LOG(ctp::logDEBUG, *_pLog)
            << ctp::TimeStamp() << " Solved BSE for triplets " << flush;
        bse.Analyze_triplets(dftbasis);
        if (!_store_bse_triplets) {
          bse.FreeTriplets();
        }
      }

      if (_do_bse_singlets && _do_bse_diag) {
        bse.Solve_singlets();
        CTP_LOG(ctp::logDEBUG, *_pLog)
            << ctp::TimeStamp() << " Solved BSE for singlets " << flush;
        bse.Analyze_singlets(dftbasis);
        if (!_store_bse_singlets) {
          bse.FreeSinglets();
        }
      }
      if (_store_eh_interaction) {
        if (_do_bse_singlets) {
          bse.SetupHs();
        }
        if (_do_bse_triplets) {
          bse.SetupHt();
        }
      }
    }
  }
  CTP_LOG(ctp::logDEBUG, *_pLog)
      << ctp::TimeStamp() << " GWBSE calculation finished " << flush;
  return true;
}
}  // namespace xtp
};  // namespace votca<|MERGE_RESOLUTION|>--- conflicted
+++ resolved
@@ -220,38 +220,31 @@
       _grid = options.ifExistsReturnElseReturnDefault<std::string>(
           key + ".vxc.grid", "medium");
     }
-<<<<<<< HEAD
-  }
-
-  _auxbasis_name = options.ifExistsReturnElseThrowRuntimeError<std::string>(
-      key + ".gwbasis");
+  }
+
+  if (options.exists(key + ".gwbasis")) {
+    _auxbasis_name = options.ifExistsReturnElseThrowRuntimeError<std::string>(
+        key + ".gwbasis");
+    if (options.exists(key + ".auxbasis")) {
+      throw std::runtime_error(
+          std::string() +
+          "Cannot use the options \"gwbasis\" and \"auxbasis\" "
+          "simultaneously. " +
+          " Use option \"auxbasis\" to specify the auxiliary basis instead.");
+    } else {
+      CTP_LOG(ctp::logDEBUG, *_pLog)
+          << " Warning: The option \"gwbasis\" is outdated."
+          << " Use option \"auxbasis\" to specify the auxiliary basis instead. "
+          << flush;
+    }
+  } else {
+    _auxbasis_name = options.ifExistsReturnElseThrowRuntimeError<std::string>(
+        key + ".auxbasis");
+  }
+
   _dftbasis_name = options.ifExistsReturnElseThrowRuntimeError<std::string>(
       key + ".dftbasis");
   if (_dftbasis_name != _orbitals.getDFTbasisName()) {
-=======
-    
-    if (options.exists(key + ".gwbasis")) {
-      _auxbasis_name =
-              options.ifExistsReturnElseThrowRuntimeError<std::string>(key + ".gwbasis");
-      if (options.exists(key + ".auxbasis")) {
-        throw std::runtime_error(std::string() +
-                "Cannot use the options \"gwbasis\" and \"auxbasis\" simultaneously. " +
-                " Use option \"auxbasis\" to specify the auxiliary basis instead.");
-      } else {
-        CTP_LOG(ctp::logDEBUG, *_pLog)
-                << " Warning: The option \"gwbasis\" is outdated."
-                << " Use option \"auxbasis\" to specify the auxiliary basis instead. "
-                << flush;
-      }
-    } else {
-      _auxbasis_name =
-              options.ifExistsReturnElseThrowRuntimeError<std::string>(key + ".auxbasis");
-    }
-    
-    _dftbasis_name =
-            options.ifExistsReturnElseThrowRuntimeError<std::string>(key + ".dftbasis");
-     if (_dftbasis_name != _orbitals.getDFTbasisName()) {
->>>>>>> ddc1024a
     throw std::runtime_error(
         "Name of the Basisset from .orb file: " + _orbitals.getDFTbasisName() +
         " and from GWBSE optionfile " + _dftbasis_name + " do not agree.");
