/*
 * Copyright 2009-2021 The VOTCA Development Team (http://www.votca.org)
 *
 * Licensed under the Apache License, Version 2.0 (the "License");
 * you may not use this file except in compliance with the License.
 * You may obtain a copy of the License at
 *
 *     http://www.apache.org/licenses/LICENSE-2.0
 *
 * Unless required by applicable law or agreed to in writing, software
 * distributed under the License is distributed on an "AS IS" BASIS,
 * WITHOUT WARRANTIES OR CONDITIONS OF ANY KIND, either express or implied.
 * See the License for the specific language governing permissions and
 * limitations under the License.
 *
 */

// Standard includes
#include <fstream>
#include <iomanip>
#include <iostream>
#include <memory>
#include <numeric>

// Third party includes
#include <boost/lexical_cast.hpp>

// VOTCA includes
#include <votca/tools/rangeparser.h>

// Local VOTCA includes
#include "votca/csg/beadlist.h"
#include "votca/csg/imcio.h"
#include "votca/csg/nblistgrid.h"
#include "votca/csg/nblistgrid_3body.h"

// Local private VOTCA includes
#include "csg_stat_imc.h"

namespace votca {
namespace csg {

using namespace std;

// begin the coarse graining process
// here the data structures are prepared to handle all the data
void Imc::Initialize() {
  // do some output
  if (do_imc_) {
    cout << "begin to calculate inverse monte carlo parameters\n";
    if (include_intra_) {
      throw runtime_error("error, can not have --do-imc and --include-intra");
    }
  } else {
    cout << "begin to calculate distribution functions\n";
  }
  cout << "# of bonded interactions: " << bonded_.size() << endl;
  cout << "# of non-bonded interactions: " << nonbonded_.size() << endl;

  if (bonded_.size() + nonbonded_.size() == 0) {
    throw std::runtime_error(
        "No interactions defined in options xml-file - nothing to be done");
  }

  // initialize non-bonded structures
  for (tools::Property *prop : nonbonded_) {
    bool bonded = false;
    AddInteraction(prop, bonded);
  }

  // initialize bonded structures
  for (tools::Property *prop : bonded_) {
    bool bonded = true;
    AddInteraction(prop, bonded);
  }

  // initialize the group structures
  if (do_imc_) {
    InitializeGroups();
  }
}

void Imc::BeginEvaluate(Topology *top, Topology *) {
  // we didn't process any frames so far
  nframes_ = 0;
  nblock_ = 0;
  processed_some_frames_ = false;

  // initialize non-bonded structures
  for (tools::Property *prop : nonbonded_) {
    string name = prop->get("name").value();

    interaction_t &i = *interactions_[name];

    // Preliminary: Quickest way to incorporate 3 body correlations
    if (i.threebody_) {

      // generate the bead lists
      BeadList beads1, beads2, beads3;

      beads1.Generate(*top, prop->get("type1").value());
      beads2.Generate(*top, prop->get("type2").value());
      beads3.Generate(*top, prop->get("type3").value());

      if (beads1.size() == 0) {
        throw std::runtime_error(
            "Topology does not have beads of type \"" +
            prop->get("type1").value() +
            "\"\n"
            "This was specified in type1 of interaction \"" +
            name + "\"");
      }
      if (beads2.size() == 0) {
        throw std::runtime_error(
            "Topology does not have beads of type \"" +
            prop->get("type2").value() +
            "\"\n"
            "This was specified in type2 of interaction \"" +
            name + "\"");
      }
      if (beads3.size() == 0) {
        throw std::runtime_error(
            "Topology does not have beads of type \"" +
            prop->get("type3").value() +
            "\"\n"
            "This was specified in type3 of interaction \"" +
            name + "\"");
      }
    }
    // 2body
    if (!i.threebody_) {

      double max_dist = 0.5 * top->ShortestBoxSize();
      double max = i.average_.getMax();
      if (max > max_dist) {
        throw std::runtime_error("The max of interaction \"" + name +
                                 "\" bigger is than half the box.");
      }

      // generate the bead lists
      BeadList beads1, beads2;

      beads1.Generate(*top, prop->get("type1").value());
      beads2.Generate(*top, prop->get("type2").value());

      if (beads1.size() == 0) {
        throw std::runtime_error(
            "Topology does not have beads of type \"" +
            prop->get("type1").value() +
            "\"\n"
            "This was specified in type1 of interaction \"" +
            name + "\"");
      }
      if (beads2.size() == 0) {
        throw std::runtime_error(
            "Topology does not have beads of type \"" +
            prop->get("type2").value() +
            "\"\n"
            "This was specified in type2 of interaction \"" +
            name + "\"");
      }

      // calculate normalization factor for rdf
      if (prop->get("type1").value() == prop->get("type2").value()) {
        i.norm_ = 2. / (double)(beads1.size() * beads2.size());
      } else {
        i.norm_ = 1. / (double)(beads1.size() * beads2.size());
      }
    }
  }

  for (tools::Property *prop : bonded_) {
    string name = prop->get("name").value();
    std::vector<Interaction *> vec = top->InteractionsInGroup(name);
    if (vec.empty()) {
      throw std::runtime_error(
          "Bonded interaction '" + name +
          "' defined in options xml-file, but not in topology - check name "
          "definition in the mapping file again");
    }
  }
}

// create an entry for interactions
Imc::interaction_t *Imc::AddInteraction(tools::Property *p, bool is_bonded) {
  string name = p->get("name").value();
  string group;
  if (do_imc_) {
    group = p->get("inverse.imc.group").value();
  } else {
    group = "none";
  }

  votca::Index index = Index(interactions_.size());
  auto success = interactions_.insert(
      std::make_pair(name, std::make_unique<interaction_t>()));
  interaction_t *i = success.first->second.get();
<<<<<<< HEAD
  i->index_ = index;
  getGroup(group)->interactions_.push_back(i);

  i->is_bonded_ = is_bonded;
  i->step_ = p->get("step").as<double>();
  i->min_ = p->get("min").as<double>();
  i->max_ = p->get("max").as<double>();
  if (include_intra_ && (!i->is_bonded_)) {
    i->max_ = p->get("max_intra").as<double>();
=======
  i->_index = index;
  if (group != "none") {
      getGroup(group)->_interactions.push_back(i);
  }

  i->_is_bonded = is_bonded;
  i->_step = p->get("step").as<double>();
  i->_min = p->get("min").as<double>();
  i->_max = p->get("max").as<double>();
  if (_include_intra && (!i->_is_bonded)) {
    i->_max = p->get("max_intra").as<double>();
>>>>>>> 1135653f
  } else {
    i->max_ = p->get("max").as<double>();
  }

  i->norm_ = 1.0;
  i->p_ = p;

  // if option threebody does not exist, replace it by default of 0
  i->threebody_ = p->ifExistsReturnElseReturnDefault<bool>("threebody", 0);

  // if option force does not exist, replace it by default of 0
  i->force_ = p->ifExistsReturnElseReturnDefault<bool>("force", 0);

  // if option cut does not exist, replace it by default of 0.37 nm
  i->cut_ = p->ifExistsReturnElseReturnDefault<double>("cut", 0.37);

  // initialize the current and average histogram
  votca::Index n =
      static_cast<votca::Index>((i->max_ - i->min_) / i->step_ + 1.000000001);

  i->average_.Initialize(i->min_, i->max_, n);
  if (i->force_) {
    i->average_force_.Initialize(i->min_, i->max_, n);
  }

  return i;
}

// end of trajectory, post processing data
void Imc::EndEvaluate() {
  if (nframes_ > 0) {
    if (block_length_ == 0) {
      string suffix = string(".") + extension_;
      WriteDist(suffix);
      if (do_imc_) {
        WriteIMCData();
      }
    }
  }
  // clear interactions and groups
  interactions_.clear();
  groups_.clear();
  if (!processed_some_frames_) {
    throw std::runtime_error(
        "no frames were processed. Please check your input");
  }
}

// load options from xml file
void Imc::LoadOptions(const string &file) {
  options_.LoadFromXML(file);
  bonded_ = options_.Select("cg.bonded");
  nonbonded_ = options_.Select("cg.non-bonded");
}

// evaluate current conformation
void Imc::Worker::EvalConfiguration(Topology *top, Topology *) {

  cur_vol_ = top->BoxVolume();
  // process non-bonded interactions
  DoNonbonded(top);
  // process bonded interactions
  DoBonded(top);
}

void Imc::ClearAverages() {
  nframes_ = 0;

  for (auto &inter : interactions_) {
    inter.second->average_.Clear();
    if (inter.second->force_) {
      inter.second->average_force_.Clear();
    }
  }
  for (auto &group : groups_) {
    group.second->corr_.setZero();
  }
}

class IMCNBSearchHandler {
 public:
  explicit IMCNBSearchHandler(votca::tools::HistogramNew *hist)
      : hist_(*hist) {}

  votca::tools::HistogramNew &hist_;

  bool FoundPair(Bead *, Bead *, const Eigen::Vector3d &, const double dist) {
    hist_.Process(dist);
    return false;
  }
};

// process non-bonded interactions for current frame
void Imc::Worker::DoNonbonded(Topology *top) {
  for (tools::Property *prop : imc_->nonbonded_) {
    string name = prop->get("name").value();

    interaction_t &i = *imc_->interactions_[name];

    // clear the current histogram
    current_hists_[i.index_].Clear();
    current_hists_force_[i.index_].Clear();

    bool gridsearch = true;

    if (imc_->options_.exists("cg.nbsearch")) {
      if (imc_->options_.get("cg.nbsearch").as<string>() == "grid") {
        gridsearch = true;
      } else if (imc_->options_.get("cg.nbsearch").as<string>() == "simple") {
        gridsearch = false;
      } else {
        throw std::runtime_error("cg.nbsearch invalid, can be grid or simple");
      }
    }

    // Preleminary: Quickest way to incorporate 3 body correlations
    if (i.threebody_) {

      // generate the bead lists
      BeadList beads1, beads2, beads3;

      beads1.Generate(*top, prop->get("type1").value());
      beads2.Generate(*top, prop->get("type2").value());
      beads3.Generate(*top, prop->get("type3").value());

      // generate the neighbour list
      std::unique_ptr<NBList_3Body> nb;

      if (gridsearch) {
        nb = std::unique_ptr<NBList_3Body>(new NBListGrid_3Body());
      } else {
        nb = std::make_unique<NBList_3Body>();
      }

      nb->setCutoff(i.cut_);  // implement different cutoffs for different
                              // interactions!
      // Here, a is the distance between two beads of a triple, where the 3-body
      // interaction is zero

      // check if type1 and type2 are the same
      if (prop->get("type1").value() == prop->get("type2").value()) {
        // if all three types are the same
        if (prop->get("type2").value() == prop->get("type3").value()) {
          nb->Generate(beads1, true);
        }
        // if type2 and type3 are different, use the Generate function for 2
        // bead types
        if (prop->get("type2").value() != prop->get("type3").value()) {
          nb->Generate(beads1, beads3, true);
        }
      }
      // if type1 != type2
      if (prop->get("type1").value() != prop->get("type2").value()) {
        // if the last two types are the same, use Generate function with them
        // as the first two bead types Neighborlist_3body is constructed in a
        // way that the two equal bead types have two be the first 2 types
        if (prop->get("type2").value() == prop->get("type3").value()) {
          nb->Generate(beads1, beads2, true);
        }
        if (prop->get("type2").value() != prop->get("type3").value()) {
          // type1 = type3 !=type2
          if (prop->get("type1").value() == prop->get("type3").value()) {
            nb->Generate(beads2, beads1, true);
          }
          // type1 != type2 != type3
          if (prop->get("type1").value() != prop->get("type3").value()) {
            nb->Generate(beads1, beads2, beads3, true);
          }
        }
      }

      for (auto &triple : *nb) {
        Eigen::Vector3d rij = triple->r12();
        Eigen::Vector3d rik = triple->r13();
        double var = std::acos(rij.dot(rik) /
                               sqrt(rij.squaredNorm() * rik.squaredNorm()));
        current_hists_[i.index_].Process(var);
      }
    }
    // 2body interaction
    if (!i.threebody_) {

      // generate the bead lists
      BeadList beads1, beads2;

      beads1.Generate(*top, prop->get("type1").value());
      beads2.Generate(*top, prop->get("type2").value());

      {
        // generate the neighbour list
        std::unique_ptr<NBList> nb;
        if (gridsearch) {
          nb = std::unique_ptr<NBList>(new NBListGrid());
        } else {
          nb = std::unique_ptr<NBList>(new NBListGrid());
        }

        nb->setCutoff(i.max_ + i.step_);

        IMCNBSearchHandler h(&(current_hists_[i.index_]));

        nb->SetMatchFunction(&h, &IMCNBSearchHandler::FoundPair);

        // is it same types or different types?
        if (prop->get("type1").value() == prop->get("type2").value()) {
          nb->Generate(beads1, !(imc_->include_intra_));
        } else {
          nb->Generate(beads1, beads2, !(imc_->include_intra_));
        }
      }

      // if one wants to calculate the mean force
      if (i.force_) {
        std::unique_ptr<NBList> nb_force;
        if (gridsearch) {
          nb_force = std::unique_ptr<NBList>(new NBListGrid());
        } else {
          nb_force = std::unique_ptr<NBList>(new NBListGrid());
        }

        nb_force->setCutoff(i.max_ + i.step_);

        // is it same types or different types?
        if (prop->get("type1").value() == prop->get("type2").value()) {
          nb_force->Generate(beads1);
        } else {
          nb_force->Generate(beads1, beads2);
        }

        // process all pairs to calculate the projection of the
        // mean force on bead 1 on the pair distance: F1 * r12
        for (auto &pair : *nb_force) {
          Eigen::Vector3d F2 = pair->second()->getF();
          Eigen::Vector3d F1 = pair->first()->getF();
          Eigen::Vector3d r12 = pair->r();
          r12.normalize();
          double var = pair->dist();
          double scale = 0.5 * (F2 - F1).dot(r12);
          current_hists_force_[i.index_].Process(var, scale);
        }
      }
    }
  }
}

// process non-bonded interactions for current frame
void Imc::Worker::DoBonded(Topology *top) {
  for (tools::Property *prop : imc_->bonded_) {
    string name = prop->get("name").value();

    interaction_t &i = *imc_->interactions_[name];

    // clear the current histogram
    current_hists_[i.index_].Clear();

    // now fill with new data
    for (Interaction *ic : top->InteractionsInGroup(name)) {
      double v = ic->EvaluateVar(*top);
      current_hists_[i.index_].Process(v);
    }
  }
}

// returns a group, creates it if doesn't exist
Imc::group_t *Imc::getGroup(const string &name) {
  map<string, std::unique_ptr<group_t> >::iterator iter;
  iter = groups_.find(name);
  if (iter == groups_.end()) {
    auto success =
        groups_.insert(std::make_pair(name, std::make_unique<group_t>()));
    return success.first->second.get();
  }
  return (*iter).second.get();
}

// initialize the groups after interactions are added
void Imc::InitializeGroups() {
  if (!do_imc_) {
    return;
  }
  map<string, group_t *>::iterator group_iter;

  // clear all the pairs

  // iterator over all groups
  for (auto &group : groups_) {
    auto &grp = group.second;
    grp->pairs_.clear();

    auto &interactions = grp->interactions_;
    // count number of bins needed in matrix
    votca::Index n = std::accumulate(interactions.begin(), interactions.end(),
                                     0, [](votca::Index j, interaction_t *i) {
                                       return j + i->average_.getNBins();
                                     });

    // handy access to matrix
    group_matrix &M = grp->corr_;

    // initialize matrix with zeroes
    M = Eigen::MatrixXd::Zero(n, n);

    // now create references to the sub matrices and offsets
    votca::Index offset_i = 0;
    votca::Index offset_j = 0;
    // iterate over all possible cominations of pairs
    for (votca::Index i = 0; i < votca::Index(interactions.size()); i++) {
      votca::Index n1 = interactions[i]->average_.getNBins();
      offset_j = offset_i;
      for (votca::Index j = i; j < votca::Index(interactions.size()); j++) {
        votca::Index n2 = interactions[j]->average_.getNBins();
        // create matrix proxy with sub-matrix
        pair_matrix corr = M.block(offset_i, offset_j, n1, n2);
        // add the pair
        grp->pairs_.push_back(
            pair_t(interactions[i], interactions[j], offset_i, offset_j, corr));
        offset_j += n2;
      }
      offset_i += n1;
    }
  }
}

// update the correlation matrix
void Imc::DoCorrelations(Imc::Worker *worker) {
  if (!do_imc_) {
    return;
  }

  for (auto &group : groups_) {
    auto &grp = group.second;
    // update correlation for all pairs
    for (auto &pair : grp->pairs_) {
      Eigen::VectorXd &a = worker->current_hists_[pair.i1_->index_].data().y();
      Eigen::VectorXd &b = worker->current_hists_[pair.i2_->index_].data().y();
      pair_matrix &M = pair.corr_;

      M = ((((double)nframes_ - 1.0) * M) + a * b.transpose()) /
          (double)nframes_;
    }
  }
}

// write the distribution function
void Imc::WriteDist(const string &suffix) {
  map<string, interaction_t *>::iterator iter;

  cout << std::endl;  // Cosmetic, put \n before printing names of distribution
                      // files.
  // for all interactions
  for (auto &pair : interactions_) {
    // calculate the rdf
    auto &interaction = pair.second;
    votca::tools::Table &t = interaction->average_.data();

    // if no average force calculation, dummy table
    votca::tools::Table force;
    // if average force calculation, table force contains force data
    if (interaction->force_) {
      force = interaction->average_force_.data();
    }

    votca::tools::Table dist(t);
    if (!interaction->is_bonded_) {
      // Quickest way to incorporate 3 body correlations
      if (interaction->threebody_) {
        // \TODO normalize bond and angle differently....
        double norm = dist.y().cwiseAbs().sum();
        if (norm > 0) {
          dist.y() =
              interaction->norm_ * dist.y() / (norm * interaction->step_);
        }
      }

      // 2body
      if (!interaction->threebody_) {
        // force normalization
        // normalize by number of pairs found at a specific distance
        for (votca::Index i = 0; i < force.y().size(); ++i) {
          // check if any number of pairs has been found at this distance, then
          // normalize
          if (dist.y()[i] != 0) {
            force.y()[i] /= dist.y()[i];
          }
          // else set to zero
          else {
            force.y()[i] = 0;
          }
        }

        // normalization is calculated using exact shell volume (difference of
        // spheres)
        for (votca::Index i = 0; i < dist.y().size(); ++i) {
          double x1 = dist.x()[i] - 0.5 * interaction->step_;
          double x2 = x1 + interaction->step_;
          if (x1 < 0) {
            dist.y()[i] = 0;
          } else {
            dist.y()[i] = avg_vol_.getAvg() * interaction->norm_ * dist.y()[i] /
                          (4. / 3. * M_PI * (x2 * x2 * x2 - x1 * x1 * x1));
          }
        }
      }

    } else {
      // \TODO normalize bond and angle differently....
      double norm = dist.y().cwiseAbs().sum();
      if (norm > 0) {
        dist.y() = interaction->norm_ * dist.y() / (norm * interaction->step_);
      }
    }

    dist.Save((pair.first) + suffix);
    cout << "written " << (pair.first) + suffix << "\n";

    // preliminary
    if (interaction->force_) {
      force.Save((pair.first) + ".force.new");
      cout << "written " << (pair.first) + ".force.new"
           << "\n";
    }
  }
}

/**
 *  Here the inverse monte carlo matrix is calculated and written out
 *
 *  steps:
 *      - calculate th
 */
void Imc::WriteIMCData(const string &suffix) {
  if (!do_imc_) {
    return;
  }
  // map<string, interaction_t *>::iterator ic_iter;
  map<string, group_t *>::iterator group_iter;

  // iterate over all groups
  for (auto &group : groups_) {
    auto &grp = group.second;
    string grp_name = group.first;

    // number of total bins for all interactions in group is matrix dimension
    votca::Index n = grp->corr_.rows();

    // build full set of equations + copy some data to make
    // code better to read
    group_matrix gmc(grp->corr_);
    tools::Table dS;
    dS.resize(n);
    // the next two variables are to later extract the individual parts
    // from the whole data after solving equations
    vector<std::pair<std::string, votca::tools::RangeParser> >
        ranges;  // names of the interactions & sizes of the individual
                 // interactions

    // copy all averages+r of group to one vector
    n = 0;
    votca::Index begin = 1;
    for (interaction_t *ic : grp->interactions_) {

      // sub vector for dS
      Eigen::VectorBlock<Eigen::VectorXd> sub_dS =
          dS.y().segment(n, ic->average_.getNBins());

      // sub vector for r
      Eigen::VectorBlock<Eigen::VectorXd> sub_r =
          dS.x().segment(n, ic->average_.getNBins());

      // read in target and calculate dS
      CalcDeltaS(ic, sub_dS);

      // copy r
      sub_r = ic->average_.data().x();

      // save size
      votca::tools::RangeParser rp;
      votca::Index end = begin + ic->average_.getNBins() - 1;
      rp.Add(begin, end);
      ranges.push_back(std::pair<std::string, votca::tools::RangeParser>(
          ic->p_->get("name").as<string>(), rp));
      begin = end + 1;
      // save name

      // shift subrange by size of current
      n += ic->average_.getNBins();
    }

    // now we need to calculate the
    // A_ij = <S_i*S_j> - <S_i>*<S_j>
    for (pair_t &pair : grp->pairs_) {
      interaction_t *i1 = pair.i1_;
      interaction_t *i2 = pair.i2_;

      // make reference to <S_i>
      Eigen::VectorXd &a = i1->average_.data().y();
      // make reference to <S_j>
      Eigen::VectorXd &b = i2->average_.data().y();

      votca::Index i = pair.offset_i_;
      votca::Index j = pair.offset_j_;
      votca::Index n1 = i1->average_.getNBins();
      votca::Index n2 = i2->average_.getNBins();

      pair_matrix M = gmc.block(i, j, n1, n2);
      M = -(M - a * b.transpose());
      // matrix is symmetric
      gmc.block(j, i, n2, n1) = M.transpose().eval();
    }

    imcio_write_dS(grp_name + suffix + ".imc", dS);
    imcio_write_matrix(grp_name + suffix + ".gmc", gmc);
    imcio_write_index(grp_name + suffix + ".idx", ranges);
  }
}

// calculate deviation from target vectors
void Imc::CalcDeltaS(interaction_t *interaction,
                     Eigen::VectorBlock<Eigen::VectorXd> &dS) {
  const string &name = interaction->p_->get("name").as<string>();

  tools::Table target;
  target.Load(name + ".dist.tgt");

  if (!interaction->is_bonded_) {
    for (votca::Index i = 0; i < target.y().size(); ++i) {
      double x1 = target.x()[i] - 0.5 * interaction->step_;
      double x2 = x1 + interaction->step_;
      if (x1 < 0) {
        x1 = x2 = 0;
      }
      target.y()[i] = 1. / (avg_vol_.getAvg() * interaction->norm_) *
                      target.y()[i] *
                      (4. / 3. * M_PI * (x2 * x2 * x2 - x1 * x1 * x1));
    }
  } else {
    target.y() = (1.0 / interaction->norm_) * target.y();
  }
  if (target.y().size() != interaction->average_.data().y().size()) {
    throw std::runtime_error(
        "number of grid points in target does not match the grid");
  }

  dS = interaction->average_.data().y() - target.y();
}

void Imc::WriteIMCBlock(const string &suffix) {

  if (!do_imc_) {
    return;
  }

  // iterate over all groups
  for (auto &group : groups_) {
    auto &grp = group.second;
    string grp_name = group.first;
    list<interaction_t *>::iterator iter;

    // number of total bins for all interactions in group is matrix dimension
    votca::Index n = grp->corr_.rows();

    // build full set of equations + copy some data to make code better to read
    group_matrix gmc(grp->corr_);
    Eigen::VectorXd dS(n);
    Eigen::VectorXd r(n);
    // the next two variables are to later extract the individual parts
    // from the whole data after solving equations
    vector<votca::Index> sizes;  // sizes of the individual interactions
    vector<string> names;        // names of the interactions

    // copy all averages+r of group to one vector
    n = 0;
    for (interaction_t *ic : grp->interactions_) {
      // sub vector for dS
      Eigen::VectorBlock<Eigen::VectorXd> sub_dS =
          dS.segment(n, ic->average_.getNBins());

      // sub vector for r
      Eigen::VectorBlock<Eigen::VectorXd> sub_r =
          r.segment(n, ic->average_.getNBins());

      // read in target and calculate dS
      sub_dS = ic->average_.data().y();
      // copy r
      sub_r = ic->average_.data().x();
      // save size
      sizes.push_back(ic->average_.getNBins());
      // save name
      names.push_back(ic->p_->get("name").as<string>());

      // shift subrange by size of current
      n += ic->average_.getNBins();
    }

    // write the dS
    ofstream out_dS;
    string name_dS = grp_name + suffix + ".S";
    out_dS.open(name_dS);
    out_dS << setprecision(8);
    if (!out_dS) {
      throw runtime_error(string("error, cannot open file ") + name_dS);
    }

    for (votca::Index i = 0; i < dS.size(); ++i) {
      out_dS << r[i] << " " << dS[i] << endl;
    }

    out_dS.close();
    cout << "written " << name_dS << endl;

    // write the correlations
    ofstream out_cor;
    string name_cor = grp_name + suffix + ".cor";
    out_cor.open(name_cor);
    out_cor << setprecision(8);

    if (!out_cor) {
      throw runtime_error(string("error, cannot open file ") + name_cor);
    }

    for (votca::Index i = 0; i < grp->corr_.rows(); ++i) {
      for (votca::Index j = 0; j < grp->corr_.cols(); ++j) {
        out_cor << grp->corr_(i, j) << " ";
      }
      out_cor << endl;
    }
    out_cor.close();
    cout << "written " << name_cor << endl;
  }
}

std::unique_ptr<CsgApplication::Worker> Imc::ForkWorker() {

  auto worker = std::make_unique<Imc::Worker>();
  worker->current_hists_.resize(interactions_.size());
  worker->current_hists_force_.resize(interactions_.size());
  worker->imc_ = this;

  for (auto &interaction : interactions_) {
    auto &i = interaction.second;
    worker->current_hists_[i->index_].Initialize(
        i->average_.getMin(), i->average_.getMax(), i->average_.getNBins());
    // preliminary
    if (interaction.second->force_) {
      worker->current_hists_force_[i->index_].Initialize(
          i->average_force_.getMin(), i->average_force_.getMax(),
          i->average_force_.getNBins());
    }
  }
  return worker;
}

void Imc::MergeWorker(CsgApplication::Worker *worker_) {
  processed_some_frames_ = true;
  Imc::Worker *worker = dynamic_cast<Imc::Worker *>(worker_);
  // update the average
  map<string, interaction_t *>::iterator ic_iter;
  // map<string, group_t *>::iterator group_iter;

  ++nframes_;
  avg_vol_.Process(worker->cur_vol_);
  for (auto &interaction : interactions_) {
    auto &i = interaction.second;
    i->average_.data().y() =
        (((double)nframes_ - 1.0) * i->average_.data().y() +
         worker->current_hists_[i->index_].data().y()) /
        (double)nframes_;
    // preliminary
    if (i->force_) {
      i->average_force_.data().y() =
          (((double)nframes_ - 1.0) * i->average_force_.data().y() +
           worker->current_hists_force_[i->index_].data().y()) /
          (double)nframes_;
    }
  }

  // update correlation matrices
  if (do_imc_) {
    DoCorrelations(worker);
  }

  if (block_length_ != 0) {
    if ((nframes_ % block_length_) == 0) {
      nblock_++;
      string suffix = string("_") + boost::lexical_cast<string>(nblock_) +
                      string(".") + extension_;
      WriteDist(suffix);
      WriteIMCData(suffix);
      WriteIMCBlock(suffix);
      ClearAverages();
    }
  }
}

}  // namespace csg
}  // namespace votca<|MERGE_RESOLUTION|>--- conflicted
+++ resolved
@@ -195,9 +195,10 @@
   auto success = interactions_.insert(
       std::make_pair(name, std::make_unique<interaction_t>()));
   interaction_t *i = success.first->second.get();
-<<<<<<< HEAD
   i->index_ = index;
-  getGroup(group)->interactions_.push_back(i);
+  if (group != "none") {
+      getGroup(group)->interactions_.push_back(i);
+  }
 
   i->is_bonded_ = is_bonded;
   i->step_ = p->get("step").as<double>();
@@ -205,19 +206,6 @@
   i->max_ = p->get("max").as<double>();
   if (include_intra_ && (!i->is_bonded_)) {
     i->max_ = p->get("max_intra").as<double>();
-=======
-  i->_index = index;
-  if (group != "none") {
-      getGroup(group)->_interactions.push_back(i);
-  }
-
-  i->_is_bonded = is_bonded;
-  i->_step = p->get("step").as<double>();
-  i->_min = p->get("min").as<double>();
-  i->_max = p->get("max").as<double>();
-  if (_include_intra && (!i->_is_bonded)) {
-    i->_max = p->get("max_intra").as<double>();
->>>>>>> 1135653f
   } else {
     i->max_ = p->get("max").as<double>();
   }
