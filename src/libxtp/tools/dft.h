--- conflicted
+++ resolved
@@ -25,14 +25,9 @@
 #include <votca/ctp/logger.h>
 #include <votca/xtp/dftengine.h>
 #include <votca/xtp/qmpackagefactory.h>
-<<<<<<< HEAD
-#include <votca/xtp/atom.h>
-#include <votca/xtp/segment.h>
-#include <votca/xtp/apolarsite.h>
-=======
 #include <votca/ctp/atom.h>
 #include <votca/ctp/segment.h>
->>>>>>> 5889df7b
+#include <votca/ctp/apolarsite.h>
 // Overload of uBLAS prod function with MKL/GSL implementations
 #include <votca/xtp/votca_config.h>
 
@@ -76,12 +71,7 @@
     bool        _do_external;
     
     void XYZ2Orbitals( Orbitals* _orbitals, string filename);
-<<<<<<< HEAD
    
-=======
-    //void Coord2Segment(Segment* _segment );
-    void Orbitals2Segment(CTP::Segment* _segment, Orbitals* _orbitals);
->>>>>>> 5889df7b
 
 };
 
@@ -184,87 +174,15 @@
     Orbitals _orbitals;
     
     if(_do_guess){
-        LOG(logDEBUG,_log) << "Reading guess from " << _guess_file << flush;
+        LOG(CTP::logDEBUG,_log) << "Reading guess from " << _guess_file << flush;
         _orbitals.Load(_guess_file);
         
     }
     else{
-        LOG(logDEBUG,_log) << "Reading structure from " << _xyzfile << flush;
+        LOG(CTP::logDEBUG,_log) << "Reading structure from " << _xyzfile << flush;
     XYZ2Orbitals( &_orbitals, _xyzfile );
-<<<<<<< HEAD
     
     }
-=======
-
-    vector <CTP::Segment* > _segments;
-    // Create a new segment
-    CTP::Segment _segment(0, "mol");
-                
-    //    if (_do_dft_input) {
-    //       ReadXYZ( &_segment, _xyzfile );
-
-                ifstream in;
-                double x, y, z;
-                //int natoms, id;
-                int id;
-                string label, type;
-                vec pos;
-
-                LOG(CTP::logDEBUG,_log) << " Reading molecular coordinates from " << _xyzfile << flush;
-                in.open(_xyzfile.c_str(), ios::in);
-                if (!in) throw runtime_error(string("Error reading coordinates from: ")
-                        + _xyzfile);
-
-                id = 1;
-                while (in.good()) { // keep reading until end-of-file
-                    in >> type;
-                    in >> x;
-                    in >> y;
-                    in >> z;
-                    if (in.eof()) break;
-                    // cout << type << ":" << x << ":" << y << ":" << z << endl;
-
-                    // creating atoms and adding them to the molecule
-                    CTP::Atom *pAtom = new CTP::Atom(id++, type);
-                    vec position(x / 10, y / 10, z / 10); // xyz has Angstrom, votca stores nm
-                    pAtom->setPos(position);
-                    pAtom->setQMPart(id, position);
-                    pAtom->setElement(type);
-                    _segment.AddAtom(pAtom);
-
-                }
-                in.close();
-
-
-
-       _segments.push_back(&_segment);
-       //}
-
-
-    //cout << "here" << endl;
-    // get the corresponding object from the QMPackageFactory
-        XQMPackage *_qmpackage =  XQMPackages().Create( _package );
-    _qmpackage->setLog( &_log );       
-    _qmpackage->Initialize( &_package_options );
-    // set the run dir 
-    _qmpackage->setRunDir(".");
-          _qmpackage->WriteInputFile( _segments, &_orbitals );
-
-	  //       if ( _do_dft_run ){
-          _qmpackage->Run();
-	  //}
-
-      // parse DFT data, if required
-      //if ( _do_dft_parse ){
-        LOG(CTP::logDEBUG,_log) << "Parsing DFT data " << _output_file << flush;
-        _qmpackage->setOrbitalsFileName( _orbfile );
-        //int _parse_orbitals_status = _qmpackage->ParseOrbitalsFile( &_orbitals );
-        _qmpackage->ParseOrbitalsFile( &_orbitals );
-        _qmpackage->setLogFileName( _logfile );
-        _qmpackage->ParseLogFile( &_orbitals );
-        //int _parse_log_status = _qmpackage->ParseLogFile( &_orbitals );
-        _orbitals.setDFTbasis(_qmpackage->getBasisSetName());
->>>>>>> 5889df7b
  
 
 
@@ -274,7 +192,7 @@
     _dft.setLogger(&_log);
     
      if(_do_external){
-      vector<APolarSite*> sites=APS_FROM_MPS(_mpsfile,0);
+      vector<CTP::APolarSite*> sites=CTP::APS_FROM_MPS(_mpsfile,0);
       _dft.setExternalcharges(sites);
        }
     
@@ -370,33 +288,6 @@
     
 }
 
-<<<<<<< HEAD
-=======
-void DFT::Orbitals2Segment(CTP::Segment* _segment, Orbitals* _orbitals){
-    
-            vector< CTP::QMAtom* > _atoms;
-            vector< CTP::QMAtom* > ::iterator ait;
-            _atoms = _orbitals->QMAtoms();
-            
-            string type;
-            int id = 1;
-            for (ait = _atoms.begin(); ait < _atoms.end(); ++ait) {
-                
-                // Atom *pAtom = new Atom(id++, type);
-                
-                type = (*ait)->type;
-                double x = (*ait)->x;
-                double y = (*ait)->y;
-                double z = (*ait)->z;
-                CTP::Atom *pAtom = new CTP::Atom(id++, type);
-                // cout << type << " " << x << " " << y << " " << z << endl;
-                vec position(x/10, y/10, z/10); // xyz has Angstrom, votca stores nm
-                pAtom->setPos(position);
-                pAtom->setQMPart(id, position);
-                pAtom->setElement(type);
-                _segment->AddAtom(pAtom);
-            }
->>>>>>> 5889df7b
 
 
   
