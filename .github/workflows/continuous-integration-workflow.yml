--- conflicted
+++ resolved
@@ -13,12 +13,8 @@
 
 jobs:
   CI:
-<<<<<<< HEAD
+    # Ubuntu devel, Fedora Rawhide and some other in the matrix are allowed to fail, so continue with other builds
     continue-on-error: ${{ matrix.distro == 'ubuntu:devel' || matrix.distro == 'fedora:rawhide' || matrix.continue-on-error == true }}
-=======
-    # Ubuntu devel, Fedora Rawhide and some other in the matrix are allowed to fail, so continue with other builds
-    continue-on-error: ${{ matrix.distro == 'ubuntu_devel' || matrix.distro == 'fedora_rawhide' || matrix.continue-on-error == true }}
->>>>>>> 509e626f
     strategy:
       matrix:
         distro: ['fedora:latest', 'fedora:rawhide', 'opensuse:latest', 'ubuntu:latest', 'ubuntu:devel', 'ubuntu:rolling', 'ubuntu:18.04', 'fedora:intel']
@@ -108,7 +104,7 @@
             cmake_build_type: Release
             continue-on-error: true
             no_regression_testing: true
-          - distro: gentoo 
+          - distro: 'gentoo:lastest'
             toolchain: gnu
             cmake_build_type: Release
     runs-on: ubuntu-latest
