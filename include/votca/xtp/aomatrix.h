/* 
 *            Copyright 2009-2018 The VOTCA Development Team
 *                       (http://www.votca.org)
 *
 *      Licensed under the Apache License, Version 2.0 (the "License")
 *
 * You may not use this file except in compliance with the License.
 * You may obtain a copy of the License at
 *
 *              http://www.apache.org/licenses/LICENSE-2.0
 *
 * Unless required by applicable law or agreed to in writing, software
 * distributed under the License is distributed on an "AS IS" BASIS,
 * WITHOUT WARRANTIES OR CONDITIONS OF ANY KIND, either express or implied.
 * See the License for the specific language governing permissions and
 * limitations under the License.
 *
 */

#ifndef __XTP_AOMATRIX__H
#define	__XTP_AOMATRIX__H

#include <votca/xtp/aobasis.h>
#include <votca/xtp/aoshell.h>
#include <votca/ctp/apolarsite.h>
#include <votca/ctp/polarseg.h>
#include <votca/xtp/multiarray.h>




namespace votca { namespace xtp {
    
    namespace Cart {
        enum Index {
                    s,                                                                                                                                                     // s
                    x, y, z,                                                                                                                                               // p
                    xx, xy, xz, yy, yz, zz,                                                                                                                                // d
                    xxx, xxy, xxz, xyy, xyz, xzz, yyy, yyz, yzz, zzz,                                                                                                      // f
                    xxxx, xxxy, xxxz, xxyy, xxyz, xxzz, xyyy, xyyz, xyzz, xzzz, yyyy, yyyz, yyzz, yzzz, zzzz,                                                              // g
                    xxxxx, xxxxy, xxxxz, xxxyy, xxxyz, xxxzz, xxyyy, xxyyz, xxyzz, xxzzz, xyyyy, xyyyz, xyyzz, xyzzz, xzzzz, yyyyy, yyyyz, yyyzz, yyzzz, yzzzz, zzzzz,     // h

                    xxxxxx, xxxxxy, xxxxxz, xxxxyy, xxxxyz, xxxxzz, xxxyyy, xxxyyz, xxxyzz, xxxzzz, xxyyyy, xxyyyz, xxyyzz, xxyzzz,                                        // i
                    xxzzzz, xyyyyy, xyyyyz, xyyyzz, xyyzzz, xyzzzz, xzzzzz, yyyyyy, yyyyyz, yyyyzz, yyyzzz, yyzzzz, yzzzzz, zzzzzz,

                    xxxxxxx, xxxxxxy, xxxxxxz, xxxxxyy, xxxxxyz, xxxxxzz, xxxxyyy, xxxxyyz, xxxxyzz, xxxxzzz, xxxyyyy, xxxyyyz,                                            // j
                    xxxyyzz, xxxyzzz, xxxzzzz, xxyyyyy, xxyyyyz, xxyyyzz, xxyyzzz, xxyzzzz, xxzzzzz, xyyyyyy, xyyyyyz, xyyyyzz,
                    xyyyzzz, xyyzzzz, xyzzzzz, xzzzzzz, yyyyyyy, yyyyyyz, yyyyyzz, yyyyzzz, yyyzzzz, yyzzzzz, yzzzzzz, zzzzzzz,

                    xxxxxxxx, xxxxxxxy, xxxxxxxz, xxxxxxyy, xxxxxxyz, xxxxxxzz, xxxxxyyy, xxxxxyyz, xxxxxyzz, xxxxxzzz, xxxxyyyy, xxxxyyyz, xxxxyyzz, xxxxyzzz, xxxxzzzz,  // k
                    xxxyyyyy, xxxyyyyz, xxxyyyzz, xxxyyzzz, xxxyzzzz, xxxzzzzz, xxyyyyyy, xxyyyyyz, xxyyyyzz, xxyyyzzz, xxyyzzzz, xxyzzzzz, xxzzzzzz, xyyyyyyy, xyyyyyyz,
                    xyyyyyzz, xyyyyzzz, xyyyzzzz, xyyzzzzz, xyzzzzzz, xzzzzzzz, yyyyyyyy, yyyyyyyz, yyyyyyzz, yyyyyzzz, yyyyzzzz, yyyzzzzz, yyzzzzzz, yzzzzzzz, zzzzzzzz,
                };
}


    /* "superclass" AOSuperMatrix contains all common functionality for
     * atomic orbital matrix types
     */
        class AOSuperMatrix{
    public: 
        static int getBlockSize( int _lmax );
        static Eigen::MatrixXd getTrafo( const AOGaussianPrimitive& gaussian);
        void PrintIndexToFunction(const AOBasis& aobasis);
    };
    
    
    // base class for 1D atomic orbital matrix types (overlap, Coulomb, ESP)
    template< class T> 
    class AOMatrix : public AOSuperMatrix {
    public: 
	// Access functions
	int Dimension(){ return  _aomatrix.rows();};
        const  Eigen::Matrix<T, Eigen::Dynamic, Eigen::Dynamic> &Matrix() const{ return _aomatrix ;};       
        void Fill(const AOBasis& aobasis);
<<<<<<< HEAD
        
        // matrix print 
        void Print( std::string ident);
        
=======
        void Print( std::string ident);
>>>>>>> d4744c08
        void FreeMatrix(){
            _aomatrix.resize(0,0);
        }
        // integrate F
        static std::vector<double> XIntegrate( int size, double U );
<<<<<<< HEAD
        // block fill prototype
   
=======
>>>>>>> d4744c08
    protected:
        virtual void FillBlock(Eigen::Block< Eigen::Matrix<T, Eigen::Dynamic, Eigen::Dynamic> >&matrix,const  AOShell* shell_row,const AOShell* shell_col) {} ;
        Eigen::Matrix<T, Eigen::Dynamic, Eigen::Dynamic> _aomatrix;   
    };
    
    
    
    /* base class class for 3D atomic orbital matrix types 
     * (in principle, we could make nD and 1D and 3D are just special types)
     */
    class AOMatrix3D : public AOSuperMatrix {
    public:
        const std::vector<Eigen::MatrixXd > &Matrix() const{ return _aomatrix ;};
        void Print( std::string _ident);
        void Fill(const AOBasis& aobasis );
        // block fill prototype
        void FreeMatrix();
    protected:
        std::vector<Eigen::MatrixXd > _aomatrix; 
        virtual void FillBlock(std::vector<Eigen::Block<Eigen::MatrixXd> >& matrix,const AOShell* shell_row,const AOShell* shell_col) {} ;
<<<<<<< HEAD
        
=======
>>>>>>> d4744c08
    };
    
    
    
    /* derived class for atomic orbital gradient matrices, required for
     * momentum transition dipoles
     */
    class AOMomentum : public AOMatrix3D { 
    protected:  
        void FillBlock(std::vector< Eigen::Block<Eigen::MatrixXd> >& matrix,const AOShell* shell_row,const AOShell* shell_col);
<<<<<<< HEAD
        
=======
>>>>>>> d4744c08
    };
    
    /* derived class for atomic orbital electrical dipole matrices, required for
     * electical transition dipoles
     */
    class AODipole : public AOMatrix3D { 
    protected:   
        void FillBlock(std::vector< Eigen::Block<Eigen::MatrixXd> >& matrix,const AOShell* shell_row,const AOShell* shell_col);
<<<<<<< HEAD
       
=======
>>>>>>> d4744c08
    };
    
    // derived class for atomic orbital nuclear potential
    class AOESP : public AOMatrix<double>{
    public:
     
        void Fillnucpotential(const AOBasis& aobasis,const std::vector<QMAtom*>& atoms);
        void Fillextpotential(const AOBasis& aobasis, const std::vector<std::shared_ptr<ctp::PolarSeg> >& sites);
        const Eigen::MatrixXd &getNuclearpotential()const{ return _nuclearpotential;}
        const Eigen::MatrixXd &getExternalpotential()const{ return _externalpotential;}
        void setPosition(const tools::vec& r){ _r=r;};
    protected:   
        void FillBlock( Eigen::Block<Eigen::MatrixXd>& matrix ,const AOShell* shell_row,const AOShell* shell_col);
    private:
        
        tools::vec _r;
        Eigen::MatrixXd _nuclearpotential;
        Eigen::MatrixXd _externalpotential;
    };
    
    // derived class for Effective Core Potentials
    class AOECP : public AOMatrix<double>{
    public:
        void setECP(const AOBasis* ecp){_ecp=ecp;}
    protected: 
        void FillBlock( Eigen::Block<Eigen::MatrixXd>& matrix,const AOShell* shell_row,const AOShell* shell_col);
    private:
        
        const AOBasis* _ecp;
        Eigen::MatrixXd calcVNLmatrix(int _lmax_ecp,const tools::vec& posC,
                const AOGaussianPrimitive& _g_row,const AOGaussianPrimitive& _g_col,
                const  Eigen::Matrix<int,4,5>& power_ecp,const Eigen::Matrix<double,4,5>& gamma_ecp,
                const Eigen::Matrix<double,4,5>& pref_ecp   );
        
        void getBLMCOF(int lmax_ecp, int lmax_dft, const tools::vec& pos, tensor3d& BLC, tensor3d& C  );
        Eigen::VectorXd CalcNorms( double decay,int size);
        Eigen::VectorXd CalcInt_r_exp( int nmax, double decay );
    };
    
    // derived class for kinetic energy
    class AOKinetic : public AOMatrix<double>{
    protected:
<<<<<<< HEAD
       
        void FillBlock( Eigen::Block<Eigen::MatrixXd>& matrix , const AOShell* shell_row, const AOShell* shell_col);
 
        
=======
        void FillBlock( Eigen::Block<Eigen::MatrixXd>& matrix , const AOShell* shell_row, const AOShell* shell_col);  
>>>>>>> d4744c08
    };
    
    
    // derived class for atomic orbital overlap
    class AOOverlap : public AOMatrix<double>{
    public:
<<<<<<< HEAD
        Eigen::MatrixXd FillShell(const AOShell* shell){
            Eigen::MatrixXd block=Eigen::MatrixXd::Zero(shell->getNumFunc(),shell->getNumFunc());
            Eigen::Block<Eigen::MatrixXd> submatrix=block.block(0,0,shell->getNumFunc(),shell->getNumFunc());
            FillBlock(submatrix,shell,shell);
            return block;
        }
    protected:
        //block fill for overlap, implementation in aooverlap.cc
      
        void FillBlock( Eigen::Block<Eigen::MatrixXd>& matrix,const AOShell* shell_row,const AOShell* shell_col);
=======
        Eigen::MatrixXd FillShell(const AOShell* shell);
        int Removedfunctions()const{return removedfunctions;}
        double SmallestEigenValue()const{return smallestEigenvalue;}
>>>>>>> d4744c08
        
        Eigen::MatrixXd Pseudo_InvSqrt(double etol);
        Eigen::MatrixXd Sqrt();
    protected:
        void FillBlock( Eigen::Block<Eigen::MatrixXd>& matrix,const AOShell* shell_row,const AOShell* shell_col); 
    private:
         int removedfunctions;
         double smallestEigenvalue;
    };
    
    class AODipole_Potential : public AOMatrix<double>{
    public:
<<<<<<< HEAD
  
=======
>>>>>>> d4744c08
        void Fillextpotential(const AOBasis& aobasis, const std::vector<std::shared_ptr<ctp::PolarSeg> >& sites);
        Eigen::MatrixXd &getExternalpotential(){ return _externalpotential;}
        const Eigen::MatrixXd &getExternalpotential()const{ return _externalpotential;}
    protected: 
        void FillBlock( Eigen::Block<Eigen::MatrixXd>& matrix,const AOShell* shell_row,const AOShell* shell_col);
    private:
        void setAPolarSite(ctp::APolarSite* site){apolarsite=site;};
        ctp::APolarSite* apolarsite;
        Eigen::MatrixXd _externalpotential;
    };
    
    class AOQuadrupole_Potential : public AOMatrix<double>{
    public:
<<<<<<< HEAD
        
=======
>>>>>>> d4744c08
        void Fillextpotential(const AOBasis& aobasis, const std::vector<std::shared_ptr<ctp::PolarSeg> >& sites);
        Eigen::MatrixXd &getExternalpotential(){ return _externalpotential;}
        const Eigen::MatrixXd &getExternalpotential()const{ return _externalpotential;}
    protected: 
        void FillBlock( Eigen::Block<Eigen::MatrixXd>& matrix,const AOShell* shell_row,const AOShell* shell_col);
    private:
        void setAPolarSite(ctp::APolarSite* site){apolarsite=site;};
        
        ctp::APolarSite* apolarsite;
        Eigen::MatrixXd _externalpotential;
    };

    //derived class for atomic orbital Coulomb interaction
    class AOCoulomb : public AOMatrix<double>{
    public:
<<<<<<< HEAD
         
=======
>>>>>>> d4744c08
        Eigen::MatrixXd Pseudo_InvSqrt_GWBSE(const AOOverlap& auxoverlap,double etol);
        Eigen::MatrixXd Pseudo_InvSqrt(double etol);
        int Removedfunctions(){return removedfunctions;}
    protected:
        void FillBlock( Eigen::Block<Eigen::MatrixXd>& matrix,const AOShell* shell_row,const AOShell* shell_col);
    private:
        int removedfunctions;
    };
    
    class AOPlanewave : public AOMatrix<std::complex<double> >{
    public:
        void Fillextpotential(const AOBasis& aobasis, const std::vector< tools::vec>& kpoints);
<<<<<<< HEAD
      
        Eigen::MatrixXd getExternalpotential(){ return _externalpotential.real();}
        protected:
        //block fill for plane wave component, implementation in aoplanewave.cc
        void FillBlock(
                Eigen::Block<Eigen::MatrixXcd>& matrix,
=======
        Eigen::MatrixXd getExternalpotential(){ return _externalpotential.real();}
    protected:
        void FillBlock(Eigen::Block<Eigen::MatrixXcd>& matrix,
>>>>>>> d4744c08
                const AOShell* shell_row, const AOShell* shell_col);
    private:
        void setkVector(const tools::vec& k){_k=k;};
        tools::vec _k;
        Eigen::MatrixXcd _externalpotential;
};
    
    
}}

#endif	/* AOMATRIX_H */
<|MERGE_RESOLUTION|>--- conflicted
+++ resolved
@@ -73,24 +73,12 @@
 	int Dimension(){ return  _aomatrix.rows();};
         const  Eigen::Matrix<T, Eigen::Dynamic, Eigen::Dynamic> &Matrix() const{ return _aomatrix ;};       
         void Fill(const AOBasis& aobasis);
-<<<<<<< HEAD
-        
-        // matrix print 
         void Print( std::string ident);
-        
-=======
-        void Print( std::string ident);
->>>>>>> d4744c08
         void FreeMatrix(){
             _aomatrix.resize(0,0);
         }
         // integrate F
         static std::vector<double> XIntegrate( int size, double U );
-<<<<<<< HEAD
-        // block fill prototype
-   
-=======
->>>>>>> d4744c08
     protected:
         virtual void FillBlock(Eigen::Block< Eigen::Matrix<T, Eigen::Dynamic, Eigen::Dynamic> >&matrix,const  AOShell* shell_row,const AOShell* shell_col) {} ;
         Eigen::Matrix<T, Eigen::Dynamic, Eigen::Dynamic> _aomatrix;   
@@ -111,10 +99,6 @@
     protected:
         std::vector<Eigen::MatrixXd > _aomatrix; 
         virtual void FillBlock(std::vector<Eigen::Block<Eigen::MatrixXd> >& matrix,const AOShell* shell_row,const AOShell* shell_col) {} ;
-<<<<<<< HEAD
-        
-=======
->>>>>>> d4744c08
     };
     
     
@@ -125,10 +109,6 @@
     class AOMomentum : public AOMatrix3D { 
     protected:  
         void FillBlock(std::vector< Eigen::Block<Eigen::MatrixXd> >& matrix,const AOShell* shell_row,const AOShell* shell_col);
-<<<<<<< HEAD
-        
-=======
->>>>>>> d4744c08
     };
     
     /* derived class for atomic orbital electrical dipole matrices, required for
@@ -137,10 +117,6 @@
     class AODipole : public AOMatrix3D { 
     protected:   
         void FillBlock(std::vector< Eigen::Block<Eigen::MatrixXd> >& matrix,const AOShell* shell_row,const AOShell* shell_col);
-<<<<<<< HEAD
-       
-=======
->>>>>>> d4744c08
     };
     
     // derived class for atomic orbital nuclear potential
@@ -183,36 +159,16 @@
     // derived class for kinetic energy
     class AOKinetic : public AOMatrix<double>{
     protected:
-<<<<<<< HEAD
-       
-        void FillBlock( Eigen::Block<Eigen::MatrixXd>& matrix , const AOShell* shell_row, const AOShell* shell_col);
- 
-        
-=======
         void FillBlock( Eigen::Block<Eigen::MatrixXd>& matrix , const AOShell* shell_row, const AOShell* shell_col);  
->>>>>>> d4744c08
     };
     
     
     // derived class for atomic orbital overlap
     class AOOverlap : public AOMatrix<double>{
     public:
-<<<<<<< HEAD
-        Eigen::MatrixXd FillShell(const AOShell* shell){
-            Eigen::MatrixXd block=Eigen::MatrixXd::Zero(shell->getNumFunc(),shell->getNumFunc());
-            Eigen::Block<Eigen::MatrixXd> submatrix=block.block(0,0,shell->getNumFunc(),shell->getNumFunc());
-            FillBlock(submatrix,shell,shell);
-            return block;
-        }
-    protected:
-        //block fill for overlap, implementation in aooverlap.cc
-      
-        void FillBlock( Eigen::Block<Eigen::MatrixXd>& matrix,const AOShell* shell_row,const AOShell* shell_col);
-=======
         Eigen::MatrixXd FillShell(const AOShell* shell);
         int Removedfunctions()const{return removedfunctions;}
         double SmallestEigenValue()const{return smallestEigenvalue;}
->>>>>>> d4744c08
         
         Eigen::MatrixXd Pseudo_InvSqrt(double etol);
         Eigen::MatrixXd Sqrt();
@@ -225,10 +181,6 @@
     
     class AODipole_Potential : public AOMatrix<double>{
     public:
-<<<<<<< HEAD
-  
-=======
->>>>>>> d4744c08
         void Fillextpotential(const AOBasis& aobasis, const std::vector<std::shared_ptr<ctp::PolarSeg> >& sites);
         Eigen::MatrixXd &getExternalpotential(){ return _externalpotential;}
         const Eigen::MatrixXd &getExternalpotential()const{ return _externalpotential;}
@@ -242,10 +194,6 @@
     
     class AOQuadrupole_Potential : public AOMatrix<double>{
     public:
-<<<<<<< HEAD
-        
-=======
->>>>>>> d4744c08
         void Fillextpotential(const AOBasis& aobasis, const std::vector<std::shared_ptr<ctp::PolarSeg> >& sites);
         Eigen::MatrixXd &getExternalpotential(){ return _externalpotential;}
         const Eigen::MatrixXd &getExternalpotential()const{ return _externalpotential;}
@@ -261,10 +209,6 @@
     //derived class for atomic orbital Coulomb interaction
     class AOCoulomb : public AOMatrix<double>{
     public:
-<<<<<<< HEAD
-         
-=======
->>>>>>> d4744c08
         Eigen::MatrixXd Pseudo_InvSqrt_GWBSE(const AOOverlap& auxoverlap,double etol);
         Eigen::MatrixXd Pseudo_InvSqrt(double etol);
         int Removedfunctions(){return removedfunctions;}
@@ -277,18 +221,9 @@
     class AOPlanewave : public AOMatrix<std::complex<double> >{
     public:
         void Fillextpotential(const AOBasis& aobasis, const std::vector< tools::vec>& kpoints);
-<<<<<<< HEAD
-      
         Eigen::MatrixXd getExternalpotential(){ return _externalpotential.real();}
-        protected:
-        //block fill for plane wave component, implementation in aoplanewave.cc
-        void FillBlock(
-                Eigen::Block<Eigen::MatrixXcd>& matrix,
-=======
-        Eigen::MatrixXd getExternalpotential(){ return _externalpotential.real();}
     protected:
         void FillBlock(Eigen::Block<Eigen::MatrixXcd>& matrix,
->>>>>>> d4744c08
                 const AOShell* shell_row, const AOShell* shell_col);
     private:
         void setkVector(const tools::vec& k){_k=k;};
