--- conflicted
+++ resolved
@@ -71,7 +71,7 @@
     <!-- ibi: inverse boltzmann imc: inverse monte carlo re: relative entropy-->
     <method>re</method>
     <!-- scaling parameter for the update-->
-    <!--<scale>0.5</scale>-->
+    <scale>0.5</scale>
     <!-- convergence check options -->
     <convergence_check>
       <type>default</type>
@@ -80,10 +80,7 @@
     <average>
       <steps>50</steps>
     </average>
-<<<<<<< HEAD
-=======
     <!-- directory for user scripts -->
     <scriptpath></scriptpath>
->>>>>>> 2b714fe9
   </inverse>
-</cg>+</cg>
