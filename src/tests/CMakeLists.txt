--- conflicted
+++ resolved
@@ -1,13 +1,11 @@
 find_package(Boost 1.39.0 REQUIRED COMPONENTS unit_test_framework)
-<<<<<<< HEAD
-foreach(PROG test_basebead test_bead test_lammpsreaderwriter test_pdbreader)
-=======
-foreach(PROG test_bead
+foreach(PROG
+  test_bead
+  test_basebead
   test_interaction
   test_lammpsdatareader 
   test_lammpsdumpreaderwriter 
   test_pdbreader )
->>>>>>> 5771d888
   file(GLOB ${PROG}_SOURCES ${PROG}*.cc)
   add_executable(unit_${PROG} ${${PROG}_SOURCES})
   target_link_libraries(unit_${PROG} votca_csg ${Boost_UNIT_TEST_FRAMEWORK_LIBRARY})
