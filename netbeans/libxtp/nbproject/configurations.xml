--- conflicted
+++ resolved
@@ -1,9 +1,5 @@
 <?xml version="1.0" encoding="UTF-8"?>
-<<<<<<< HEAD
-<configurationDescriptor version="90">
-=======
-<configurationDescriptor version="97">
->>>>>>> 1dcb7079
+<configurationDescriptor version="95">
   <logicalFolder name="root" displayName="root" projectFiles="true" kind="ROOT">
     <logicalFolder name="f1" displayName="Calculators" projectFiles="true">
       <logicalFolder name="f2" displayName="Calculators" projectFiles="true">
@@ -210,51 +206,9 @@
                    displayName="Important Files"
                    projectFiles="false">
     </logicalFolder>
-    <logicalFolder name="ExternalFiles"
-                   displayName="Important Files"
-                   projectFiles="false">
-      <itemPath>Makefile</itemPath>
-    </logicalFolder>
-    <logicalFolder name="ExternalFiles"
-                   displayName="Important Files"
-                   projectFiles="false">
-      <itemPath>Makefile</itemPath>
-    </logicalFolder>
-    <logicalFolder name="ExternalFiles"
-                   displayName="Important Files"
-                   projectFiles="false">
-      <itemPath>Makefile</itemPath>
-    </logicalFolder>
-    <logicalFolder name="ExternalFiles"
-                   displayName="Important Files"
-                   projectFiles="false">
-      <itemPath>Makefile</itemPath>
-    </logicalFolder>
-    <logicalFolder name="ExternalFiles"
-                   displayName="Important Files"
-                   projectFiles="false">
-      <itemPath>Makefile</itemPath>
-    </logicalFolder>
-    <logicalFolder name="ExternalFiles"
-                   displayName="Important Files"
-                   projectFiles="false">
-      <itemPath>Makefile</itemPath>
-    </logicalFolder>
     <itemPath>../../src/libxtp/threecenters_g.cc</itemPath>
   </logicalFolder>
   <sourceRootList>
-    <Elem>../../include</Elem>
-    <Elem>../../../../include</Elem>
-    <Elem>../../include</Elem>
-    <Elem>../../../../include</Elem>
-    <Elem>../../include</Elem>
-    <Elem>../../../../include</Elem>
-    <Elem>../../include</Elem>
-    <Elem>../../../../include</Elem>
-    <Elem>../../include</Elem>
-    <Elem>../../../../include</Elem>
-    <Elem>../../include</Elem>
-    <Elem>../../../../include</Elem>
     <Elem>../../include</Elem>
     <Elem>../../../../include</Elem>
     <Elem>../../include</Elem>
