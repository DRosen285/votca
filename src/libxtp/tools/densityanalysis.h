--- conflicted
+++ resolved
@@ -32,30 +32,18 @@
  public:
   string Identify() { return "densityanalysis"; }
 
-<<<<<<< HEAD
-  void Initialize(Property *options);
-=======
   void Initialize(tools::Property *options);
->>>>>>> 32723267
   bool Evaluate();
 
  private:
   string _orbfile;
   string _output_file;
-<<<<<<< HEAD
-  Property _gyration_options;
-=======
   tools::Property _gyration_options;
->>>>>>> 32723267
 
   ctp::Logger _log;
 };
 
-<<<<<<< HEAD
-void DensityAnalysis::Initialize(Property *options) {
-=======
 void DensityAnalysis::Initialize(tools::Property *options) {
->>>>>>> 32723267
 
   string key = "options." + Identify();
   _orbfile = options->get(key + ".input").as<string>();
