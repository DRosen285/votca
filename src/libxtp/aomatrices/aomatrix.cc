--- conflicted
+++ resolved
@@ -46,16 +46,10 @@
         
         // AOMatrix is now templated to allow for both double and complex types
         template< class T> 
-<<<<<<< HEAD
-        void AOMatrix<T>::Fill(const AOBasis& aobasis, vec r, AOBasis* ecp) {
-            _aomatrix = ub::zero_matrix<T>(aobasis.AOBasisSize());
-            _gridpoint = r;
-=======
         void AOMatrix<T>::Fill(const AOBasis& aobasis, vec gridpoint, AOBasis* ecp) {
             _aomatrix = ub::zero_matrix<T>(aobasis.AOBasisSize());
             _ecp=ecp;
             _gridpoint =gridpoint;
->>>>>>> 11605a0f
             // loop row
 #pragma omp parallel for
             for (unsigned _row = 0; _row < aobasis.getNumofShells(); _row++) {
@@ -76,11 +70,7 @@
                     ub::matrix_range< ub::matrix<T> > _submatrix = ub::subrange(_aomatrix, _row_start, _row_end, _col_start, _col_end);
 
                     // Fill block
-<<<<<<< HEAD
-                    FillBlock(_submatrix, _shell_row, _shell_col, ecp, r);
-=======
                     FillBlock(_submatrix, _shell_row, _shell_col);
->>>>>>> 11605a0f
 
                 }
             }
@@ -99,33 +89,19 @@
             // Copy stuff to fill lower triangular part
             for (unsigned _i = 0; _i < this->_aomatrix.size1(); _i++) {
                 for (unsigned _j = 0; _j <= _i; _j++) {
-<<<<<<< HEAD
 
                     if (std::abs(this->_aomatrix(_i, _j) - this->_aomatrix(_j, _i)) > 1e-4) {
 
-=======
-
-                    if (std::abs(this->_aomatrix(_i, _j) - this->_aomatrix(_j, _i)) > 1e-4) {
-
->>>>>>> 11605a0f
                         cerr << _i << ":" << _j << " == " << this->_aomatrix(_i, _j) << " vs " << this->_aomatrix(_j, _i) << endl;
                         _is_symmetric = false;
                     }
 
                 }
-<<<<<<< HEAD
             }
             if (!_is_symmetric) {
                 cerr << " Error: AOMatrix is not symmetric! ";
                 exit(1);
             }
-=======
-            }
-            if (!_is_symmetric) {
-                cerr << " Error: AOMatrix is not symmetric! ";
-                exit(1);
-            }
->>>>>>> 11605a0f
 
             return;
         }
@@ -474,22 +450,15 @@
             return _trafo;
         }
 
-<<<<<<< HEAD
-        template<class T> 
-        std::vector<T> AOMatrix<T>::XIntegrate(int _n, double _T) {
-            std::vector<T> _FmT = std::vector<T>(_n, 0.0);
-=======
 
         template<class T> 
         std::vector<double> AOMatrix<T>::XIntegrate(int _n, double _T) {
             std::vector<double> _FmT = std::vector<double>(_n, 0.0);
->>>>>>> 11605a0f
             const int _mm = _FmT.size() - 1;
             const double pi = boost::math::constants::pi<double>();
             if (_mm < 0) {
                 cerr << "mm is: " << _mm << " This should not have happened!" << flush;
                 exit(1);
-<<<<<<< HEAD
             }
 
             if (_T < 0.0) {
@@ -512,30 +481,6 @@
                 }
             }
 
-=======
-            }
-
-            if (_T < 0.0) {
-                cerr << "T is: " << _T << " This should not have happened!" << flush;
-                exit(1);
-            }
-
-            if (_T >= 10.0) {
-                // forward iteration
-                _FmT[0] = 0.50 * sqrt(pi / _T) * erf(sqrt(_T));
-
-                for (unsigned m = 1; m < _FmT.size(); m++) {
-                    _FmT[m] = (2.0 * m - 1) * _FmT[m - 1] / (2.0 * _T) - exp(-_T) / (2.0 * _T);
-                }
-            }
-
-            if (_T < 1e-10) {
-                for (unsigned m = 0; m < _FmT.size(); m++) {
-                    _FmT[m] = 1.0 / (2.0 * m + 1.0) - _T / (2.0 * m + 3.0);
-                }
-            }
-
->>>>>>> 11605a0f
 
             if (_T >= 1e-10 && _T < 10.0) {
                 // backward iteration
@@ -551,44 +496,6 @@
 
             return _FmT;
         }
-<<<<<<< HEAD
-
-        int AOSuperMatrix::getBlockSize(int _lmax) {
-            int _block_size;
-            if (_lmax == 0) {
-                _block_size = 1;
-            }// s
-            else if (_lmax == 1) {
-                _block_size = 4;
-            }// p
-            else if (_lmax == 2) {
-                _block_size = 10;
-            }// d
-            else if (_lmax == 3) {
-                _block_size = 20;
-            }// f
-            else if (_lmax == 4) {
-                _block_size = 35;
-            }// g
-            else if (_lmax == 5) {
-                _block_size = 56;
-            }// h
-            else if (_lmax == 6) {
-                _block_size = 84;
-            }// i
-            else if (_lmax == 7) {
-                _block_size = 120;
-            }// j //////
-            else if (_lmax == 8) {
-                _block_size = 165;
-            }// k //////
-            else {
-                cerr << "GetBlocksize for l greater 8 not implemented!" << flush;
-                exit(1);
-            }
-            return _block_size;
-        }
-=======
         
 int AOSuperMatrix::getBlockSize(int _lmax) {
       //Each cartesian shells has (l+1)(l+2)/2 elements
@@ -597,16 +504,11 @@
       blocksize /= 6;
       return blocksize;
     }
->>>>>>> 11605a0f
 
 
 
 template class AOMatrix<double>;
-<<<<<<< HEAD
-template class AOMatrix<std::complex<double>>;
-=======
 template class AOMatrix< std::complex<double> >;
->>>>>>> 11605a0f
 
     }
 }
