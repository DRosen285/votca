/*
 *            Copyright 2009-2020 The VOTCA Development Team
 *                       (http://www.votca.org)
 *
 *      Licensed under the Apache License, Version 2.0 (the "License")
 *
 * You may not use this file except in compliance with the License.
 * You may obtain a copy of the License at
 *
 *              http://www.apache.org/licenses/LICENSE-2.0
 *
 * Unless required by applicable law or agreed to in writing, software
 * distributed under the License is distributed on an "AS IS" BASIS,
 * WITHOUT WARRANTIES OR CONDITIONS OF ANY KIND, either express or implied.
 * See the License for the specific language governing permissions and
 * limitations under the License.
 *
 */

#pragma once
#ifndef VOTCA_XTP_COUPLING_H
#define VOTCA_XTP_COUPLING_H

// Local VOTCA includes
#include "votca/xtp/dftcoupling.h"
#include "votca/xtp/logger.h"
#include "votca/xtp/qmpackagefactory.h"

namespace votca {
namespace xtp {

class Coupling final : public QMTool {
 public:
  Coupling() = default;
  ~Coupling() = default;

  std::string Identify() const { return "coupling"; }

 protected:
  void ParseOptions(const tools::Property &user_options);
  bool Run();

 private:
  std::string MOsA_, MOsB_, MOsAB_;
  std::string logA_, logB_, logAB_;

  tools::Property package_options_;
  tools::Property dftcoupling_options_;

  std::string output_file_;

  Logger log_;
};

void Coupling::ParseOptions(const tools::Property &options) {

  MOsA_ = options.get(".moleculeA.orbitals").as<std::string>();
  MOsB_ = options.get(".moleculeB.orbitals").as<std::string>();
  MOsAB_ = options.get(".dimerAB.orbitals").as<std::string>();

  logA_ = options.get(".moleculeA.log").as<std::string>();
  logB_ = options.get(".moleculeB.log").as<std::string>();
  logAB_ = options.get(".dimerAB.log").as<std::string>();

  output_file_ = options.ifExistsReturnElseReturnDefault<std::string>(
      "output", job_name_ + " coupling_.xml");

<<<<<<< HEAD
  _package_options = options.get(".dftpackage");
  _package = _package_options.get("package.name").as<std::string>();
  _dftcoupling_options = options.get(".dftcoupling_options");
=======
  package_options_ = options.get(".dftpackage");
  dftcoupling_options_ = options.get(".dftcoupling_options");

  QMPackageFactory::RegisterAll();
>>>>>>> 853ee099
}

bool Coupling::Run() {

  log_.setReportLevel(Log::current_level);
  log_.setMultithreading(true);

  log_.setCommonPreface("\n... ...");

  // get the corresponding object from the QMPackageFactory
<<<<<<< HEAD
  QMPackageFactory factory;
  std::unique_ptr<QMPackage> qmpackage = factory.Create(_package);
  qmpackage->setLog(&_log);
  qmpackage->Initialize(_package_options);
=======
  std::unique_ptr<QMPackage> qmpackage =
      std::unique_ptr<QMPackage>(QMPackageFactory::QMPackages().Create(
          package_options_.get("name").as<std::string>()));
  qmpackage->setLog(&log_);
  qmpackage->Initialize(package_options_);
>>>>>>> 853ee099
  qmpackage->setRunDir(".");
  Orbitals orbitalsA, orbitalsB, orbitalsAB;

  qmpackage->setLogFileName(logA_);
  bool parse_logA_status = qmpackage->ParseLogFile(orbitalsA);
  if (!parse_logA_status) {
    XTP_LOG(Log::error, log_)
        << "Failed to read log of molecule A" << std::flush;
  }

  qmpackage->setLogFileName(logB_);
  bool parse_logB_status = qmpackage->ParseLogFile(orbitalsB);
  if (!parse_logB_status) {
    XTP_LOG(Log::error, log_)
        << "Failed to read log of molecule B" << std::flush;
  }

  qmpackage->setLogFileName(logAB_);
  bool parse_logAB_status = qmpackage->ParseLogFile(orbitalsAB);
  if (!parse_logAB_status) {
    XTP_LOG(Log::error, log_)
        << "Failed to read log of molecule AB" << std::flush;
  }

  qmpackage->setMOsFileName(MOsA_);
  bool parse_orbitalsA_status = qmpackage->ParseMOsFile(orbitalsA);
  if (!parse_orbitalsA_status) {
    XTP_LOG(Log::error, log_)
        << "Failed to read orbitals of molecule A" << std::flush;
  }

  qmpackage->setMOsFileName(MOsB_);
  bool parse_orbitalsB_status = qmpackage->ParseMOsFile(orbitalsB);
  if (!parse_orbitalsB_status) {
    XTP_LOG(Log::error, log_)
        << "Failed to read orbitals of molecule B" << std::flush;
  }

  qmpackage->setMOsFileName(MOsAB_);
  bool parse_orbitalsAB_status = qmpackage->ParseMOsFile(orbitalsAB);
  if (!parse_orbitalsAB_status) {
    XTP_LOG(Log::error, log_)
        << "Failed to read orbitals of dimer AB" << std::flush;
  }

  DFTcoupling dftcoupling;
  dftcoupling.setLogger(&log_);
  dftcoupling.Initialize(dftcoupling_options_);

  dftcoupling.CalculateCouplings(orbitalsA, orbitalsB, orbitalsAB);
  std::cout << log_;

  // output the results
  tools::Property summary;
  tools::Property &job_output = summary.add("output", "");
  tools::Property &pair_summary = job_output.add("pair", "");
  dftcoupling.Addoutput(pair_summary, orbitalsA, orbitalsB);
  std::ofstream ofs(output_file_, std::ofstream::out);
  ofs << job_output;
  ofs.close();

  return true;
}

}  // namespace xtp
}  // namespace votca

#endif  // VOTCA_XTP_COUPLING_H<|MERGE_RESOLUTION|>--- conflicted
+++ resolved
@@ -65,16 +65,8 @@
   output_file_ = options.ifExistsReturnElseReturnDefault<std::string>(
       "output", job_name_ + " coupling_.xml");
 
-<<<<<<< HEAD
-  _package_options = options.get(".dftpackage");
-  _package = _package_options.get("package.name").as<std::string>();
-  _dftcoupling_options = options.get(".dftcoupling_options");
-=======
   package_options_ = options.get(".dftpackage");
   dftcoupling_options_ = options.get(".dftcoupling_options");
-
-  QMPackageFactory::RegisterAll();
->>>>>>> 853ee099
 }
 
 bool Coupling::Run() {
@@ -85,18 +77,11 @@
   log_.setCommonPreface("\n... ...");
 
   // get the corresponding object from the QMPackageFactory
-<<<<<<< HEAD
-  QMPackageFactory factory;
-  std::unique_ptr<QMPackage> qmpackage = factory.Create(_package);
-  qmpackage->setLog(&_log);
-  qmpackage->Initialize(_package_options);
-=======
   std::unique_ptr<QMPackage> qmpackage =
-      std::unique_ptr<QMPackage>(QMPackageFactory::QMPackages().Create(
-          package_options_.get("name").as<std::string>()));
+      QMPackageFactory().Create(
+          package_options_.get("name").as<std::string>());
   qmpackage->setLog(&log_);
   qmpackage->Initialize(package_options_);
->>>>>>> 853ee099
   qmpackage->setRunDir(".");
   Orbitals orbitalsA, orbitalsB, orbitalsAB;
 
