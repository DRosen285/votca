/* 
 *            Copyright 2009-2016 The VOTCA Development Team
 *                       (http://www.votca.org)
 *
 *      Licensed under the Apache License, Version 2.0 (the "License")
 *
 * You may not use this file except in compliance with the License.
 * You may obtain a copy of the License at
 *
 *              http://www.apache.org/licenses/LICENSE-2.0
 *
 * Unless required by applicable law or agreed to in writing, software
 * distributed under the License is distributed on an "A_ol I_ol" BA_olI_ol,
 * WITHOUT WARRANTIE_ol OR CONDITION_ol OF ANY KIND, either express or implied.
 * _olee the License for the specific language governing permissions and
 * limitations under the License.
 *
 */
// Overload of uBLAS prod function with MKL/GSL implementations
#include <votca/tools/linalg.h>

#include <votca/xtp/aomatrix.h>

#include <votca/xtp/aobasis.h>
#include <string>
#include <map>
#include <vector>
#include <votca/tools/property.h>
#include <boost/numeric/ublas/matrix.hpp>
#include <boost/numeric/ublas/matrix_proxy.hpp>
#include <boost/math/constants/constants.hpp>
<<<<<<< HEAD
#include <votca/xtp/logger.h>
=======
#include <boost/multi_array.hpp>
#include <votca/ctp/logger.h>
>>>>>>> 5889df7b
#include <votca/tools/linalg.h>


using namespace votca::tools;

namespace votca { namespace xtp {
    namespace ub = boost::numeric::ublas;

 

    void AOCoulomb::FillBlock(ub::matrix_range< ub::matrix<double> >& _matrix, AOShell* _shell_row, AOShell* _shell_col, AOBasis* ecp) {
      
            // shell info, only lmax tells how far to go
            const int _lmax_row = _shell_row->getLmax();
            const int _lmax_col = _shell_col->getLmax();

            // set size of internal block for recursion
            int _nrows = this->getBlockSize(_lmax_row);
            int _ncols = this->getBlockSize(_lmax_col);
            const int _mmax = _lmax_row + _lmax_col; 
            const int _nextra = _mmax +1;
            

            
           
            
            // get shell positions
            const vec& _pos_row = _shell_row->getPos();
            const vec& _pos_col = _shell_col->getPos();
            const vec _diff = _pos_row - _pos_col;
            double _distsq = (_diff.getX() * _diff.getX()) + (_diff.getY() * _diff.getY()) + (_diff.getZ() * _diff.getZ());
            
            const double pi = boost::math::constants::pi<double>();
             // some helpers
            std::vector<double> _wmp=std::vector<double>(3);
            std::vector<double> _wmq=std::vector<double>(3);

             int n_orbitals[] = {1, 4, 10, 20, 35, 56, 84};




 // for alphabetical order

 int nx[] = {
 0,
 1, 0, 0,
 2, 1, 1, 0, 0, 0,
 3, 2, 2, 1, 1, 1, 0, 0, 0, 0,
 4, 3, 3, 2, 2, 2, 1, 1, 1, 1, 0, 0, 0, 0, 0,
 5, 4, 4, 3, 3, 3, 2, 2, 2, 2, 1, 1, 1, 1, 1, 0, 0, 0, 0, 0, 0,
 6, 5, 5, 4, 4, 4, 3, 3, 3, 3, 2, 2, 2, 2, 2, 1, 1, 1, 1, 1, 1, 0, 0, 0, 0, 0, 0, 0
 };

 int ny[] = {
 0,
 0, 1, 0,
 0, 1, 0, 2, 1, 0,
 0, 1, 0, 2, 1, 0, 3, 2, 1, 0,
 0, 1, 0, 2, 1, 0, 3, 2, 1, 0, 4, 3, 2, 1, 0,
 0, 1, 0, 2, 1, 0, 3, 2, 1, 0, 4, 3, 2, 1, 0, 5, 4, 3, 2, 1, 0,
 0, 1, 0, 2, 1, 0, 3, 2, 1, 0, 4, 3, 2, 1, 0, 5, 4, 3, 2, 1, 0, 6, 5, 4, 3, 2, 1, 0
 };

 int nz[] = {
 0,
 0, 0, 1,
 0, 0, 1, 0, 1, 2,
 0, 0, 1, 0, 1, 2, 0, 1, 2, 3,
 0, 0, 1, 0, 1, 2, 0, 1, 2, 3, 0, 1, 2, 3, 4,
 0, 0, 1, 0, 1, 2, 0, 1, 2, 3, 0, 1, 2, 3, 4, 0, 1, 2, 3, 4, 5,
 0, 0, 1, 0, 1, 2, 0, 1, 2, 3, 0, 1, 2, 3, 4, 0, 1, 2, 3, 4, 5, 0, 1, 2, 3, 4, 5, 6
 };


 int i_less_x[] = {
  0,
  0,  0,  0,
  1,  2,  3,  0,  0,  0,
  4,  5,  6,  7,  8,  9,  0,  0,  0,  0,
 10, 11, 12, 13, 14, 15, 16, 17, 18, 19,  0,  0,  0,  0,  0,
 20, 21, 22, 23, 24, 25, 26, 27, 28, 29, 30, 31, 32, 33, 34,  0,  0,  0,  0,  0,  0,
 35, 36, 37, 38, 39, 40, 41, 42, 43, 44, 45, 46, 47, 48, 49, 50, 51, 52, 53, 54, 55,  0,  0,  0,  0,  0,  0,  0
 };

 int i_less_y[] = {
  0,
  0,  0,  0,
  0,  1,  0,  2,  3,  0,
  0,  4,  0,  5,  6,  0,  7,  8,  9,  0,
  0, 10,  0, 11, 12,  0, 13, 14, 15,  0, 16, 17, 18, 19,  0,
  0, 20,  0, 21, 22,  0, 23, 24, 25,  0, 26, 27, 28, 29,  0, 30, 31, 32, 33, 34,  0,
  0, 35,  0, 36, 37,  0, 38, 39, 40,  0, 41, 42, 43, 44,  0, 45, 46, 47, 48, 49,  0, 50, 51, 52, 53, 54, 55,  0
 };

 int i_less_z[] = {
  0,
  0,  0,  0,
  0,  0,  1,  0,  2,  3,
  0,  0,  4,  0,  5,  6,  0,  7,  8,  9,
  0,  0, 10,  0, 11, 12,  0, 13, 14, 15,  0, 16, 17, 18, 19,
  0,  0, 20,  0, 21, 22,  0, 23, 24, 25,  0, 26, 27, 28, 29,  0, 30, 31, 32, 33, 34,
  0,  0, 35,  0, 36, 37,  0, 38, 39, 40,  0, 41, 42, 43, 44,  0, 45, 46, 47, 48, 49,  0, 50, 51, 52, 53, 54, 55
 };
         

           
            
            typedef std::vector< AOGaussianPrimitive* >::iterator GaussianIterator;
        // iterate over Gaussians in this _shell_row
            for ( GaussianIterator itr = _shell_row->firstGaussian(); itr != _shell_row->lastGaussian(); ++itr){
            // iterate over Gaussians in this _shell_col
                const double _decay_row = (*itr)->decay;
                const double r_decay_row = 0.5/_decay_row;
                const double powfactor_row=(*itr)->powfactor;
                for ( GaussianIterator itc = _shell_col->firstGaussian(); itc != _shell_col->lastGaussian(); ++itc){
                    
                     // get decay constants 
                        const double _decay_col = (*itc)->decay;
                        const double r_decay_col = 0.5/_decay_col; 
                       const double powfactor_col=(*itc)->powfactor;
                      
                         
                         ma_type _cou(boost::extents[_nrows][_ncols][_nextra]);
                         
                         
                                  
                           for (index i = 0; i != _nrows; ++i) {
                               for (index j = 0; j != _ncols; ++j) {
                                   for (index k = 0; k != _nextra; ++k) {
                                       _cou[i][j][k] = 0.0;
                                   }
                               }
                           }

                         
                         
            const double _decay = _decay_row + _decay_col; 
            const double r_decay = 0.5/_decay; 
            const double r_decay_2 = 2.*r_decay; 
            const double fac_a_ac = _decay_row/_decay; 
            const double fac_c_ac = _decay_col/_decay; 
            
                       

            


            
            //bool ident;
            
            //if ( )
            
            
            const double wmp0 = r_decay_2 * (_decay_row * _pos_row.getX() + _decay_col * _pos_col.getX()) - _pos_row.getX();
            const double wmp1 = r_decay_2 * (_decay_row * _pos_row.getY() + _decay_col * _pos_col.getY()) - _pos_row.getY();
            const double wmp2 = r_decay_2 * (_decay_row * _pos_row.getZ() + _decay_col * _pos_col.getZ()) - _pos_row.getZ();

            const double wmq0 = r_decay_2 * (_decay_row * _pos_row.getX() + _decay_col * _pos_col.getX()) - _pos_col.getX();
            const double wmq1 = r_decay_2 * (_decay_row * _pos_row.getY() + _decay_col * _pos_col.getY()) - _pos_col.getY();
            const double wmq2 = r_decay_2 * (_decay_row * _pos_row.getZ() + _decay_col * _pos_col.getZ()) - _pos_col.getZ();

            
            const double _T = fac_a_ac * _decay_col * _distsq;

        

            

            double _fak = 2.0 * pow(pi, 2.5) / (_decay_row * _decay_col * sqrt(_decay_row + _decay_col));
            _fak = _fak *  powfactor_col*powfactor_row;

            std::vector<double> _FmT(_nextra, 0.0); // that size needs to be checked!
            // call xint01(FmT,8,T,u_lower)
            XIntegrate(_FmT, _T);

            // get initial data from _FmT -> s-s element
            for (index i = 0; i != _nextra; ++i) {
                _cou[0][0][i] = _fak * _FmT[i];
            }


         
//Integrals     p - s
if (_lmax_row > 0) {
  for (int m = 0; m < _mmax; m++) {
    _cou[Cart::x][0][m] = wmp0*_cou[0][0][m+1];
    _cou[Cart::y][0][m] = wmp1*_cou[0][0][m+1];
    _cou[Cart::z][0][m] = wmp2*_cou[0][0][m+1];
  }
}
//------------------------------------------------------

//Integrals     d - s
if (_lmax_row > 1) {
  for (int m = 0; m < _mmax-1; m++) {
    double term = r_decay_row*(_cou[0][0][m]-fac_c_ac*_cou[0][0][m+1]);
    _cou[Cart::xx][0][m] = wmp0*_cou[Cart::x][0][m+1] + term;
    _cou[Cart::xy][0][m] = wmp0*_cou[Cart::y][0][m+1];
    _cou[Cart::xz][0][m] = wmp0*_cou[Cart::z][0][m+1];
    _cou[Cart::yy][0][m] = wmp1*_cou[Cart::y][0][m+1] + term;
    _cou[Cart::yz][0][m] = wmp1*_cou[Cart::z][0][m+1];
    _cou[Cart::zz][0][m] = wmp2*_cou[Cart::z][0][m+1] + term;
  }
}
//------------------------------------------------------

//Integrals     f - s
if (_lmax_row > 2) {
  for (int m = 0; m < _mmax-2; m++) {
    _cou[Cart::xxx][0][m] = wmp0*_cou[Cart::xx][0][m+1] + 2*r_decay_row*(_cou[Cart::x][0][m]-fac_c_ac*_cou[Cart::x][0][m+1]);
    _cou[Cart::xxy][0][m] = wmp1*_cou[Cart::xx][0][m+1];
    _cou[Cart::xxz][0][m] = wmp2*_cou[Cart::xx][0][m+1];
    _cou[Cart::xyy][0][m] = wmp0*_cou[Cart::yy][0][m+1];
    _cou[Cart::xyz][0][m] = wmp0*_cou[Cart::yz][0][m+1];
    _cou[Cart::xzz][0][m] = wmp0*_cou[Cart::zz][0][m+1];
    _cou[Cart::yyy][0][m] = wmp1*_cou[Cart::yy][0][m+1] + 2*r_decay_row*(_cou[Cart::y][0][m]-fac_c_ac*_cou[Cart::y][0][m+1]);
    _cou[Cart::yyz][0][m] = wmp2*_cou[Cart::yy][0][m+1];
    _cou[Cart::yzz][0][m] = wmp1*_cou[Cart::zz][0][m+1];
    _cou[Cart::zzz][0][m] = wmp2*_cou[Cart::zz][0][m+1] + 2*r_decay_row*(_cou[Cart::z][0][m]-fac_c_ac*_cou[Cart::z][0][m+1]);
  }
}
//------------------------------------------------------

//Integrals     g - s
if (_lmax_row > 3) {
  for (int m = 0; m < _mmax-3; m++) {
    double term_xx = r_decay_row*(_cou[Cart::xx][0][m]-fac_c_ac*_cou[Cart::xx][0][m+1]);
    double term_yy = r_decay_row*(_cou[Cart::yy][0][m]-fac_c_ac*_cou[Cart::yy][0][m+1]);
    double term_zz = r_decay_row*(_cou[Cart::zz][0][m]-fac_c_ac*_cou[Cart::zz][0][m+1]);
    _cou[Cart::xxxx][0][m] = wmp0*_cou[Cart::xxx][0][m+1] + 3*term_xx;
    _cou[Cart::xxxy][0][m] = wmp1*_cou[Cart::xxx][0][m+1];
    _cou[Cart::xxxz][0][m] = wmp2*_cou[Cart::xxx][0][m+1];
    _cou[Cart::xxyy][0][m] = wmp0*_cou[Cart::xyy][0][m+1] + term_yy;
    _cou[Cart::xxyz][0][m] = wmp1*_cou[Cart::xxz][0][m+1];
    _cou[Cart::xxzz][0][m] = wmp0*_cou[Cart::xzz][0][m+1] + term_zz;
    _cou[Cart::xyyy][0][m] = wmp0*_cou[Cart::yyy][0][m+1];
    _cou[Cart::xyyz][0][m] = wmp0*_cou[Cart::yyz][0][m+1];
    _cou[Cart::xyzz][0][m] = wmp0*_cou[Cart::yzz][0][m+1];
    _cou[Cart::xzzz][0][m] = wmp0*_cou[Cart::zzz][0][m+1];
    _cou[Cart::yyyy][0][m] = wmp1*_cou[Cart::yyy][0][m+1] + 3*term_yy;
    _cou[Cart::yyyz][0][m] = wmp2*_cou[Cart::yyy][0][m+1];
    _cou[Cart::yyzz][0][m] = wmp1*_cou[Cart::yzz][0][m+1] + term_zz;
    _cou[Cart::yzzz][0][m] = wmp1*_cou[Cart::zzz][0][m+1];
    _cou[Cart::zzzz][0][m] = wmp2*_cou[Cart::zzz][0][m+1] + 3*term_zz;
  }
}
//------------------------------------------------------

//Integrals     h - s
if (_lmax_row > 4) {
  for (int m = 0; m < _mmax-4; m++) {
    double term_xxx = r_decay_row*(_cou[Cart::xxx][0][m]-fac_c_ac*_cou[Cart::xxx][0][m+1]);
    double term_yyy = r_decay_row*(_cou[Cart::yyy][0][m]-fac_c_ac*_cou[Cart::yyy][0][m+1]);
    double term_zzz = r_decay_row*(_cou[Cart::zzz][0][m]-fac_c_ac*_cou[Cart::zzz][0][m+1]);
    _cou[Cart::xxxxx][0][m] = wmp0*_cou[Cart::xxxx][0][m+1] + 4*term_xxx;
    _cou[Cart::xxxxy][0][m] = wmp1*_cou[Cart::xxxx][0][m+1];
    _cou[Cart::xxxxz][0][m] = wmp2*_cou[Cart::xxxx][0][m+1];
    _cou[Cart::xxxyy][0][m] = wmp1*_cou[Cart::xxxy][0][m+1] + term_xxx;
    _cou[Cart::xxxyz][0][m] = wmp1*_cou[Cart::xxxz][0][m+1];
    _cou[Cart::xxxzz][0][m] = wmp2*_cou[Cart::xxxz][0][m+1] + term_xxx;
    _cou[Cart::xxyyy][0][m] = wmp0*_cou[Cart::xyyy][0][m+1] + term_yyy;
    _cou[Cart::xxyyz][0][m] = wmp2*_cou[Cart::xxyy][0][m+1];
    _cou[Cart::xxyzz][0][m] = wmp1*_cou[Cart::xxzz][0][m+1];
    _cou[Cart::xxzzz][0][m] = wmp0*_cou[Cart::xzzz][0][m+1] + term_zzz;
    _cou[Cart::xyyyy][0][m] = wmp0*_cou[Cart::yyyy][0][m+1];
    _cou[Cart::xyyyz][0][m] = wmp0*_cou[Cart::yyyz][0][m+1];
    _cou[Cart::xyyzz][0][m] = wmp0*_cou[Cart::yyzz][0][m+1];
    _cou[Cart::xyzzz][0][m] = wmp0*_cou[Cart::yzzz][0][m+1];
    _cou[Cart::xzzzz][0][m] = wmp0*_cou[Cart::zzzz][0][m+1];
    _cou[Cart::yyyyy][0][m] = wmp1*_cou[Cart::yyyy][0][m+1] + 4*term_yyy;
    _cou[Cart::yyyyz][0][m] = wmp2*_cou[Cart::yyyy][0][m+1];
    _cou[Cart::yyyzz][0][m] = wmp2*_cou[Cart::yyyz][0][m+1] + term_yyy;
    _cou[Cart::yyzzz][0][m] = wmp1*_cou[Cart::yzzz][0][m+1] + term_zzz;
    _cou[Cart::yzzzz][0][m] = wmp1*_cou[Cart::zzzz][0][m+1];
    _cou[Cart::zzzzz][0][m] = wmp2*_cou[Cart::zzzz][0][m+1] + 4*term_zzz;
  }
}
//------------------------------------------------------

//Integrals     i - s
if (_lmax_row > 5) {
  for (int m = 0; m < _mmax-5; m++) {
    double term_xxxx = r_decay_row*(_cou[Cart::xxxx][0][m]-fac_c_ac*_cou[Cart::xxxx][0][m+1]);
    double term_xyyy = r_decay_row*(_cou[Cart::xyyy][0][m]-fac_c_ac*_cou[Cart::xyyy][0][m+1]);
    double term_xzzz = r_decay_row*(_cou[Cart::xzzz][0][m]-fac_c_ac*_cou[Cart::xzzz][0][m+1]);
    double term_yyyy = r_decay_row*(_cou[Cart::yyyy][0][m]-fac_c_ac*_cou[Cart::yyyy][0][m+1]);
    double term_yyzz = r_decay_row*(_cou[Cart::yyzz][0][m]-fac_c_ac*_cou[Cart::yyzz][0][m+1]);
    double term_yzzz = r_decay_row*(_cou[Cart::yzzz][0][m]-fac_c_ac*_cou[Cart::yzzz][0][m+1]);
    double term_zzzz = r_decay_row*(_cou[Cart::zzzz][0][m]-fac_c_ac*_cou[Cart::zzzz][0][m+1]);
    _cou[Cart::xxxxxx][0][m] = wmp0*_cou[Cart::xxxxx][0][m+1] + 5*term_xxxx;
    _cou[Cart::xxxxxy][0][m] = wmp1*_cou[Cart::xxxxx][0][m+1];
    _cou[Cart::xxxxxz][0][m] = wmp2*_cou[Cart::xxxxx][0][m+1];
    _cou[Cart::xxxxyy][0][m] = wmp1*_cou[Cart::xxxxy][0][m+1] + term_xxxx;
    _cou[Cart::xxxxyz][0][m] = wmp1*_cou[Cart::xxxxz][0][m+1];
    _cou[Cart::xxxxzz][0][m] = wmp2*_cou[Cart::xxxxz][0][m+1] + term_xxxx;
    _cou[Cart::xxxyyy][0][m] = wmp0*_cou[Cart::xxyyy][0][m+1] + 2*term_xyyy;
    _cou[Cart::xxxyyz][0][m] = wmp2*_cou[Cart::xxxyy][0][m+1];
    _cou[Cart::xxxyzz][0][m] = wmp1*_cou[Cart::xxxzz][0][m+1];
    _cou[Cart::xxxzzz][0][m] = wmp0*_cou[Cart::xxzzz][0][m+1] + 2*term_xzzz;
    _cou[Cart::xxyyyy][0][m] = wmp0*_cou[Cart::xyyyy][0][m+1] + term_yyyy;
    _cou[Cart::xxyyyz][0][m] = wmp2*_cou[Cart::xxyyy][0][m+1];
    _cou[Cart::xxyyzz][0][m] = wmp0*_cou[Cart::xyyzz][0][m+1] + term_yyzz;
    _cou[Cart::xxyzzz][0][m] = wmp1*_cou[Cart::xxzzz][0][m+1];
    _cou[Cart::xxzzzz][0][m] = wmp0*_cou[Cart::xzzzz][0][m+1] + term_zzzz;
    _cou[Cart::xyyyyy][0][m] = wmp0*_cou[Cart::yyyyy][0][m+1];
    _cou[Cart::xyyyyz][0][m] = wmp0*_cou[Cart::yyyyz][0][m+1];
    _cou[Cart::xyyyzz][0][m] = wmp0*_cou[Cart::yyyzz][0][m+1];
    _cou[Cart::xyyzzz][0][m] = wmp0*_cou[Cart::yyzzz][0][m+1];
    _cou[Cart::xyzzzz][0][m] = wmp0*_cou[Cart::yzzzz][0][m+1];
    _cou[Cart::xzzzzz][0][m] = wmp0*_cou[Cart::zzzzz][0][m+1];
    _cou[Cart::yyyyyy][0][m] = wmp1*_cou[Cart::yyyyy][0][m+1] + 5*term_yyyy;
    _cou[Cart::yyyyyz][0][m] = wmp2*_cou[Cart::yyyyy][0][m+1];
    _cou[Cart::yyyyzz][0][m] = wmp2*_cou[Cart::yyyyz][0][m+1] + term_yyyy;
    _cou[Cart::yyyzzz][0][m] = wmp1*_cou[Cart::yyzzz][0][m+1] + 2*term_yzzz;
    _cou[Cart::yyzzzz][0][m] = wmp1*_cou[Cart::yzzzz][0][m+1] + term_zzzz;
    _cou[Cart::yzzzzz][0][m] = wmp1*_cou[Cart::zzzzz][0][m+1];
    _cou[Cart::zzzzzz][0][m] = wmp2*_cou[Cart::zzzzz][0][m+1] + 5*term_zzzz;
  }
}
//------------------------------------------------------


if (_lmax_col > 0) {

  //Integrals     s - p
  for (int m = 0; m < _lmax_col; m++) {
    _cou[0][Cart::x][m] = wmq0*_cou[0][0][m+1];
    _cou[0][Cart::y][m] = wmq1*_cou[0][0][m+1];
    _cou[0][Cart::z][m] = wmq2*_cou[0][0][m+1];
  }
  //------------------------------------------------------

  //Integrals     p - p
  if (_lmax_row > 0) {
    for (int m = 0; m < _lmax_col; m++) {
      double term = r_decay*_cou[0][0][m+1];
      for (int _i =  1; _i < 4; _i++) {
        _cou[_i][Cart::x][m] = wmq0*_cou[_i][0][m+1] + nx[_i]*term;
        _cou[_i][Cart::y][m] = wmq1*_cou[_i][0][m+1] + ny[_i]*term;
        _cou[_i][Cart::z][m] = wmq2*_cou[_i][0][m+1] + nz[_i]*term;
      }
    }
  }
  //------------------------------------------------------

  //Integrals     d - p     f - p     g - p     h - p     i - p
  for (int _i_row = 2; _i_row < _lmax_row+1; _i_row++) {
    for (int m = 0; m < _lmax_col; m++) {
      for (int _i =  4; _i < n_orbitals[_lmax_row]; _i++) {
        _cou[_i][Cart::x][m] = wmq0*_cou[_i][0][m+1] + nx[_i]*r_decay*_cou[i_less_x[_i]][0][m+1];
        _cou[_i][Cart::y][m] = wmq1*_cou[_i][0][m+1] + ny[_i]*r_decay*_cou[i_less_y[_i]][0][m+1];
        _cou[_i][Cart::z][m] = wmq2*_cou[_i][0][m+1] + nz[_i]*r_decay*_cou[i_less_z[_i]][0][m+1];
      }
    }
  }
  //------------------------------------------------------

} // end if (_lmax_col > 0)


if (_lmax_col > 1) {

  //Integrals     s - d
  for (int m = 0; m < _lmax_col-1; m++) {
    double term = r_decay_col*(_cou[0][0][m]-fac_a_ac*_cou[0][0][m+1]);
    _cou[0][Cart::xx][m] = wmq0*_cou[0][Cart::x][m+1] + term;
    _cou[0][Cart::xy][m] = wmq0*_cou[0][Cart::y][m+1];
    _cou[0][Cart::xz][m] = wmq0*_cou[0][Cart::z][m+1];
    _cou[0][Cart::yy][m] = wmq1*_cou[0][Cart::y][m+1] + term;
    _cou[0][Cart::yz][m] = wmq1*_cou[0][Cart::z][m+1];
    _cou[0][Cart::zz][m] = wmq2*_cou[0][Cart::z][m+1] + term;
  }
  //------------------------------------------------------

  //Integrals     p - d     d - d     f - d     g - d     h - d     i - d
  for (int m = 0; m < _lmax_col-1; m++) {
    for (int _i =  1; _i < n_orbitals[_lmax_row]; _i++) {
      double term = r_decay_col*(_cou[_i][0][m]-fac_a_ac*_cou[_i][0][m+1]);
      _cou[_i][Cart::xx][m] = wmq0*_cou[_i][Cart::x][m+1] + nx[_i]*r_decay*_cou[i_less_x[_i]][Cart::x][m+1] + term;
      _cou[_i][Cart::xy][m] = wmq0*_cou[_i][Cart::y][m+1] + nx[_i]*r_decay*_cou[i_less_x[_i]][Cart::y][m+1];
      _cou[_i][Cart::xz][m] = wmq0*_cou[_i][Cart::z][m+1] + nx[_i]*r_decay*_cou[i_less_x[_i]][Cart::z][m+1];
      _cou[_i][Cart::yy][m] = wmq1*_cou[_i][Cart::y][m+1] + ny[_i]*r_decay*_cou[i_less_y[_i]][Cart::y][m+1] + term;
      _cou[_i][Cart::yz][m] = wmq1*_cou[_i][Cart::z][m+1] + ny[_i]*r_decay*_cou[i_less_y[_i]][Cart::z][m+1];
      _cou[_i][Cart::zz][m] = wmq2*_cou[_i][Cart::z][m+1] + nz[_i]*r_decay*_cou[i_less_z[_i]][Cart::z][m+1] + term;
    }
  }
  //------------------------------------------------------

} // end if (_lmax_col > 1)


if (_lmax_col > 2) {

  //Integrals     s - f
  for (int m = 0; m < _lmax_col-2; m++) {
    _cou[0][Cart::xxx][m] = wmq0*_cou[0][Cart::xx][m+1] + 2*r_decay_col*(_cou[0][Cart::x][m]-fac_a_ac*_cou[0][Cart::x][m+1]);
    _cou[0][Cart::xxy][m] = wmq1*_cou[0][Cart::xx][m+1];
    _cou[0][Cart::xxz][m] = wmq2*_cou[0][Cart::xx][m+1];
    _cou[0][Cart::xyy][m] = wmq0*_cou[0][Cart::yy][m+1];
    _cou[0][Cart::xyz][m] = wmq0*_cou[0][Cart::yz][m+1];
    _cou[0][Cart::xzz][m] = wmq0*_cou[0][Cart::zz][m+1];
    _cou[0][Cart::yyy][m] = wmq1*_cou[0][Cart::yy][m+1] + 2*r_decay_col*(_cou[0][Cart::y][m]-fac_a_ac*_cou[0][Cart::y][m+1]);
    _cou[0][Cart::yyz][m] = wmq2*_cou[0][Cart::yy][m+1];
    _cou[0][Cart::yzz][m] = wmq1*_cou[0][Cart::zz][m+1];
    _cou[0][Cart::zzz][m] = wmq2*_cou[0][Cart::zz][m+1] + 2*r_decay_col*(_cou[0][Cart::z][m]-fac_a_ac*_cou[0][Cart::z][m+1]);
  }
  //------------------------------------------------------

  //Integrals     p - f     d - f     f - f     g - f     h - f     i - f
  for (int m = 0; m < _lmax_col-2; m++) {
    for (int _i =  1; _i < n_orbitals[_lmax_row]; _i++) {
      double term_x = 2*r_decay_col*(_cou[_i][Cart::x][m]-fac_a_ac*_cou[_i][Cart::x][m+1]);
      double term_y = 2*r_decay_col*(_cou[_i][Cart::y][m]-fac_a_ac*_cou[_i][Cart::y][m+1]);
      double term_z = 2*r_decay_col*(_cou[_i][Cart::z][m]-fac_a_ac*_cou[_i][Cart::z][m+1]);
      _cou[_i][Cart::xxx][m] = wmq0*_cou[_i][Cart::xx][m+1] + nx[_i]*r_decay*_cou[i_less_x[_i]][Cart::xx][m+1] + term_x;
      _cou[_i][Cart::xxy][m] = wmq1*_cou[_i][Cart::xx][m+1] + ny[_i]*r_decay*_cou[i_less_y[_i]][Cart::xx][m+1];
      _cou[_i][Cart::xxz][m] = wmq2*_cou[_i][Cart::xx][m+1] + nz[_i]*r_decay*_cou[i_less_z[_i]][Cart::xx][m+1];
      _cou[_i][Cart::xyy][m] = wmq0*_cou[_i][Cart::yy][m+1] + nx[_i]*r_decay*_cou[i_less_x[_i]][Cart::yy][m+1];
      _cou[_i][Cart::xyz][m] = wmq0*_cou[_i][Cart::yz][m+1] + nx[_i]*r_decay*_cou[i_less_x[_i]][Cart::yz][m+1];
      _cou[_i][Cart::xzz][m] = wmq0*_cou[_i][Cart::zz][m+1] + nx[_i]*r_decay*_cou[i_less_x[_i]][Cart::zz][m+1];
      _cou[_i][Cart::yyy][m] = wmq1*_cou[_i][Cart::yy][m+1] + ny[_i]*r_decay*_cou[i_less_y[_i]][Cart::yy][m+1] + term_y;
      _cou[_i][Cart::yyz][m] = wmq2*_cou[_i][Cart::yy][m+1] + nz[_i]*r_decay*_cou[i_less_z[_i]][Cart::yy][m+1];
      _cou[_i][Cart::yzz][m] = wmq1*_cou[_i][Cart::zz][m+1] + ny[_i]*r_decay*_cou[i_less_y[_i]][Cart::zz][m+1];
      _cou[_i][Cart::zzz][m] = wmq2*_cou[_i][Cart::zz][m+1] + nz[_i]*r_decay*_cou[i_less_z[_i]][Cart::zz][m+1] + term_z;
    }
  }
  //------------------------------------------------------

} // end if (_lmax_col > 2)


if (_lmax_col > 3) {

  //Integrals     s - g
  for (int m = 0; m < _lmax_col-3; m++) {
    double term_xx = r_decay_col*(_cou[0][Cart::xx][m]-fac_a_ac*_cou[0][Cart::xx][m+1]);
    double term_yy = r_decay_col*(_cou[0][Cart::yy][m]-fac_a_ac*_cou[0][Cart::yy][m+1]);
    double term_zz = r_decay_col*(_cou[0][Cart::zz][m]-fac_a_ac*_cou[0][Cart::zz][m+1]);
    _cou[0][Cart::xxxx][m] = wmq0*_cou[0][Cart::xxx][m+1] + 3*term_xx;
    _cou[0][Cart::xxxy][m] = wmq1*_cou[0][Cart::xxx][m+1];
    _cou[0][Cart::xxxz][m] = wmq2*_cou[0][Cart::xxx][m+1];
    _cou[0][Cart::xxyy][m] = wmq0*_cou[0][Cart::xyy][m+1] + term_yy;
    _cou[0][Cart::xxyz][m] = wmq1*_cou[0][Cart::xxz][m+1];
    _cou[0][Cart::xxzz][m] = wmq0*_cou[0][Cart::xzz][m+1] + term_zz;
    _cou[0][Cart::xyyy][m] = wmq0*_cou[0][Cart::yyy][m+1];
    _cou[0][Cart::xyyz][m] = wmq0*_cou[0][Cart::yyz][m+1];
    _cou[0][Cart::xyzz][m] = wmq0*_cou[0][Cart::yzz][m+1];
    _cou[0][Cart::xzzz][m] = wmq0*_cou[0][Cart::zzz][m+1];
    _cou[0][Cart::yyyy][m] = wmq1*_cou[0][Cart::yyy][m+1] + 3*term_yy;
    _cou[0][Cart::yyyz][m] = wmq2*_cou[0][Cart::yyy][m+1];
    _cou[0][Cart::yyzz][m] = wmq1*_cou[0][Cart::yzz][m+1] + term_zz;
    _cou[0][Cart::yzzz][m] = wmq1*_cou[0][Cart::zzz][m+1];
    _cou[0][Cart::zzzz][m] = wmq2*_cou[0][Cart::zzz][m+1] + 3*term_zz;
  }
  //------------------------------------------------------

  //Integrals     p - g     d - g     f - g     g - g     h - g     i - g
  for (int m = 0; m < _lmax_col-3; m++) {
    for (int _i =  1; _i < n_orbitals[_lmax_row]; _i++) {
      double term_xx = r_decay_col*(_cou[_i][Cart::xx][m]-fac_a_ac*_cou[_i][Cart::xx][m+1]);
      double term_yy = r_decay_col*(_cou[_i][Cart::yy][m]-fac_a_ac*_cou[_i][Cart::yy][m+1]);
      double term_zz = r_decay_col*(_cou[_i][Cart::zz][m]-fac_a_ac*_cou[_i][Cart::zz][m+1]);
      _cou[_i][Cart::xxxx][m] = wmq0*_cou[_i][Cart::xxx][m+1] + nx[_i]*r_decay*_cou[i_less_x[_i]][Cart::xxx][m+1] + 3*term_xx;
      _cou[_i][Cart::xxxy][m] = wmq1*_cou[_i][Cart::xxx][m+1] + ny[_i]*r_decay*_cou[i_less_y[_i]][Cart::xxx][m+1];
      _cou[_i][Cart::xxxz][m] = wmq2*_cou[_i][Cart::xxx][m+1] + nz[_i]*r_decay*_cou[i_less_z[_i]][Cart::xxx][m+1];
      _cou[_i][Cart::xxyy][m] = wmq0*_cou[_i][Cart::xyy][m+1] + nx[_i]*r_decay*_cou[i_less_x[_i]][Cart::xyy][m+1] + term_yy;
      _cou[_i][Cart::xxyz][m] = wmq1*_cou[_i][Cart::xxz][m+1] + ny[_i]*r_decay*_cou[i_less_y[_i]][Cart::xxz][m+1];
      _cou[_i][Cart::xxzz][m] = wmq0*_cou[_i][Cart::xzz][m+1] + nx[_i]*r_decay*_cou[i_less_x[_i]][Cart::xzz][m+1] + term_zz;
      _cou[_i][Cart::xyyy][m] = wmq0*_cou[_i][Cart::yyy][m+1] + nx[_i]*r_decay*_cou[i_less_x[_i]][Cart::yyy][m+1];
      _cou[_i][Cart::xyyz][m] = wmq0*_cou[_i][Cart::yyz][m+1] + nx[_i]*r_decay*_cou[i_less_x[_i]][Cart::yyz][m+1];
      _cou[_i][Cart::xyzz][m] = wmq0*_cou[_i][Cart::yzz][m+1] + nx[_i]*r_decay*_cou[i_less_x[_i]][Cart::yzz][m+1];
      _cou[_i][Cart::xzzz][m] = wmq0*_cou[_i][Cart::zzz][m+1] + nx[_i]*r_decay*_cou[i_less_x[_i]][Cart::zzz][m+1];
      _cou[_i][Cart::yyyy][m] = wmq1*_cou[_i][Cart::yyy][m+1] + ny[_i]*r_decay*_cou[i_less_y[_i]][Cart::yyy][m+1] + 3*term_yy;
      _cou[_i][Cart::yyyz][m] = wmq2*_cou[_i][Cart::yyy][m+1] + nz[_i]*r_decay*_cou[i_less_z[_i]][Cart::yyy][m+1];
      _cou[_i][Cart::yyzz][m] = wmq1*_cou[_i][Cart::yzz][m+1] + ny[_i]*r_decay*_cou[i_less_y[_i]][Cart::yzz][m+1] + term_zz;
      _cou[_i][Cart::yzzz][m] = wmq1*_cou[_i][Cart::zzz][m+1] + ny[_i]*r_decay*_cou[i_less_y[_i]][Cart::zzz][m+1];
      _cou[_i][Cart::zzzz][m] = wmq2*_cou[_i][Cart::zzz][m+1] + nz[_i]*r_decay*_cou[i_less_z[_i]][Cart::zzz][m+1] + 3*term_zz;
    }
  }
  //------------------------------------------------------

} // end if (_lmax_col > 3)


if (_lmax_col > 4) {

  //Integrals     s - h
  for (int m = 0; m < _lmax_col-4; m++) {
    double term_xxx = r_decay_col*(_cou[0][Cart::xxx][m]-fac_a_ac*_cou[0][Cart::xxx][m+1]);
    double term_yyy = r_decay_col*(_cou[0][Cart::yyy][m]-fac_a_ac*_cou[0][Cart::yyy][m+1]);
    double term_zzz = r_decay_col*(_cou[0][Cart::zzz][m]-fac_a_ac*_cou[0][Cart::zzz][m+1]);
    _cou[0][Cart::xxxxx][m] = wmq0*_cou[0][Cart::xxxx][m+1] + 4*term_xxx;
    _cou[0][Cart::xxxxy][m] = wmq1*_cou[0][Cart::xxxx][m+1];
    _cou[0][Cart::xxxxz][m] = wmq2*_cou[0][Cart::xxxx][m+1];
    _cou[0][Cart::xxxyy][m] = wmq1*_cou[0][Cart::xxxy][m+1] + term_xxx;
    _cou[0][Cart::xxxyz][m] = wmq1*_cou[0][Cart::xxxz][m+1];
    _cou[0][Cart::xxxzz][m] = wmq2*_cou[0][Cart::xxxz][m+1] + term_xxx;
    _cou[0][Cart::xxyyy][m] = wmq0*_cou[0][Cart::xyyy][m+1] + term_yyy;
    _cou[0][Cart::xxyyz][m] = wmq2*_cou[0][Cart::xxyy][m+1];
    _cou[0][Cart::xxyzz][m] = wmq1*_cou[0][Cart::xxzz][m+1];
    _cou[0][Cart::xxzzz][m] = wmq0*_cou[0][Cart::xzzz][m+1] + term_zzz;
    _cou[0][Cart::xyyyy][m] = wmq0*_cou[0][Cart::yyyy][m+1];
    _cou[0][Cart::xyyyz][m] = wmq0*_cou[0][Cart::yyyz][m+1];
    _cou[0][Cart::xyyzz][m] = wmq0*_cou[0][Cart::yyzz][m+1];
    _cou[0][Cart::xyzzz][m] = wmq0*_cou[0][Cart::yzzz][m+1];
    _cou[0][Cart::xzzzz][m] = wmq0*_cou[0][Cart::zzzz][m+1];
    _cou[0][Cart::yyyyy][m] = wmq1*_cou[0][Cart::yyyy][m+1] + 4*term_yyy;
    _cou[0][Cart::yyyyz][m] = wmq2*_cou[0][Cart::yyyy][m+1];
    _cou[0][Cart::yyyzz][m] = wmq2*_cou[0][Cart::yyyz][m+1] + term_yyy;
    _cou[0][Cart::yyzzz][m] = wmq1*_cou[0][Cart::yzzz][m+1] + term_zzz;
    _cou[0][Cart::yzzzz][m] = wmq1*_cou[0][Cart::zzzz][m+1];
    _cou[0][Cart::zzzzz][m] = wmq2*_cou[0][Cart::zzzz][m+1] + 4*term_zzz;
  }
  //------------------------------------------------------

  //Integrals     p - h     d - h     f - h     g - h     h - h     i - h
  for (int m = 0; m < _lmax_col-4; m++) {
    for (int _i =  1; _i < n_orbitals[_lmax_row]; _i++) {
      double term_xxx = r_decay_col*(_cou[_i][Cart::xxx][m]-fac_a_ac*_cou[_i][Cart::xxx][m+1]);
      double term_yyy = r_decay_col*(_cou[_i][Cart::yyy][m]-fac_a_ac*_cou[_i][Cart::yyy][m+1]);
      double term_zzz = r_decay_col*(_cou[_i][Cart::zzz][m]-fac_a_ac*_cou[_i][Cart::zzz][m+1]);
      _cou[_i][Cart::xxxxx][m] = wmq0*_cou[_i][Cart::xxxx][m+1] + nx[_i]*r_decay*_cou[i_less_x[_i]][Cart::xxxx][m+1] + 4*term_xxx;
      _cou[_i][Cart::xxxxy][m] = wmq1*_cou[_i][Cart::xxxx][m+1] + ny[_i]*r_decay*_cou[i_less_y[_i]][Cart::xxxx][m+1];
      _cou[_i][Cart::xxxxz][m] = wmq2*_cou[_i][Cart::xxxx][m+1] + nz[_i]*r_decay*_cou[i_less_z[_i]][Cart::xxxx][m+1];
      _cou[_i][Cart::xxxyy][m] = wmq1*_cou[_i][Cart::xxxy][m+1] + ny[_i]*r_decay*_cou[i_less_y[_i]][Cart::xxxy][m+1] + term_xxx;
      _cou[_i][Cart::xxxyz][m] = wmq1*_cou[_i][Cart::xxxz][m+1] + ny[_i]*r_decay*_cou[i_less_y[_i]][Cart::xxxz][m+1];
      _cou[_i][Cart::xxxzz][m] = wmq2*_cou[_i][Cart::xxxz][m+1] + nz[_i]*r_decay*_cou[i_less_z[_i]][Cart::xxxz][m+1] + term_xxx;
      _cou[_i][Cart::xxyyy][m] = wmq0*_cou[_i][Cart::xyyy][m+1] + nx[_i]*r_decay*_cou[i_less_x[_i]][Cart::xyyy][m+1] + term_yyy;
      _cou[_i][Cart::xxyyz][m] = wmq2*_cou[_i][Cart::xxyy][m+1] + nz[_i]*r_decay*_cou[i_less_z[_i]][Cart::xxyy][m+1];
      _cou[_i][Cart::xxyzz][m] = wmq1*_cou[_i][Cart::xxzz][m+1] + ny[_i]*r_decay*_cou[i_less_y[_i]][Cart::xxzz][m+1];
      _cou[_i][Cart::xxzzz][m] = wmq0*_cou[_i][Cart::xzzz][m+1] + nx[_i]*r_decay*_cou[i_less_x[_i]][Cart::xzzz][m+1] + term_zzz;
      _cou[_i][Cart::xyyyy][m] = wmq0*_cou[_i][Cart::yyyy][m+1] + nx[_i]*r_decay*_cou[i_less_x[_i]][Cart::yyyy][m+1];
      _cou[_i][Cart::xyyyz][m] = wmq0*_cou[_i][Cart::yyyz][m+1] + nx[_i]*r_decay*_cou[i_less_x[_i]][Cart::yyyz][m+1];
      _cou[_i][Cart::xyyzz][m] = wmq0*_cou[_i][Cart::yyzz][m+1] + nx[_i]*r_decay*_cou[i_less_x[_i]][Cart::yyzz][m+1];
      _cou[_i][Cart::xyzzz][m] = wmq0*_cou[_i][Cart::yzzz][m+1] + nx[_i]*r_decay*_cou[i_less_x[_i]][Cart::yzzz][m+1];
      _cou[_i][Cart::xzzzz][m] = wmq0*_cou[_i][Cart::zzzz][m+1] + nx[_i]*r_decay*_cou[i_less_x[_i]][Cart::zzzz][m+1];
      _cou[_i][Cart::yyyyy][m] = wmq1*_cou[_i][Cart::yyyy][m+1] + ny[_i]*r_decay*_cou[i_less_y[_i]][Cart::yyyy][m+1] + 4*term_yyy;
      _cou[_i][Cart::yyyyz][m] = wmq2*_cou[_i][Cart::yyyy][m+1] + nz[_i]*r_decay*_cou[i_less_z[_i]][Cart::yyyy][m+1];
      _cou[_i][Cart::yyyzz][m] = wmq2*_cou[_i][Cart::yyyz][m+1] + nz[_i]*r_decay*_cou[i_less_z[_i]][Cart::yyyz][m+1] + term_yyy;
      _cou[_i][Cart::yyzzz][m] = wmq1*_cou[_i][Cart::yzzz][m+1] + ny[_i]*r_decay*_cou[i_less_y[_i]][Cart::yzzz][m+1] + term_zzz;
      _cou[_i][Cart::yzzzz][m] = wmq1*_cou[_i][Cart::zzzz][m+1] + ny[_i]*r_decay*_cou[i_less_y[_i]][Cart::zzzz][m+1];
      _cou[_i][Cart::zzzzz][m] = wmq2*_cou[_i][Cart::zzzz][m+1] + nz[_i]*r_decay*_cou[i_less_z[_i]][Cart::zzzz][m+1] + 4*term_zzz;
    }
  }
  //------------------------------------------------------

} // end if (_lmax_col > 4)


if (_lmax_col > 5) {

  //Integrals     s - i
  for (int m = 0; m < _lmax_col-5; m++) {
    double term_xxxx = r_decay_col*(_cou[0][Cart::xxxx][m]-fac_a_ac*_cou[0][Cart::xxxx][m+1]);
    double term_xyyy = r_decay_col*(_cou[0][Cart::xyyy][m]-fac_a_ac*_cou[0][Cart::xyyy][m+1]);
    double term_xzzz = r_decay_col*(_cou[0][Cart::xzzz][m]-fac_a_ac*_cou[0][Cart::xzzz][m+1]);
    double term_yyyy = r_decay_col*(_cou[0][Cart::yyyy][m]-fac_a_ac*_cou[0][Cart::yyyy][m+1]);
    double term_yyzz = r_decay_col*(_cou[0][Cart::yyzz][m]-fac_a_ac*_cou[0][Cart::yyzz][m+1]);
    double term_yzzz = r_decay_col*(_cou[0][Cart::yzzz][m]-fac_a_ac*_cou[0][Cart::yzzz][m+1]);
    double term_zzzz = r_decay_col*(_cou[0][Cart::zzzz][m]-fac_a_ac*_cou[0][Cart::zzzz][m+1]);
    _cou[0][Cart::xxxxxx][m] = wmq0*_cou[0][Cart::xxxxx][m+1] + 5*term_xxxx;
    _cou[0][Cart::xxxxxy][m] = wmq1*_cou[0][Cart::xxxxx][m+1];
    _cou[0][Cart::xxxxxz][m] = wmq2*_cou[0][Cart::xxxxx][m+1];
    _cou[0][Cart::xxxxyy][m] = wmq1*_cou[0][Cart::xxxxy][m+1] + term_xxxx;
    _cou[0][Cart::xxxxyz][m] = wmq1*_cou[0][Cart::xxxxz][m+1];
    _cou[0][Cart::xxxxzz][m] = wmq2*_cou[0][Cart::xxxxz][m+1] + term_xxxx;
    _cou[0][Cart::xxxyyy][m] = wmq0*_cou[0][Cart::xxyyy][m+1] + 2*term_xyyy;
    _cou[0][Cart::xxxyyz][m] = wmq2*_cou[0][Cart::xxxyy][m+1];
    _cou[0][Cart::xxxyzz][m] = wmq1*_cou[0][Cart::xxxzz][m+1];
    _cou[0][Cart::xxxzzz][m] = wmq0*_cou[0][Cart::xxzzz][m+1] + 2*term_xzzz;
    _cou[0][Cart::xxyyyy][m] = wmq0*_cou[0][Cart::xyyyy][m+1] + term_yyyy;
    _cou[0][Cart::xxyyyz][m] = wmq2*_cou[0][Cart::xxyyy][m+1];
    _cou[0][Cart::xxyyzz][m] = wmq0*_cou[0][Cart::xyyzz][m+1] + term_yyzz;
    _cou[0][Cart::xxyzzz][m] = wmq1*_cou[0][Cart::xxzzz][m+1];
    _cou[0][Cart::xxzzzz][m] = wmq0*_cou[0][Cart::xzzzz][m+1] + term_zzzz;
    _cou[0][Cart::xyyyyy][m] = wmq0*_cou[0][Cart::yyyyy][m+1];
    _cou[0][Cart::xyyyyz][m] = wmq0*_cou[0][Cart::yyyyz][m+1];
    _cou[0][Cart::xyyyzz][m] = wmq0*_cou[0][Cart::yyyzz][m+1];
    _cou[0][Cart::xyyzzz][m] = wmq0*_cou[0][Cart::yyzzz][m+1];
    _cou[0][Cart::xyzzzz][m] = wmq0*_cou[0][Cart::yzzzz][m+1];
    _cou[0][Cart::xzzzzz][m] = wmq0*_cou[0][Cart::zzzzz][m+1];
    _cou[0][Cart::yyyyyy][m] = wmq1*_cou[0][Cart::yyyyy][m+1] + 5*term_yyyy;
    _cou[0][Cart::yyyyyz][m] = wmq2*_cou[0][Cart::yyyyy][m+1];
    _cou[0][Cart::yyyyzz][m] = wmq2*_cou[0][Cart::yyyyz][m+1] + term_yyyy;
    _cou[0][Cart::yyyzzz][m] = wmq1*_cou[0][Cart::yyzzz][m+1] + 2*term_yzzz;
    _cou[0][Cart::yyzzzz][m] = wmq1*_cou[0][Cart::yzzzz][m+1] + term_zzzz;
    _cou[0][Cart::yzzzzz][m] = wmq1*_cou[0][Cart::zzzzz][m+1];
    _cou[0][Cart::zzzzzz][m] = wmq2*_cou[0][Cart::zzzzz][m+1] + 5*term_zzzz;
  }
  //------------------------------------------------------

  //Integrals     p - i     d - i     f - i     g - i     h - i     i - i
  for (int m = 0; m < _lmax_col-5; m++) {
    for (int _i =  1; _i < n_orbitals[_lmax_row]; _i++) {
      double term_xxxx = r_decay_col*(_cou[_i][Cart::xxxx][m]-fac_a_ac*_cou[_i][Cart::xxxx][m+1]);
      double term_xyyy = r_decay_col*(_cou[_i][Cart::xyyy][m]-fac_a_ac*_cou[_i][Cart::xyyy][m+1]);
      double term_xzzz = r_decay_col*(_cou[_i][Cart::xzzz][m]-fac_a_ac*_cou[_i][Cart::xzzz][m+1]);
      double term_yyyy = r_decay_col*(_cou[_i][Cart::yyyy][m]-fac_a_ac*_cou[_i][Cart::yyyy][m+1]);
      double term_yyzz = r_decay_col*(_cou[_i][Cart::yyzz][m]-fac_a_ac*_cou[_i][Cart::yyzz][m+1]);
      double term_yzzz = r_decay_col*(_cou[_i][Cart::yzzz][m]-fac_a_ac*_cou[_i][Cart::yzzz][m+1]);
      double term_zzzz = r_decay_col*(_cou[_i][Cart::zzzz][m]-fac_a_ac*_cou[_i][Cart::zzzz][m+1]);
      _cou[_i][Cart::xxxxxx][m] = wmq0*_cou[_i][Cart::xxxxx][m+1] + nx[_i]*r_decay*_cou[i_less_x[_i]][Cart::xxxxx][m+1] + 5*term_xxxx;
      _cou[_i][Cart::xxxxxy][m] = wmq1*_cou[_i][Cart::xxxxx][m+1] + ny[_i]*r_decay*_cou[i_less_y[_i]][Cart::xxxxx][m+1];
      _cou[_i][Cart::xxxxxz][m] = wmq2*_cou[_i][Cart::xxxxx][m+1] + nz[_i]*r_decay*_cou[i_less_z[_i]][Cart::xxxxx][m+1];
      _cou[_i][Cart::xxxxyy][m] = wmq1*_cou[_i][Cart::xxxxy][m+1] + ny[_i]*r_decay*_cou[i_less_y[_i]][Cart::xxxxy][m+1] + term_xxxx;
      _cou[_i][Cart::xxxxyz][m] = wmq1*_cou[_i][Cart::xxxxz][m+1] + ny[_i]*r_decay*_cou[i_less_y[_i]][Cart::xxxxz][m+1];
      _cou[_i][Cart::xxxxzz][m] = wmq2*_cou[_i][Cart::xxxxz][m+1] + nz[_i]*r_decay*_cou[i_less_z[_i]][Cart::xxxxz][m+1] + term_xxxx;
      _cou[_i][Cart::xxxyyy][m] = wmq0*_cou[_i][Cart::xxyyy][m+1] + nx[_i]*r_decay*_cou[i_less_x[_i]][Cart::xxyyy][m+1] + 2*term_xyyy;
      _cou[_i][Cart::xxxyyz][m] = wmq2*_cou[_i][Cart::xxxyy][m+1] + nz[_i]*r_decay*_cou[i_less_z[_i]][Cart::xxxyy][m+1];
      _cou[_i][Cart::xxxyzz][m] = wmq1*_cou[_i][Cart::xxxzz][m+1] + ny[_i]*r_decay*_cou[i_less_y[_i]][Cart::xxxzz][m+1];
      _cou[_i][Cart::xxxzzz][m] = wmq0*_cou[_i][Cart::xxzzz][m+1] + nx[_i]*r_decay*_cou[i_less_x[_i]][Cart::xxzzz][m+1] + 2*term_xzzz;
      _cou[_i][Cart::xxyyyy][m] = wmq0*_cou[_i][Cart::xyyyy][m+1] + nx[_i]*r_decay*_cou[i_less_x[_i]][Cart::xyyyy][m+1] + term_yyyy;
      _cou[_i][Cart::xxyyyz][m] = wmq2*_cou[_i][Cart::xxyyy][m+1] + nz[_i]*r_decay*_cou[i_less_z[_i]][Cart::xxyyy][m+1];
      _cou[_i][Cart::xxyyzz][m] = wmq0*_cou[_i][Cart::xyyzz][m+1] + nx[_i]*r_decay*_cou[i_less_x[_i]][Cart::xyyzz][m+1] + term_yyzz;
      _cou[_i][Cart::xxyzzz][m] = wmq1*_cou[_i][Cart::xxzzz][m+1] + ny[_i]*r_decay*_cou[i_less_y[_i]][Cart::xxzzz][m+1];
      _cou[_i][Cart::xxzzzz][m] = wmq0*_cou[_i][Cart::xzzzz][m+1] + nx[_i]*r_decay*_cou[i_less_x[_i]][Cart::xzzzz][m+1] + term_zzzz;
      _cou[_i][Cart::xyyyyy][m] = wmq0*_cou[_i][Cart::yyyyy][m+1] + nx[_i]*r_decay*_cou[i_less_x[_i]][Cart::yyyyy][m+1];
      _cou[_i][Cart::xyyyyz][m] = wmq0*_cou[_i][Cart::yyyyz][m+1] + nx[_i]*r_decay*_cou[i_less_x[_i]][Cart::yyyyz][m+1];
      _cou[_i][Cart::xyyyzz][m] = wmq0*_cou[_i][Cart::yyyzz][m+1] + nx[_i]*r_decay*_cou[i_less_x[_i]][Cart::yyyzz][m+1];
      _cou[_i][Cart::xyyzzz][m] = wmq0*_cou[_i][Cart::yyzzz][m+1] + nx[_i]*r_decay*_cou[i_less_x[_i]][Cart::yyzzz][m+1];
      _cou[_i][Cart::xyzzzz][m] = wmq0*_cou[_i][Cart::yzzzz][m+1] + nx[_i]*r_decay*_cou[i_less_x[_i]][Cart::yzzzz][m+1];
      _cou[_i][Cart::xzzzzz][m] = wmq0*_cou[_i][Cart::zzzzz][m+1] + nx[_i]*r_decay*_cou[i_less_x[_i]][Cart::zzzzz][m+1];
      _cou[_i][Cart::yyyyyy][m] = wmq1*_cou[_i][Cart::yyyyy][m+1] + ny[_i]*r_decay*_cou[i_less_y[_i]][Cart::yyyyy][m+1] + 5*term_yyyy;
      _cou[_i][Cart::yyyyyz][m] = wmq2*_cou[_i][Cart::yyyyy][m+1] + nz[_i]*r_decay*_cou[i_less_z[_i]][Cart::yyyyy][m+1];
      _cou[_i][Cart::yyyyzz][m] = wmq2*_cou[_i][Cart::yyyyz][m+1] + nz[_i]*r_decay*_cou[i_less_z[_i]][Cart::yyyyz][m+1] + term_yyyy;
      _cou[_i][Cart::yyyzzz][m] = wmq1*_cou[_i][Cart::yyzzz][m+1] + ny[_i]*r_decay*_cou[i_less_y[_i]][Cart::yyzzz][m+1] + 2*term_yzzz;
      _cou[_i][Cart::yyzzzz][m] = wmq1*_cou[_i][Cart::yzzzz][m+1] + ny[_i]*r_decay*_cou[i_less_y[_i]][Cart::yzzzz][m+1] + term_zzzz;
      _cou[_i][Cart::yzzzzz][m] = wmq1*_cou[_i][Cart::zzzzz][m+1] + ny[_i]*r_decay*_cou[i_less_y[_i]][Cart::zzzzz][m+1];
      _cou[_i][Cart::zzzzzz][m] = wmq2*_cou[_i][Cart::zzzzz][m+1] + nz[_i]*r_decay*_cou[i_less_z[_i]][Cart::zzzzz][m+1] + 5*term_zzzz;
    }
  }
  //------------------------------------------------------

} // end if (_lmax_col > 5)
 
 
         
            // normalization and cartesian -> spherical factors
            int _ntrafo_row = _shell_row->getNumFunc() + _shell_row->getOffset();
            int _ntrafo_col = _shell_col->getNumFunc() + _shell_col->getOffset();

            //cout << " _ntrafo_row " << _ntrafo_row << ":" << _shell_row->getType() << endl;
            //cout << " _ntrafo_col " << _ntrafo_col << ":" << _shell_col->getType() << endl;
            ub::matrix<double> _trafo_row = ub::zero_matrix<double>(_ntrafo_row, _nrows);
            ub::matrix<double> _trafo_col = ub::zero_matrix<double>(_ntrafo_col, _ncols);

            // get transformation matrices including contraction coefficients
          std::vector<double> _contractions_row = (*itr)->contraction;
          std::vector<double> _contractions_col = (*itc)->contraction;

          

            // put _cou[i][j][0] into ublas matrix
            ub::matrix<double> _coumat = ub::zero_matrix<double>(_nrows, _ncols);
            for (unsigned i = 0; i < _coumat.size1(); i++) {
                for (unsigned j = 0; j < _coumat.size2(); j++) {
                    _coumat(i, j) = _cou[i][j][0];
                }
            }

            ub::matrix<double> _cou_tmp = ub::zero_matrix<double>(_ntrafo_row, _ncols);
            
            
              // s-functions
            double factor = _contractions_row[0];
            for (int _i =  0; _i < _ncols; _i++) {
              _cou_tmp(0,_i) = factor * _coumat(0,_i); /// Y 0,0
            }

            if (_lmax_row > 0) {
              // p-functions
              factor = 2.0*sqrt(_decay_row)*_contractions_row[1];
              for (int _i =  0; _i < _ncols; _i++) {
                _cou_tmp(1,_i) = factor * _coumat(3,_i); /// Y 1,0
                _cou_tmp(2,_i) = factor * _coumat(2,_i); /// Y 1,-1
                _cou_tmp(3,_i) = factor * _coumat(1,_i); /// Y 1,1
              }
            }

            if (_lmax_row > 1) {
              // d-functions
              factor = 2.0*_decay_row*_contractions_row[2];
              double factor_1 =  factor/sqrt(3.0);
              for (int _i =  0; _i < _ncols; _i++) {
                _cou_tmp(4,_i) = factor_1 * ( 2.0*_coumat(Cart::zz,_i) - _coumat(Cart::xx,_i) - _coumat(Cart::yy,_i) );  /// d3z2-r2  Y 2,0
                _cou_tmp(5,_i) = 2.*factor * _coumat(Cart::yz,_i);  /// dyz  Y 2,-1
                _cou_tmp(6,_i) = 2.*factor * _coumat(Cart::xz,_i);  /// dxz  Y 2,1
                _cou_tmp(7,_i) = 2.*factor * _coumat(Cart::xy,_i);  /// dxy  Y 2,-2
                _cou_tmp(8,_i) = factor * ( _coumat(Cart::xx,_i) - _coumat(Cart::yy,_i) );  /// dx2-y2  Y 2,2
              }
            }

            if (_lmax_row > 2) {
              // f-functions
              factor = 2.0*pow(_decay_row,1.5)*_contractions_row[3];
              double factor_1 = factor*2./sqrt(15.);
              double factor_2 = factor*sqrt(2.)/sqrt(5.);
              double factor_3 = factor*sqrt(2.)/sqrt(3.);
              for (int _i =  0; _i < _ncols; _i++) {
                _cou_tmp(9,_i) = factor_1 * ( 2.*_coumat(Cart::zzz,_i) - 3.*_coumat(Cart::xxz,_i) - 3.* _coumat(Cart::yyz,_i) ); /// Y 3,0
                _cou_tmp(10,_i) = factor_2 * ( 4.*_coumat(Cart::yzz,_i) - _coumat(Cart::xxy,_i) - _coumat(Cart::yyy,_i) ); /// Y 3,-1
                _cou_tmp(11,_i) = factor_2 * ( 4.*_coumat(Cart::xzz,_i) - _coumat(Cart::xxx,_i) - _coumat(Cart::xyy,_i) ); /// Y 3,1
                _cou_tmp(12,_i) = 4.*factor * _coumat(Cart::xyz,_i); /// Y 3,-2
                _cou_tmp(13,_i) = 2.*factor * ( _coumat(Cart::xxz,_i) - _coumat(Cart::yyz,_i) ); /// Y 3,2
                _cou_tmp(14,_i) = factor_3 * ( 3.*_coumat(Cart::xxy,_i) - _coumat(Cart::yyy,_i) ); /// Y 3,-3
                _cou_tmp(15,_i) = factor_3 * ( _coumat(Cart::xxx,_i) - 3.*_coumat(Cart::xyy,_i) ); /// Y 3,3
              }
            }

            if (_lmax_row > 3) {
              // g-functions
              factor = 2./sqrt(3.)*_decay_row*_decay_row*_contractions_row[4];
              double factor_1 = factor/sqrt(35.);
              double factor_2 = factor*4./sqrt(14.);
              double factor_3 = factor*2./sqrt(7.);
              double factor_4 = factor*2.*sqrt(2.);
              for (int _i =  0; _i < _ncols; _i++) {
                _cou_tmp(16,_i) = factor_1 * (    3.*(_coumat(Cart::xxxx,_i) + _coumat(Cart::yyyy,_i))
                                                 + 6.*_coumat(Cart::xxyy,_i)
                                               - 24.*(_coumat(Cart::xxzz,_i) + _coumat(Cart::yyzz,_i))
                                                 + 8.*_coumat(Cart::zzzz,_i) );                               /// Y 4,0
                _cou_tmp(17,_i) = factor_2 * ( -3.*(_coumat(Cart::xxyz,_i) + _coumat(Cart::yyyz,_i))
                                               + 4.*_coumat(Cart::yzzz,_i) );                                 /// Y 4,-1
                _cou_tmp(18,_i) = factor_2 * ( -3.*(_coumat(Cart::xxxz,_i) + _coumat(Cart::xyyz,_i))
                                               + 4.*_coumat(Cart::xzzz,_i) );                                 /// Y 4,1
                _cou_tmp(19,_i) = 2.*factor_3 * (    -_coumat(Cart::xxxy,_i)
                                                     - _coumat(Cart::xyyy,_i)
                                                  + 6.*_coumat(Cart::xyzz,_i) );                              /// Y 4,-2
                _cou_tmp(20,_i) = factor_3 * (      -_coumat(Cart::xxxx,_i)
                                               + 6.*(_coumat(Cart::xxzz,_i) - _coumat(Cart::yyzz,_i))
                                                  + _coumat(Cart::yyyy,_i) );                                 /// Y 4,2
                _cou_tmp(21,_i) = factor_4 * ( 3.*_coumat(Cart::xxyz,_i) 
                                                - _coumat(Cart::yyyz,_i) );                                   /// Y 4,-3
                _cou_tmp(22,_i) = factor_4 * (      _coumat(Cart::xxxz,_i) 
                                               - 3.*_coumat(Cart::xyyz,_i) );                                 /// Y 4,3
                _cou_tmp(23,_i) = 4.*factor * (   _coumat(Cart::xxxy,_i)
                                                - _coumat(Cart::xyyy,_i) );                                   /// Y 4,-4
                _cou_tmp(24,_i) = factor * (      _coumat(Cart::xxxx,_i) 
                                             - 6.*_coumat(Cart::xxyy,_i)
                                                + _coumat(Cart::yyyy,_i) );                                   /// Y 4,4
              }
            }

            if (_lmax_row > 4) {
              // h-functions
              factor = (2./3.)*pow(_decay_row,2.5)*_contractions_row[5];
              double factor_1 = factor*2./sqrt(105.);
              double factor_2 = factor*2./sqrt(7.);
              double factor_3 = factor*sqrt(6.)/3.;
              double factor_4 = factor*2.*sqrt(3.);
              double factor_5 = factor*.2*sqrt(30.);
              for (int _i =  0; _i < _ncols; _i++) {
                _cou_tmp(25,_i) = factor_1 * (   15.*(_coumat(Cart::xxxxz,_i) + _coumat(Cart::yyyyz,_i))
                                                + 30.*_coumat(Cart::xxyyz,_i)
                                               - 40.*(_coumat(Cart::xxzzz,_i) + _coumat(Cart::yyzzz,_i))
                                                 + 8.*_coumat(Cart::zzzzz,_i) );                              /// Y 5,0

                _cou_tmp(26,_i) = factor_2 * (        _coumat(Cart::xxxxy,_i)
                                                 + 2.*_coumat(Cart::xxyyy,_i)
                                               - 12.*(_coumat(Cart::xxyzz,_i) + _coumat(Cart::yyyzz,_i))
                                                    + _coumat(Cart::yyyyy,_i)
                                                 + 8.*_coumat(Cart::yzzzz,_i) );                              /// Y 5,-1

                _cou_tmp(27,_i) = factor_2 * (        _coumat(Cart::xxxxx,_i)
                                                 + 2.*_coumat(Cart::xxxyy,_i)
                                               - 12.*(_coumat(Cart::xxxzz,_i) + _coumat(Cart::xyyzz,_i))
                                                    + _coumat(Cart::xyyyy,_i)
                                                 + 8.*_coumat(Cart::xzzzz,_i) );                              /// Y 5,1

                _cou_tmp(28,_i) = 8.*factor * (     -_coumat(Cart::xxxyz,_i)
                                                   - _coumat(Cart::xyyyz,_i)
                                                + 2.*_coumat(Cart::xyzzz,_i) );                               /// Y 5,-2

                _cou_tmp(29,_i) = 4.*factor * (      -_coumat(Cart::xxxxz,_i)
                                                + 2.*(_coumat(Cart::xxzzz,_i) - _coumat(Cart::yyzzz,_i))
                                                    + _coumat(Cart::yyyyz,_i) );                              /// Y 5,2

                _cou_tmp(30,_i) = factor_3 * (   -3.*_coumat(Cart::xxxxy,_i)
                                                - 2.*_coumat(Cart::xxyyy,_i)
                                               + 24.*_coumat(Cart::xxyzz,_i)
                                                   + _coumat(Cart::yyyyy,_i)
                                                - 8.*_coumat(Cart::yyyzz,_i) );                               /// Y 5,-3

                _cou_tmp(31,_i) = factor_3 * (      -_coumat(Cart::xxxxx,_i)
                                                + 2.*_coumat(Cart::xxxyy,_i)
                                                + 8.*_coumat(Cart::xxxzz,_i)
                                                + 3.*_coumat(Cart::xyyyy,_i)
                                               - 24.*_coumat(Cart::xyyzz,_i) );                               /// Y 5,3

                _cou_tmp(32,_i) = 4.*factor_4 * (   _coumat(Cart::xxxyz,_i)
                                                  - _coumat(Cart::xyyyz,_i) );                                /// Y 5,-4

                _cou_tmp(33,_i) = factor_4 * (      _coumat(Cart::xxxxz,_i)
                                               - 6.*_coumat(Cart::xxyyz,_i)
                                                  + _coumat(Cart::yyyyz,_i) );                                /// Y 5,4

                _cou_tmp(34,_i) = factor_5 * (    5.*_coumat(Cart::xxxxy,_i)
                                               - 10.*_coumat(Cart::xxyyy,_i)
                                                   + _coumat(Cart::yyyyy,_i) );                               /// Y 5,-5

                _cou_tmp(35,_i) = factor_5 * (       _coumat(Cart::xxxxx,_i)
                                               - 10.*_coumat(Cart::xxxyy,_i)
                                                + 5.*_coumat(Cart::xyyyy,_i) );                               /// Y 5,5
              }
            }


            if (_lmax_row > 5) {
              // i-functions
              factor = (2./3.)*_decay_row*_decay_row*_decay_row*_contractions_row[6];
              double factor_1 = factor*2./sqrt(1155.);
              double factor_2 = factor*4./sqrt(55.);
              double factor_3 = factor*sqrt(22.)/11.;
              double factor_4 = factor*2.*sqrt(165.)/55.;
              double factor_5 = factor*.4*sqrt(30.);
              double factor_6 = factor*.2*sqrt(10.);
              for (int _i =  0; _i < _ncols; _i++) {
                _cou_tmp(36,_i) = factor_1 * (    -5.*(_coumat(Cart::xxxxxx,_i) + _coumat(Cart::yyyyyy,_i))
                                                - 15.*(_coumat(Cart::xxxxyy,_i) + _coumat(Cart::xxyyyy,_i))
                                                + 90.*(_coumat(Cart::xxxxzz,_i) + _coumat(Cart::yyyyzz,_i))
                                                + 180.*_coumat(Cart::xxyyzz,_i)
                                               - 120.*(_coumat(Cart::xxzzzz,_i) + _coumat(Cart::yyzzzz,_i))
                                                 + 16.*_coumat(Cart::zzzzzz,_i) );                                /// Y 6,0

                _cou_tmp(37,_i) = factor_2 * (    5.*(_coumat(Cart::xxxxyz,_i) + _coumat(Cart::yyyyyz,_i))
                                                + 10.*_coumat(Cart::xxyyyz,_i)
                                               - 20.*(_coumat(Cart::xxyzzz,_i) + _coumat(Cart::yyyzzz,_i))
                                                 + 8.*_coumat(Cart::yzzzzz,_i) );                                 /// Y 6,-1

                _cou_tmp(38,_i) = factor_2 * (    5.*(_coumat(Cart::xxxxxz,_i) + _coumat(Cart::xyyyyz,_i))
                                                + 10.*_coumat(Cart::xxxyyz,_i)
                                               - 20.*(_coumat(Cart::xxxzzz,_i) + _coumat(Cart::xyyzzz,_i))
                                                 + 8.*_coumat(Cart::xzzzzz,_i) );                                 /// Y 6,1

                _cou_tmp(39,_i) = 2.*factor_3 * (        _coumat(Cart::xxxxxy,_i)
                                                    + 2.*_coumat(Cart::xxxyyy,_i)
                                                  - 16.*(_coumat(Cart::xxxyzz,_i) + _coumat(Cart::xyyyzz,_i) - _coumat(Cart::xyzzzz,_i))
                                                       + _coumat(Cart::xyyyyy,_i) );                              /// Y 6,-2

                _cou_tmp(40,_i) = factor_3 * (        _coumat(Cart::xxxxxy,_i)
                                                    + _coumat(Cart::xxxxyy,_i)
                                               - 16.*(_coumat(Cart::xxxxzz,_i) - _coumat(Cart::xxzzzz,_i)
                                                                               - _coumat(Cart::yyyyzz,_i) + _coumat(Cart::yyzzzz,_i))
                                                    - _coumat(Cart::xxyyyy,_i)
                                                    - _coumat(Cart::yyyyyy,_i) );                                 /// Y 6,2

                _cou_tmp(41,_i) = 2.*factor_3 * (   -9.*_coumat(Cart::xxxxyz,_i)
                                                   - 6.*_coumat(Cart::xxyyyz,_i)
                                                  + 24.*_coumat(Cart::xxyzzz,_i)
                                                   + 3.*_coumat(Cart::yyyyyz,_i)
                                                   - 8.*_coumat(Cart::yyyzzz,_i) );                               /// Y 6,-3

                _cou_tmp(42,_i) = 2.*factor_3 * (   -3.*_coumat(Cart::xxxxxz,_i)
                                                   + 6.*_coumat(Cart::xxxyyz,_i)
                                                   + 8.*_coumat(Cart::xxxzzz,_i)
                                                   + 9.*_coumat(Cart::xyyyyz,_i)
                                                  - 24.*_coumat(Cart::xyyzzz,_i) );                               /// Y 6,3

                _cou_tmp(43,_i) = 4.*factor_4 * (       -_coumat(Cart::xxxxxy,_i)
                                                  + 10.*(_coumat(Cart::xxxyzz,_i) - _coumat(Cart::xyyyzz,_i))
                                                       + _coumat(Cart::xyyyyy,_i) );                              /// Y 6,-4

                _cou_tmp(44,_i) = factor_4 * (       -_coumat(Cart::xxxxxx,_i)
                                                + 5.*(_coumat(Cart::xxxxyy,_i) + _coumat(Cart::xxyyyy,_i))
                                               + 10.*(_coumat(Cart::xxxxzz,_i) + _coumat(Cart::yyyyzz,_i))
                                                - 60.*_coumat(Cart::xxyyzz,_i)
                                                   -  _coumat(Cart::yyyyyy,_i) );                                 /// Y 6,4

                _cou_tmp(45,_i) = factor_5 * (    5.*_coumat(Cart::xxxxyz,_i)
                                               - 10.*_coumat(Cart::xxyyyz,_i)
                                                   + _coumat(Cart::yyyyyz,_i) );                                  /// Y 6,-5

                _cou_tmp(46,_i) = factor_5 * (       _coumat(Cart::xxxxxz,_i)
                                               - 10.*_coumat(Cart::xxxyyz,_i)
                                                + 5.*_coumat(Cart::xyyyyz,_i) );                                  /// Y 6,5

                _cou_tmp(47,_i) = 2.*factor_6 * (    3.*_coumat(Cart::xxxxxy,_i)
                                                  - 10.*_coumat(Cart::xxxyyy,_i)
                                                   + 3.*_coumat(Cart::xyyyyy,_i) );                               /// Y 6,-6

                _cou_tmp(48,_i) = factor_6 * (        _coumat(Cart::xxxxxx,_i)
                                               - 15.*(_coumat(Cart::xxxxyy,_i) - _coumat(Cart::xxyyyy,_i))
                                                    - _coumat(Cart::yyyyyy,_i) );                                 /// Y 6,6

              }
            }

                
                
            

    ub::matrix<double> _cou_sph = ub::zero_matrix<double>(_ntrafo_row, _ntrafo_col);  ////////////////////////////////////

        
              // s-functions
            factor = _contractions_col[0];
            for (int _i =  0; _i < _ntrafo_row; _i++) {
              _cou_sph(_i,0) = factor * _cou_tmp(_i,0); /// Y 0,0
            }

            if (_lmax_col > 0) {
              // p-functions
              factor = 2.0*sqrt(_decay_col)*_contractions_col[1];
              for (int _i =  0; _i < _ntrafo_row; _i++) {
                _cou_sph(_i,1) = factor * _cou_tmp(_i,3); /// Y 1,0
                _cou_sph(_i,2) = factor * _cou_tmp(_i,2); /// Y 1,-1
                _cou_sph(_i,3) = factor * _cou_tmp(_i,1); /// Y 1,1
              }
            }

            if (_lmax_col > 1) {
              // d-functions
              factor = 2.0*_decay_col*_contractions_col[2];
              double factor_1 =  factor/sqrt(3.0);
              for (int _i =  0; _i < _ntrafo_row; _i++) {
                _cou_sph(_i,4) = factor_1 * ( 2.0*_cou_tmp(_i,Cart::zz) - _cou_tmp(_i,Cart::xx) - _cou_tmp(_i,Cart::yy) );  /// d3z2-r2  Y 2,0
                _cou_sph(_i,5) = 2.*factor * _cou_tmp(_i,Cart::yz);  /// dyz  Y 2,-1
                _cou_sph(_i,6) = 2.*factor * _cou_tmp(_i,Cart::xz);  /// dxz  Y 2,1
                _cou_sph(_i,7) = 2.*factor * _cou_tmp(_i,Cart::xy);  /// dxy  Y 2,-2
                _cou_sph(_i,8) = factor * ( _cou_tmp(_i,Cart::xx) - _cou_tmp(_i,Cart::yy) );  /// dx2-y2  Y 2,2
              }
            }

            if (_lmax_col > 2) {
              // f-functions
              factor = 2.0*pow(_decay_col,1.5)*_contractions_col[3];
              double factor_1 = factor*2./sqrt(15.);
              double factor_2 = factor*sqrt(2.)/sqrt(5.);
              double factor_3 = factor*sqrt(2.)/sqrt(3.);
              for (int _i =  0; _i < _ntrafo_row; _i++) {
                _cou_sph(_i,9) = factor_1 * ( 2.*_cou_tmp(_i,Cart::zzz) - 3.*_cou_tmp(_i,Cart::xxz) - 3.* _cou_tmp(_i,Cart::yyz) ); /// Y 3,0
                _cou_sph(_i,10) = factor_2 * ( 4.*_cou_tmp(_i,Cart::yzz) - _cou_tmp(_i,Cart::xxy) - _cou_tmp(_i,Cart::yyy) ); /// Y 3,-1
                _cou_sph(_i,11) = factor_2 * ( 4.*_cou_tmp(_i,Cart::xzz) - _cou_tmp(_i,Cart::xxx) - _cou_tmp(_i,Cart::xyy) ); /// Y 3,1
                _cou_sph(_i,12) = 4.*factor * _cou_tmp(_i,Cart::xyz); /// Y 3,-2
                _cou_sph(_i,13) = 2.*factor * ( _cou_tmp(_i,Cart::xxz) - _cou_tmp(_i,Cart::yyz) ); /// Y 3,2
                _cou_sph(_i,14) = factor_3 * ( 3.*_cou_tmp(_i,Cart::xxy) - _cou_tmp(_i,Cart::yyy) ); /// Y 3,-3
                _cou_sph(_i,15) = factor_3 * ( _cou_tmp(_i,Cart::xxx) - 3.*_cou_tmp(_i,Cart::xyy) ); /// Y 3,3
              }
            }

            if (_lmax_col > 3) {
              // g-functions
              factor = 2./sqrt(3.)*_decay_col*_decay_col*_contractions_col[4];
              double factor_1 = factor/sqrt(35.);
              double factor_2 = factor*4./sqrt(14.);
              double factor_3 = factor*2./sqrt(7.);
              double factor_4 = factor*2.*sqrt(2.);
              for (int _i =  0; _i < _ntrafo_row; _i++) {
                _cou_sph(_i,16) = factor_1 * (    3.*(_cou_tmp(_i,Cart::xxxx) + _cou_tmp(_i,Cart::yyyy))
                                                 + 6.*_cou_tmp(_i,Cart::xxyy)
                                               - 24.*(_cou_tmp(_i,Cart::xxzz) + _cou_tmp(_i,Cart::yyzz))
                                                 + 8.*_cou_tmp(_i,Cart::zzzz) );                               /// Y 4,0
                _cou_sph(_i,17) = factor_2 * ( -3.*(_cou_tmp(_i,Cart::xxyz) + _cou_tmp(_i,Cart::yyyz))
                                               + 4.*_cou_tmp(_i,Cart::yzzz) );                                 /// Y 4,-1
                _cou_sph(_i,18) = factor_2 * ( -3.*(_cou_tmp(_i,Cart::xxxz) + _cou_tmp(_i,Cart::xyyz))
                                               + 4.*_cou_tmp(_i,Cart::xzzz) );                                 /// Y 4,1
                _cou_sph(_i,19) = 2.*factor_3 * (    -_cou_tmp(_i,Cart::xxxy)
                                                     - _cou_tmp(_i,Cart::xyyy)
                                                  + 6.*_cou_tmp(_i,Cart::xyzz) );                              /// Y 4,-2
                _cou_sph(_i,20) = factor_3 * (      -_cou_tmp(_i,Cart::xxxx)
                                               + 6.*(_cou_tmp(_i,Cart::xxzz) - _cou_tmp(_i,Cart::yyzz))
                                                  + _cou_tmp(_i,Cart::yyyy) );                                 /// Y 4,2
                _cou_sph(_i,21) = factor_4 * ( 3.*_cou_tmp(_i,Cart::xxyz) 
                                                - _cou_tmp(_i,Cart::yyyz) );                                   /// Y 4,-3
                _cou_sph(_i,22) = factor_4 * (      _cou_tmp(_i,Cart::xxxz) 
                                               - 3.*_cou_tmp(_i,Cart::xyyz) );                                 /// Y 4,3
                _cou_sph(_i,23) = 4.*factor * (   _cou_tmp(_i,Cart::xxxy)
                                                - _cou_tmp(_i,Cart::xyyy) );                                   /// Y 4,-4
                _cou_sph(_i,24) = factor * (      _cou_tmp(_i,Cart::xxxx) 
                                             - 6.*_cou_tmp(_i,Cart::xxyy)
                                                + _cou_tmp(_i,Cart::yyyy) );                                   /// Y 4,4
              }
            }

            if (_lmax_col > 4) {
              // h-functions
              factor = (2./3.)*pow(_decay_col,2.5)*_contractions_col[5];
              double factor_1 = factor*2./sqrt(105.);
              double factor_2 = factor*2./sqrt(7.);
              double factor_3 = factor*sqrt(6.)/3.;
              double factor_4 = factor*2.*sqrt(3.);
              double factor_5 = factor*.2*sqrt(30.);
              for (int _i =  0; _i < _ntrafo_row; _i++) {
                _cou_sph(_i,25) = factor_1 * (   15.*(_cou_tmp(_i,Cart::xxxxz) + _cou_tmp(_i,Cart::yyyyz))
                                                + 30.*_cou_tmp(_i,Cart::xxyyz)
                                               - 40.*(_cou_tmp(_i,Cart::xxzzz) + _cou_tmp(_i,Cart::yyzzz))
                                                 + 8.*_cou_tmp(_i,Cart::zzzzz) );                              /// Y 5,0

                _cou_sph(_i,26) = factor_2 * (        _cou_tmp(_i,Cart::xxxxy)
                                                 + 2.*_cou_tmp(_i,Cart::xxyyy)
                                               - 12.*(_cou_tmp(_i,Cart::xxyzz) + _cou_tmp(_i,Cart::yyyzz))
                                                    + _cou_tmp(_i,Cart::yyyyy)
                                                 + 8.*_cou_tmp(_i,Cart::yzzzz) );                              /// Y 5,-1

                _cou_sph(_i,27) = factor_2 * (        _cou_tmp(_i,Cart::xxxxx)
                                                 + 2.*_cou_tmp(_i,Cart::xxxyy)
                                               - 12.*(_cou_tmp(_i,Cart::xxxzz) + _cou_tmp(_i,Cart::xyyzz))
                                                    + _cou_tmp(_i,Cart::xyyyy)
                                                 + 8.*_cou_tmp(_i,Cart::xzzzz) );                              /// Y 5,1

                _cou_sph(_i,28) = 8.*factor * (     -_cou_tmp(_i,Cart::xxxyz)
                                                   - _cou_tmp(_i,Cart::xyyyz)
                                                + 2.*_cou_tmp(_i,Cart::xyzzz) );                               /// Y 5,-2

                _cou_sph(_i,29) = 4.*factor * (      -_cou_tmp(_i,Cart::xxxxz)
                                                + 2.*(_cou_tmp(_i,Cart::xxzzz) - _cou_tmp(_i,Cart::yyzzz))
                                                    + _cou_tmp(_i,Cart::yyyyz) );                              /// Y 5,2

                _cou_sph(_i,30) = factor_3 * (   -3.*_cou_tmp(_i,Cart::xxxxy)
                                                - 2.*_cou_tmp(_i,Cart::xxyyy)
                                               + 24.*_cou_tmp(_i,Cart::xxyzz)
                                                   + _cou_tmp(_i,Cart::yyyyy)
                                                - 8.*_cou_tmp(_i,Cart::yyyzz) );                               /// Y 5,-3

                _cou_sph(_i,31) = factor_3 * (      -_cou_tmp(_i,Cart::xxxxx)
                                                + 2.*_cou_tmp(_i,Cart::xxxyy)
                                                + 8.*_cou_tmp(_i,Cart::xxxzz)
                                                + 3.*_cou_tmp(_i,Cart::xyyyy)
                                               - 24.*_cou_tmp(_i,Cart::xyyzz) );                               /// Y 5,3

                _cou_sph(_i,32) = 4.*factor_4 * (   _cou_tmp(_i,Cart::xxxyz)
                                                  - _cou_tmp(_i,Cart::xyyyz) );                                /// Y 5,-4

                _cou_sph(_i,33) = factor_4 * (      _cou_tmp(_i,Cart::xxxxz)
                                               - 6.*_cou_tmp(_i,Cart::xxyyz)
                                                  + _cou_tmp(_i,Cart::yyyyz) );                                /// Y 5,4

                _cou_sph(_i,34) = factor_5 * (    5.*_cou_tmp(_i,Cart::xxxxy)
                                               - 10.*_cou_tmp(_i,Cart::xxyyy)
                                                   + _cou_tmp(_i,Cart::yyyyy) );                               /// Y 5,-5

                _cou_sph(_i,35) = factor_5 * (       _cou_tmp(_i,Cart::xxxxx)
                                               - 10.*_cou_tmp(_i,Cart::xxxyy)
                                                + 5.*_cou_tmp(_i,Cart::xyyyy) );                               /// Y 5,5
              }
            }


            if (_lmax_col > 5) {
              // i-functions
              factor = (2./3.)*_decay_col*_decay_col*_decay_col*_contractions_col[6];
              double factor_1 = factor*2./sqrt(1155.);
              double factor_2 = factor*4./sqrt(55.);
              double factor_3 = factor*sqrt(22.)/11.;
              double factor_4 = factor*2.*sqrt(165.)/55.;
              double factor_5 = factor*.4*sqrt(30.);
              double factor_6 = factor*.2*sqrt(10.);
              for (int _i =  0; _i < _ntrafo_row; _i++) {
                _cou_sph(_i,36) = factor_1 * (    -5.*(_cou_tmp(_i,Cart::xxxxxx) + _cou_tmp(_i,Cart::yyyyyy))
                                                - 15.*(_cou_tmp(_i,Cart::xxxxyy) + _cou_tmp(_i,Cart::xxyyyy))
                                                + 90.*(_cou_tmp(_i,Cart::xxxxzz) + _cou_tmp(_i,Cart::yyyyzz))
                                                + 180.*_cou_tmp(_i,Cart::xxyyzz)
                                               - 120.*(_cou_tmp(_i,Cart::xxzzzz) + _cou_tmp(_i,Cart::yyzzzz))
                                                 + 16.*_cou_tmp(_i,Cart::zzzzzz) );                                /// Y 6,0

                _cou_sph(_i,37) = factor_2 * (    5.*(_cou_tmp(_i,Cart::xxxxyz) + _cou_tmp(_i,Cart::yyyyyz))
                                                + 10.*_cou_tmp(_i,Cart::xxyyyz)
                                               - 20.*(_cou_tmp(_i,Cart::xxyzzz) + _cou_tmp(_i,Cart::yyyzzz))
                                                 + 8.*_cou_tmp(_i,Cart::yzzzzz) );                                 /// Y 6,-1

                _cou_sph(_i,38) = factor_2 * (    5.*(_cou_tmp(_i,Cart::xxxxxz) + _cou_tmp(_i,Cart::xyyyyz))
                                                + 10.*_cou_tmp(_i,Cart::xxxyyz)
                                               - 20.*(_cou_tmp(_i,Cart::xxxzzz) + _cou_tmp(_i,Cart::xyyzzz))
                                                 + 8.*_cou_tmp(_i,Cart::xzzzzz) );                                 /// Y 6,1

                _cou_sph(_i,39) = 2.*factor_3 * (        _cou_tmp(_i,Cart::xxxxxy)
                                                    + 2.*_cou_tmp(_i,Cart::xxxyyy)
                                                  - 16.*(_cou_tmp(_i,Cart::xxxyzz) + _cou_tmp(_i,Cart::xyyyzz) - _cou_tmp(_i,Cart::xyzzzz))
                                                       + _cou_tmp(_i,Cart::xyyyyy) );                              /// Y 6,-2

                _cou_sph(_i,40) = factor_3 * (        _cou_tmp(_i,Cart::xxxxxy)
                                                    + _cou_tmp(_i,Cart::xxxxyy)
                                               - 16.*(_cou_tmp(_i,Cart::xxxxzz) - _cou_tmp(_i,Cart::xxzzzz)
                                                                                - _cou_tmp(_i,Cart::yyyyzz) + _cou_tmp(_i,Cart::yyzzzz))
                                                    - _cou_tmp(_i,Cart::xxyyyy)
                                                    - _cou_tmp(_i,Cart::yyyyyy) );                                 /// Y 6,2

                _cou_sph(_i,41) = 2.*factor_3 * (   -9.*_cou_tmp(_i,Cart::xxxxyz)
                                                   - 6.*_cou_tmp(_i,Cart::xxyyyz)
                                                  + 24.*_cou_tmp(_i,Cart::xxyzzz)
                                                   + 3.*_cou_tmp(_i,Cart::yyyyyz)
                                                   - 8.*_cou_tmp(_i,Cart::yyyzzz) );                               /// Y 6,-3

                _cou_sph(_i,42) = 2.*factor_3 * (   -3.*_cou_tmp(_i,Cart::xxxxxz)
                                                   + 6.*_cou_tmp(_i,Cart::xxxyyz)
                                                   + 8.*_cou_tmp(_i,Cart::xxxzzz)
                                                   + 9.*_cou_tmp(_i,Cart::xyyyyz)
                                                  - 24.*_cou_tmp(_i,Cart::xyyzzz) );                               /// Y 6,3

                _cou_sph(_i,43) = 4.*factor_4 * (       -_cou_tmp(_i,Cart::xxxxxy)
                                                  + 10.*(_cou_tmp(_i,Cart::xxxyzz) - _cou_tmp(_i,Cart::xyyyzz))
                                                       + _cou_tmp(_i,Cart::xyyyyy) );                              /// Y 6,-4

                _cou_sph(_i,44) = factor_4 * (       -_cou_tmp(_i,Cart::xxxxxx)
                                                + 5.*(_cou_tmp(_i,Cart::xxxxyy) + _cou_tmp(_i,Cart::xxyyyy))
                                               + 10.*(_cou_tmp(_i,Cart::xxxxzz) + _cou_tmp(_i,Cart::yyyyzz))
                                                - 60.*_cou_tmp(_i,Cart::xxyyzz)
                                                   -  _cou_tmp(_i,Cart::yyyyyy) );                                 /// Y 6,4

                _cou_sph(_i,45) = factor_5 * (    5.*_cou_tmp(_i,Cart::xxxxyz)
                                               - 10.*_cou_tmp(_i,Cart::xxyyyz)
                                                   + _cou_tmp(_i,Cart::yyyyyz) );                                  /// Y 6,-5

                _cou_sph(_i,46) = factor_5 * (       _cou_tmp(_i,Cart::xxxxxz)
                                               - 10.*_cou_tmp(_i,Cart::xxxyyz)
                                                + 5.*_cou_tmp(_i,Cart::xyyyyz) );                                  /// Y 6,5

                _cou_sph(_i,47) = 2.*factor_6 * (    3.*_cou_tmp(_i,Cart::xxxxxy)
                                                  - 10.*_cou_tmp(_i,Cart::xxxyyy)
                                                   + 3.*_cou_tmp(_i,Cart::xyyyyy) );                               /// Y 6,-6

                _cou_sph(_i,48) = factor_6 * (        _cou_tmp(_i,Cart::xxxxxx)
                                               - 15.*(_cou_tmp(_i,Cart::xxxxyy) - _cou_tmp(_i,Cart::xxyyyy))
                                                    - _cou_tmp(_i,Cart::yyyyyy) );                                 /// Y 6,6

              }
            }









            // save to _matrix
            for (unsigned i = 0; i < _matrix.size1(); i++) {
                for (unsigned j = 0; j < _matrix.size2(); j++) {
                    _matrix(i, j) += _cou_sph(i + _shell_row->getOffset(), j + _shell_col->getOffset());
                }
            }


            //_ol.clear();

                } // _shell_col Gaussians
            } // _shell_row Gaussians
            
            }    
    

    
    void AOCoulomb::Symmetrize( AOOverlap& _gwoverlap, AOBasis& gwbasis, AOOverlap& _gwoverlap_inverse, AOOverlap& _gwoverlap_cholesky_inverse){
       
        //Logger* pLog = opThread->getLogger();
             
        if ( gwbasis._is_stable ){
            
            // get inverse of _aooverlap
            // Inversion of the matrix using GSL (much faster than boost)
            ub::matrix<double> _overlap_copy = _gwoverlap._aomatrix;
            linalg_invert( _overlap_copy, _gwoverlap_inverse._aomatrix );
            // cout << TimeStamp() << " Inverted GW Overlap matrix " <<   endl;
            _overlap_copy.resize(0,0);
            //_gwoverlap_inverse.Print( "S^-1" );

            // getting Cholesky decomposition of AOOverlap matrix
            AOOverlap _gwoverlap_cholesky;
            // make copy of _gwoverlap, because matrix is overwritten in GSL
            _gwoverlap_cholesky._aomatrix = _gwoverlap._aomatrix;
            linalg_cholesky_decompose( _gwoverlap_cholesky._aomatrix );
            // cout << TimeStamp() << " Calculated Cholesky decomposition of GW Overlap matrix " <<  endl;
            //_gwoverlap_cholesky.Print( "ChoS" );

            // remove L^T from Cholesky
            for (unsigned i =0; i < _gwoverlap_cholesky._aomatrix.size1(); i++ ){
                for (unsigned j = i+1; j < _gwoverlap_cholesky._aomatrix.size1(); j++ ){
                    _gwoverlap_cholesky._aomatrix(i,j) = 0.0;
                }
            }
            //_gwoverlap_cholesky.Print( "ChoS_zeroed" );

            // invert L to get L^-1
            //AOOverlap _gwoverlap_cholesky_inverse;
            _gwoverlap_cholesky_inverse.Initialize(gwbasis._AOBasisSize);
            _overlap_copy = _gwoverlap_cholesky._aomatrix;
            linalg_invert( _overlap_copy , _gwoverlap_cholesky_inverse._aomatrix );
            // cout << TimeStamp() << " Inverted Cholesky of GW Overlap " <<  endl;
            //_gwoverlap_cholesky_inverse.Print( "L^-1" );
            _overlap_copy.resize(0,0);

   
            
            
            // calculate V' = L^-1 V (L^-1)^T
            ub::matrix<double> _temp ( gwbasis._AOBasisSize, gwbasis._AOBasisSize);
            //_temp = ub::prod( _gwoverlap_cholesky_inverse._aomatrix , _gwcoulomb._aomatrix );
            _temp = ub::prod( _gwoverlap_cholesky_inverse._aomatrix , this->_aomatrix );


            // boost standard, nesting prod and trans is superslow
            //this->_aomatrix = ub::prod( _temp, ub::trans(_gwoverlap_cholesky_inverse._aomatrix ));
            ub::matrix<double> _gwoverlap_cholesky_inverse_transposed = ub::trans(_gwoverlap_cholesky_inverse._aomatrix );
            this->_aomatrix = ub::prod( _temp, _gwoverlap_cholesky_inverse_transposed);
            
            // cout << TimeStamp() << " Multiplied GW Coulomb with L^-1 and (L^-1)^T " <<  endl;
            // this->Print( "CouSu" );

            ub::vector<double>                  _eigenvalues;
            ub::matrix<double>                  _eigenvectors;

            // get eigenvectors and eigenvalues of V'
            // LA_Eigenvalues( this->_aomatrix , _eigenvalues, _eigenvectors);
            linalg_eigenvalues( this->_aomatrix , _eigenvalues, _eigenvectors);
            // calc sqrt(V')
            _temp.clear();
            //cout << _eigenvalues<<endl;
            for ( int i = 0; i  < gwbasis._AOBasisSize; i++ ){

                if ( _eigenvalues(i) < 0.0 ) {
                    cout << "Warning: negative eigenvalue!" << endl;
                    _eigenvalues(i) = 0.0;
                }
                for ( int j = 0; j < gwbasis._AOBasisSize; j++){
                    _temp(i,j) = _eigenvectors(j,i) * sqrt(_eigenvalues(i));
                }
            }
            
            this->_aomatrix = ub::prod(_eigenvectors, _temp);
            // cout << TimeStamp() << " Calculated sqrt(V') matrix " <<  endl;
            // this->Print( "CouEV" );

            // multiply with L from the left and L+ from the right
            _temp = ub::prod( _gwoverlap_cholesky._aomatrix , this->_aomatrix );
            
            
            ub::matrix<double> _gwoverlap_cholesky_transposed = ub::trans( _gwoverlap_cholesky._aomatrix );
            this->_aomatrix = ub::prod( _temp ,_gwoverlap_cholesky_transposed);
            
            
            // cout << TimeStamp() << " Coulomb matrix sqrt'ed " <<  endl;
            // this->Print( "CouSqrt" );
            // multiply _gwcoulomb with _gwoverlap_inverse
            this->_aomatrix = ub::prod( this->_aomatrix , _gwoverlap_inverse._aomatrix );
            // cout << TimeStamp() << " Final Coulomb matrix  " <<  endl;
            // this->Print( " COUfinal ");
        }
        
    }
    
    
    

    
}}
<|MERGE_RESOLUTION|>--- conflicted
+++ resolved
@@ -29,12 +29,7 @@
 #include <boost/numeric/ublas/matrix.hpp>
 #include <boost/numeric/ublas/matrix_proxy.hpp>
 #include <boost/math/constants/constants.hpp>
-<<<<<<< HEAD
-#include <votca/xtp/logger.h>
-=======
-#include <boost/multi_array.hpp>
 #include <votca/ctp/logger.h>
->>>>>>> 5889df7b
 #include <votca/tools/linalg.h>
 
 
@@ -1189,7 +1184,7 @@
             // Inversion of the matrix using GSL (much faster than boost)
             ub::matrix<double> _overlap_copy = _gwoverlap._aomatrix;
             linalg_invert( _overlap_copy, _gwoverlap_inverse._aomatrix );
-            // cout << TimeStamp() << " Inverted GW Overlap matrix " <<   endl;
+            // cout << CTP::TimeStamp() << " Inverted GW Overlap matrix " <<   endl;
             _overlap_copy.resize(0,0);
             //_gwoverlap_inverse.Print( "S^-1" );
 
@@ -1198,7 +1193,7 @@
             // make copy of _gwoverlap, because matrix is overwritten in GSL
             _gwoverlap_cholesky._aomatrix = _gwoverlap._aomatrix;
             linalg_cholesky_decompose( _gwoverlap_cholesky._aomatrix );
-            // cout << TimeStamp() << " Calculated Cholesky decomposition of GW Overlap matrix " <<  endl;
+            // cout << CTP::TimeStamp() << " Calculated Cholesky decomposition of GW Overlap matrix " <<  endl;
             //_gwoverlap_cholesky.Print( "ChoS" );
 
             // remove L^T from Cholesky
@@ -1214,7 +1209,7 @@
             _gwoverlap_cholesky_inverse.Initialize(gwbasis._AOBasisSize);
             _overlap_copy = _gwoverlap_cholesky._aomatrix;
             linalg_invert( _overlap_copy , _gwoverlap_cholesky_inverse._aomatrix );
-            // cout << TimeStamp() << " Inverted Cholesky of GW Overlap " <<  endl;
+            // cout << CTP::TimeStamp() << " Inverted Cholesky of GW Overlap " <<  endl;
             //_gwoverlap_cholesky_inverse.Print( "L^-1" );
             _overlap_copy.resize(0,0);
 
@@ -1232,7 +1227,7 @@
             ub::matrix<double> _gwoverlap_cholesky_inverse_transposed = ub::trans(_gwoverlap_cholesky_inverse._aomatrix );
             this->_aomatrix = ub::prod( _temp, _gwoverlap_cholesky_inverse_transposed);
             
-            // cout << TimeStamp() << " Multiplied GW Coulomb with L^-1 and (L^-1)^T " <<  endl;
+            // cout << CTP::TimeStamp() << " Multiplied GW Coulomb with L^-1 and (L^-1)^T " <<  endl;
             // this->Print( "CouSu" );
 
             ub::vector<double>                  _eigenvalues;
@@ -1256,7 +1251,7 @@
             }
             
             this->_aomatrix = ub::prod(_eigenvectors, _temp);
-            // cout << TimeStamp() << " Calculated sqrt(V') matrix " <<  endl;
+            // cout << CTP::TimeStamp() << " Calculated sqrt(V') matrix " <<  endl;
             // this->Print( "CouEV" );
 
             // multiply with L from the left and L+ from the right
@@ -1267,11 +1262,11 @@
             this->_aomatrix = ub::prod( _temp ,_gwoverlap_cholesky_transposed);
             
             
-            // cout << TimeStamp() << " Coulomb matrix sqrt'ed " <<  endl;
+            // cout << CTP::TimeStamp() << " Coulomb matrix sqrt'ed " <<  endl;
             // this->Print( "CouSqrt" );
             // multiply _gwcoulomb with _gwoverlap_inverse
             this->_aomatrix = ub::prod( this->_aomatrix , _gwoverlap_inverse._aomatrix );
-            // cout << TimeStamp() << " Final Coulomb matrix  " <<  endl;
+            // cout << CTP::TimeStamp() << " Final Coulomb matrix  " <<  endl;
             // this->Print( " COUfinal ");
         }
         
