stages:
  - canary
  - build

.build:
  retry:
    max: 2
  variables:
    CCACHE_DIR: "${CI_PROJECT_DIR}/ccache"
    CXXFLAGS: "-Wall -Werror"
    DISTRO: "latest"
  image: votca/buildenv:${DISTRO}
  stage: build
  artifacts:
    paths:
      - ${CI_PROJECT_DIR}/votca
    when: always 
  dependencies: []
  cache:
    paths:
      - ccache/
  script:
    - ccache -z
    - j="$(grep -c processor /proc/cpuinfo 2>/dev/null)" || j=0; ((j++))
    - git branch commit_of_build_${CI_BUILD_ID} ${CI_COMMIT_SHA}
    - git clone https://github.com/votca/votca
    - pushd votca
    - if [[ ${CI_COMMIT_TAG} = v[12].[0-9]* ]]; then
        git checkout -b ${CI_COMMIT_TAG} ${CI_COMMIT_TAG};
      elif [[ ( ${CI_COMMIT_REF_NAME} =~ ^for/([^/]*)/.* || ${CI_COMMIT_REF_NAME} =~ ^(stable)$ ) && ${BASH_REMATCH[1]} != master ]]; then
        git checkout -b ${BASH_REMATCH[1]} origin/${BASH_REMATCH[1]};
      fi
    - git submodule update --recursive --init
    - git -C ${CI_PROJECT_NAME} fetch ${CI_PROJECT_DIR} commit_of_build_${CI_BUILD_ID}
    - git -C ${CI_PROJECT_DIR} branch -d commit_of_build_${CI_BUILD_ID}
    - git -C ${CI_PROJECT_NAME} checkout -f ${CI_COMMIT_SHA}
    - mkdir -p build
    - pushd build
<<<<<<< HEAD
    - cmake .. -DENABLE_TESTING=ON -DBUILD_CSGAPPS=ON -DBUILD_XTP=ON -DBUILD_CTP=OFF -DBUILD_CTP_MANUAL=ON -DBUILD_CSG_MANUAL=ON -DBUILD_XTP_MANUAL=ON
=======
    - cmake .. -DENABLE_TESTING=ON -DBUILD_CSGAPPS=ON -DBUILD_XTP=ON -DBUILD_CSG_MANUAL=ON -DBUILD_XTP_MANUAL=ON
>>>>>>> 8440c016
      -DCMAKE_INSTALL_PREFIX=/usr -DCMAKE_BUILD_TYPE=${CMAKE_BUILD_TYPE} -DBUILD_OWN_GROMACS=${BUILD_GROMACS} -DENABLE_REGRESSION_TESTING=${REGRESSION_TESTING:-ON}
      -DMODULE_BUILD=${MODULE_BUILD} ${MODULE_BUILD:+-DCMAKE_INSTALL_PREFIX=/home/votca/votca.install}
      ${MINIMAL:+-DCMAKE_DISABLE_FIND_PACKAGE_HDF5=ON -DWITH_FFTW=OFF -DWITH_GSL=OFF -DCMAKE_DISABLE_FIND_PACKAGE_GSL=ON
      -DWITH_MKL=OFF -DCMAKE_DISABLE_FIND_PACKAGE_MKL=ON -DBUILD_MANPAGES=OFF -DWITH_GMX=OFF -DWITH_SQLITE3=OFF
      -DCMAKE_DISABLE_FIND_PACKAGE_SQLITE3=ON -DBUILD_XTP=OFF -DENABLE_REGRESSION_TESTING=OFF}
    - make -O -k -j${j} -l${j} VERBOSE=1
    - make test CTEST_OUTPUT_ON_FAILURE=1
    - test -z "${MODULE_BUILD}" && make install DESTDIR=${PWD}/install && rm -rf ${PWD}/install/usr && rmdir ${PWD}/install
    - sudo make install
    - if [[ ${CLANG_FORMAT} ]]; then make format && git -C ${CI_PROJECT_DIR}/votca/${CI_PROJECT_NAME} diff --exit-code; fi
    - ccache -s

Debug GCC:
  stage: canary
  variables:
    CC: "gcc"
    CXX: "g++"
    CMAKE_BUILD_TYPE: "Debug"
    CLANG_FORMAT: "yes"
  extends: .build

None GCC:
  variables:
    CC: "gcc"
    CXX: "g++"
    CMAKE_BUILD_TYPE: ""
  extends: .build

None Clang:
  variables:
    CC: "clang"
    CXX: "clang++"
    CMAKE_BUILD_TYPE: ""
  extends: .build

Debug Clang:
  variables:
    CC: "clang"
    CXX: "clang++"
    CMAKE_BUILD_TYPE: "Debug"
  extends: .build

Release GCC:
  variables:
    CC: "gcc"
    CXX: "g++"
    CMAKE_BUILD_TYPE: "Release"
  extends: .build

Release Clang:
  variables:
    CC: "clang"
    CXX: "clang++"
    CMAKE_BUILD_TYPE: "Release"
  extends: .build

Debug GCC Ubuntu:
  variables:
    CC: "gcc"
    CXX: "g++"
    CMAKE_BUILD_TYPE: "Debug"
    DISTRO: "ubuntu"
  extends: .build

Debug Clang Ubuntu:
  variables:
    CC: "clang"
    CXX: "clang++"
    CMAKE_BUILD_TYPE: "Debug"
    DISTRO: "ubuntu"
  extends: .build

Release GCC Ubuntu:
  variables:
    CC: "gcc"
    CXX: "g++"
    CMAKE_BUILD_TYPE: "Release"
    DISTRO: "ubuntu"
  extends: .build

Release Clang Ubuntu:
  variables:
    CC: "clang"
    CXX: "clang++"
    CMAKE_BUILD_TYPE: "Release"
    DISTRO: "ubuntu"
  extends: .build

Debug GCC Rawhide:
  variables:
    CC: "gcc"
    CXX: "g++"
    CMAKE_BUILD_TYPE: "Debug"
    DISTRO: "fedora_rawhide"
  extends: .build
  allow_failure: true

Debug Clang Rawhide:
  variables:
    CC: "clang"
    CXX: "clang++"
    CMAKE_BUILD_TYPE: "Debug"
    DISTRO: "fedora_rawhide"
  extends: .build
  allow_failure: true

Release GCC Rawhide:
  variables:
    CC: "gcc"
    CXX: "g++"
    CMAKE_BUILD_TYPE: "Release"
    DISTRO: "fedora_rawhide"
  extends: .build
  allow_failure: true

Release Clang Rawhide:
  variables:
    CC: "clang"
    CXX: "clang++"
    CMAKE_BUILD_TYPE: "Release"
    DISTRO: "fedora_rawhide"
  extends: .build
  allow_failure: true

Release GCC Minimal:
  variables:
    CC: "gcc"
    CXX: "g++"
    CMAKE_BUILD_TYPE: "Release"
    MINIMAL: "yes"
    DISTRO: "fedora_nogmx"
  extends: .build

Release Clang Minimal:
  variables:
    CC: "clang"
    CXX: "clang++"
    CMAKE_BUILD_TYPE: "Release"
    MINIMAL: "yes"
    DISTRO: "fedora_nogmx"
  extends: .build

Release GCC Module:
  variables:
    CC: "gcc"
    CXX: "g++"
    CMAKE_BUILD_TYPE: "Release"
    MODULE_BUILD: "yes"
  extends: .build

Release GCC GMX2016:
  variables:
    CC: "gcc"
    CXX: "g++"
    CMAKE_BUILD_TYPE: "Release"
    DISTRO: "fedora_gmx2016"
  extends: .build

Release Clang GMX2016:
  variables:
    CC: "clang"
    CXX: "clang++"
    CMAKE_BUILD_TYPE: "Release"
    DISTRO: "fedora_gmx2016"
  extends: .build

Release GCC GMX2016D:
  variables:
    CC: "gcc"
    CXX: "g++"
    CMAKE_BUILD_TYPE: "Release"
    DISTRO: "fedora_gmx2016_d"
  extends: .build

Release Clang GMX2016D:
  variables:
    CC: "clang"
    CXX: "clang++"
    CMAKE_BUILD_TYPE: "Release"
    DISTRO: "fedora_gmx2016_d"
  extends: .build

Release GCC GMX2018:
  variables:
    CC: "gcc"
    CXX: "g++"
    CMAKE_BUILD_TYPE: "Release"
    DISTRO: "fedora_gmx2018"
  extends: .build

Release Clang GMX2018:
  variables:
    CC: "clang"
    CXX: "clang++"
    CMAKE_BUILD_TYPE: "Release"
    DISTRO: "fedora_gmx2018"
  extends: .build

Release GCC GMX2018D:
  variables:
    CC: "gcc"
    CXX: "g++"
    CMAKE_BUILD_TYPE: "Release"
    DISTRO: "fedora_gmx2018_d"
  extends: .build

Release Clang GMX2018D:
  variables:
    CC: "clang"
    CXX: "clang++"
    CMAKE_BUILD_TYPE: "Release"
    DISTRO: "fedora_gmx2018_d"
  extends: .build

Release GCC GMX2019:
  variables:
    CC: "gcc"
    CXX: "g++"
    CMAKE_BUILD_TYPE: "Release"
    DISTRO: "fedora_gmx2019"
  extends: .build

Release Clang GMX2019:
  variables:
    CC: "clang"
    CXX: "clang++"
    CMAKE_BUILD_TYPE: "Release"
    DISTRO: "fedora_gmx2019"
  extends: .build

Release GCC GMX2019D:
  variables:
    CC: "gcc"
    CXX: "g++"
    CMAKE_BUILD_TYPE: "Release"
    DISTRO: "fedora_gmx2019_d"
  extends: .build

Release Clang GMX2019D:
  variables:
    CC: "clang"
    CXX: "clang++"
    CMAKE_BUILD_TYPE: "Release"
    DISTRO: "fedora_gmx2019_d"
  extends: .build

Release GCC GMX9999:
  variables:
    CC: "gcc"
    CXX: "g++"
    CMAKE_BUILD_TYPE: "Release"
    DISTRO: "fedora_gmx9999"
    REGRESSION_TESTING: "OFF"
  extends: .build
  allow_failure: true

Release Clang GMX9999:
  variables:
    CC: "clang"
    CXX: "clang++"
    CMAKE_BUILD_TYPE: "Release"
    DISTRO: "fedora_gmx9999"
    REGRESSION_TESTING: "OFF"
  extends: .build
  allow_failure: true

Release GCC GMX9999D:
  variables:
    CC: "gcc"
    CXX: "g++"
    CMAKE_BUILD_TYPE: "Release"
    DISTRO: "fedora_gmx9999_d"
    REGRESSION_TESTING: "OFF"
  extends: .build
  allow_failure: true

Release Clang GMX9999D:
  variables:
    CC: "clang"
    CXX: "clang++"
    CMAKE_BUILD_TYPE: "Release"
    DISTRO: "fedora_gmx9999_d"
    REGRESSION_TESTING: "OFF"
  extends: .build
  allow_failure: true

Release GCC OWN GMX:
  variables:
    CC: "gcc"
    CXX: "g++"
    CMAKE_BUILD_TYPE: "Release"
    DISTRO: "fedora_nogmx"
    CXXFLAGS: "-Wall"
    BUILD_GROMACS: "yes"
  extends: .build
<|MERGE_RESOLUTION|>--- conflicted
+++ resolved
@@ -36,11 +36,7 @@
     - git -C ${CI_PROJECT_NAME} checkout -f ${CI_COMMIT_SHA}
     - mkdir -p build
     - pushd build
-<<<<<<< HEAD
-    - cmake .. -DENABLE_TESTING=ON -DBUILD_CSGAPPS=ON -DBUILD_XTP=ON -DBUILD_CTP=OFF -DBUILD_CTP_MANUAL=ON -DBUILD_CSG_MANUAL=ON -DBUILD_XTP_MANUAL=ON
-=======
     - cmake .. -DENABLE_TESTING=ON -DBUILD_CSGAPPS=ON -DBUILD_XTP=ON -DBUILD_CSG_MANUAL=ON -DBUILD_XTP_MANUAL=ON
->>>>>>> 8440c016
       -DCMAKE_INSTALL_PREFIX=/usr -DCMAKE_BUILD_TYPE=${CMAKE_BUILD_TYPE} -DBUILD_OWN_GROMACS=${BUILD_GROMACS} -DENABLE_REGRESSION_TESTING=${REGRESSION_TESTING:-ON}
       -DMODULE_BUILD=${MODULE_BUILD} ${MODULE_BUILD:+-DCMAKE_INSTALL_PREFIX=/home/votca/votca.install}
       ${MINIMAL:+-DCMAKE_DISABLE_FIND_PACKAGE_HDF5=ON -DWITH_FFTW=OFF -DWITH_GSL=OFF -DCMAKE_DISABLE_FIND_PACKAGE_GSL=ON
