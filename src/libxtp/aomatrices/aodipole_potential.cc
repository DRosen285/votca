/* 
 *            Copyright 2009-2018 The VOTCA Development Team
 *                       (http://www.votca.org)
 *
 *      Licensed under the Apache License, Version 2.0 (the "License")
 *
 * You may not use this file except in compliance with the License.
 * You may obtain a copy of the License at
 *
 *              http://www.apache.org/licenses/LICENSE-2.0
 *
 * Unless required by applicable law or agreed to in writing, software
 * distributed under the License is distributed on an "A_ol I_ol" BA_olI_ol,
 * WITHOUT WARRANTIE_ol OR CONDITION_ol OF ANY KIND, either express or implied.
 * _olee the License for the specific language governing permissions and
 * limitations under the License.
 *
 */


#include <votca/xtp/aomatrix.h>

#include <votca/xtp/aobasis.h>

#include <votca/tools/elements.h>
#include <votca/tools/constants.h>

namespace votca { namespace xtp {
  
    
    void AODipole_Potential::FillBlock( Eigen::Block<Eigen::MatrixXd>& matrix,const AOShell* shell_row,const AOShell* shell_col) {

        const double pi = boost::math::constants::pi<double>();

        // Get components of dipole vector somehow
        
        tools::vec dipole=-(apolarsite->getU1()+apolarsite->getQ1())*tools::conv::nm2bohr;
        tools::vec position=apolarsite->getPos()*tools::conv::nm2bohr;

       
        // shell info, only lmax tells how far to go
        int lmax_row = shell_row->getLmax();
        int lmax_col = shell_col->getLmax();
        int lsum = lmax_row + lmax_col;
        // set size of internal block for recursion
        int nrows = this->getBlockSize( lmax_row ); 
        int ncols = this->getBlockSize( lmax_col ); 
    
        // initialize local matrix block for unnormalized cartesians
        Eigen::MatrixXd dip = Eigen::MatrixXd::Zero(nrows,ncols);

 int n_orbitals[] = { 1, 4, 10, 20, 35, 56, 84 };

 int nx[] = { 0,
              1, 0, 0,
              2, 1, 1, 0, 0, 0,
              3, 2, 2, 1, 1, 1, 0, 0, 0, 0,
              4, 3, 3, 2, 2, 2, 1, 1, 1, 1, 0, 0, 0, 0, 0 };

 int ny[] = { 0,
              0, 1, 0,
              0, 1, 0, 2, 1, 0,
              0, 1, 0, 2, 1, 0, 3, 2, 1, 0,
              0, 1, 0, 2, 1, 0, 3, 2, 1, 0, 4, 3, 2, 1, 0 };

 int nz[] = { 0,
              0, 0, 1,
              0, 0, 1, 0, 1, 2,
              0, 0, 1, 0, 1, 2, 0, 1, 2, 3,
              0, 0, 1, 0, 1, 2, 0, 1, 2, 3, 0, 1, 2, 3, 4 };


 int i_less_x[] = {  0,
                     0,  0,  0,
                     1,  2,  3,  0,  0,  0,
                     4,  5,  6,  7,  8,  9,  0,  0,  0,  0,
                    10, 11, 12, 13, 14, 15, 16, 17, 18, 19,  0,  0,  0,  0,  0 };

 int i_less_y[] = {  0,
                     0,  0,  0,
                     0,  1,  0,  2,  3,  0,
                     0,  4,  0,  5,  6,  0,  7,  8,  9,  0,
                     0, 10,  0, 11, 12,  0, 13, 14, 15,  0, 16, 17, 18, 19,  0 };

 int i_less_z[] = {  0,
                     0,  0,  0,
                     0,  0,  1,  0,  2,  3,
                     0,  0,  4,  0,  5,  6,  0,  7,  8,  9,
                     0,  0, 10,  0, 11, 12,  0, 13, 14, 15,  0, 16, 17, 18, 19 };
      
        
        // get shell positions
        const tools::vec& pos_row = shell_row->getPos();
        const tools::vec& _pos_col = shell_col->getPos();
        const tools::vec  diff    = pos_row - _pos_col;
        // initialize some helper
      
        double distsq = diff*diff; 
        
        
        // iterate over Gaussians in this shell_row
        for (AOShell::GaussianIterator itr = shell_row->begin(); itr != shell_row->end(); ++itr) {
            // iterate over Gaussians in this shell_col
            // get decay constant
            const double decay_row = itr->getDecay();
            
            for ( AOShell::GaussianIterator itc = shell_col->begin(); itc != shell_col->end(); ++itc) {
                //get decay constant
                const double decay_col = itc->getDecay();

                const double zeta = decay_row + decay_col;
                const double fak  = 0.5/zeta;
                const double fak2 = 2.0 * fak;
                const double xi = decay_row * decay_col * fak2;

                double exparg = xi *distsq;
                // check if distance between postions is big, then skip step   
                if ( exparg > 30.0 ) { continue; }

        // some helpers
        double PmA0 = fak2*( decay_row * pos_row.getX() + decay_col * _pos_col.getX() ) - pos_row.getX();
        double PmA1 = fak2*( decay_row * pos_row.getY() + decay_col * _pos_col.getY() ) - pos_row.getY();
        double PmA2 = fak2*( decay_row * pos_row.getZ() + decay_col * _pos_col.getZ() ) - pos_row.getZ();

        double PmB0 = fak2*( decay_row * pos_row.getX() + decay_col * _pos_col.getX() ) - _pos_col.getX();
        double PmB1 = fak2*( decay_row * pos_row.getY() + decay_col * _pos_col.getY() ) - _pos_col.getY();
        double PmB2 = fak2*( decay_row * pos_row.getZ() + decay_col * _pos_col.getZ() ) - _pos_col.getZ();

        double PmC0 = fak2*( decay_row * pos_row.getX() + decay_col * _pos_col.getX() ) - position.getX();
        double PmC1 = fak2*( decay_row * pos_row.getY() + decay_col * _pos_col.getY() ) - position.getY();
        double PmC2 = fak2*( decay_row * pos_row.getZ() + decay_col * _pos_col.getZ() ) - position.getZ();

        const double U = zeta*(PmC0*PmC0+PmC1*PmC1+PmC2*PmC2);

        const std::vector<double> FmU=XIntegrate(lsum+2, U );

        typedef boost::multi_array<double, 3> ma_type;
        typedef boost::multi_array<double, 4> ma4_type; //////////////////
        ma_type nuc3(boost::extents[nrows][ncols][lsum+1]);
        ma4_type dip4(boost::extents[nrows][ncols][3][lsum+1]);
        typedef ma_type::index index;

        for (index i = 0; i < nrows; ++i) {
          for (index j = 0; j < ncols; ++j) {
            for (index m = 0; m < lsum+1; ++m) {
              nuc3[i][j][m] = 0.;
            }
          }
        }

        for (index i = 0; i < nrows; ++i) {
          for (index j = 0; j < ncols; ++j) {
            for (index k = 0; k < 3 ; ++k) { ///////////////////////////////// error corrected
              for (index m = 0; m < lsum+1; ++m) {
                dip4[i][j][k][m] = 0.;
              }
            }
          }
        }





// (s-s element normiert )
double _prefactor = 4. * sqrt(2./pi) * pow(decay_row*decay_col,.75) * fak2 * exp(-exparg);
for (int m = 0; m < lsum+1; m++) {
  nuc3[0][0][m] = _prefactor*FmU[m];
}
//------------------------------------------------------

//Integrals     p - s
if (lmax_row > 0) {
  for (int m = 0; m < lsum; m++) {
    nuc3[Cart::x][0][m] = PmA0*nuc3[0][0][m] - PmC0*nuc3[0][0][m+1];
    nuc3[Cart::y][0][m] = PmA1*nuc3[0][0][m] - PmC1*nuc3[0][0][m+1];
    nuc3[Cart::z][0][m] = PmA2*nuc3[0][0][m] - PmC2*nuc3[0][0][m+1];
  }
}
//------------------------------------------------------

//Integrals     d - s
if (lmax_row > 1) {
  for (int m = 0; m < lsum-1; m++) {
    double term = fak*(nuc3[0][0][m]-nuc3[0][0][m+1]);
    nuc3[Cart::xx][0][m] = PmA0*nuc3[Cart::x][0][m] - PmC0*nuc3[Cart::x][0][m+1] + term;
    nuc3[Cart::xy][0][m] = PmA0*nuc3[Cart::y][0][m] - PmC0*nuc3[Cart::y][0][m+1];
    nuc3[Cart::xz][0][m] = PmA0*nuc3[Cart::z][0][m] - PmC0*nuc3[Cart::z][0][m+1];
    nuc3[Cart::yy][0][m] = PmA1*nuc3[Cart::y][0][m] - PmC1*nuc3[Cart::y][0][m+1] + term;
    nuc3[Cart::yz][0][m] = PmA1*nuc3[Cart::z][0][m] - PmC1*nuc3[Cart::z][0][m+1];
    nuc3[Cart::zz][0][m] = PmA2*nuc3[Cart::z][0][m] - PmC2*nuc3[Cart::z][0][m+1] + term;
  }
}
//------------------------------------------------------

//Integrals     f - s
if (lmax_row > 2) {
  for (int m = 0; m < lsum-2; m++) {
    nuc3[Cart::xxx][0][m] = PmA0*nuc3[Cart::xx][0][m] - PmC0*nuc3[Cart::xx][0][m+1] + 2*fak*(nuc3[Cart::x][0][m]-nuc3[Cart::x][0][m+1]);
    nuc3[Cart::xxy][0][m] = PmA1*nuc3[Cart::xx][0][m] - PmC1*nuc3[Cart::xx][0][m+1];
    nuc3[Cart::xxz][0][m] = PmA2*nuc3[Cart::xx][0][m] - PmC2*nuc3[Cart::xx][0][m+1];
    nuc3[Cart::xyy][0][m] = PmA0*nuc3[Cart::yy][0][m] - PmC0*nuc3[Cart::yy][0][m+1];
    nuc3[Cart::xyz][0][m] = PmA0*nuc3[Cart::yz][0][m] - PmC0*nuc3[Cart::yz][0][m+1];
    nuc3[Cart::xzz][0][m] = PmA0*nuc3[Cart::zz][0][m] - PmC0*nuc3[Cart::zz][0][m+1];
    nuc3[Cart::yyy][0][m] = PmA1*nuc3[Cart::yy][0][m] - PmC1*nuc3[Cart::yy][0][m+1] + 2*fak*(nuc3[Cart::y][0][m]-nuc3[Cart::y][0][m+1]);
    nuc3[Cart::yyz][0][m] = PmA2*nuc3[Cart::yy][0][m] - PmC2*nuc3[Cart::yy][0][m+1];
    nuc3[Cart::yzz][0][m] = PmA1*nuc3[Cart::zz][0][m] - PmC1*nuc3[Cart::zz][0][m+1];
    nuc3[Cart::zzz][0][m] = PmA2*nuc3[Cart::zz][0][m] - PmC2*nuc3[Cart::zz][0][m+1] + 2*fak*(nuc3[Cart::z][0][m]-nuc3[Cart::z][0][m+1]);
  }
}
//------------------------------------------------------

//Integrals     g - s
if (lmax_row > 3) {
  for (int m = 0; m < lsum-3; m++) {
    double term_xx = fak*(nuc3[Cart::xx][0][m]-nuc3[Cart::xx][0][m+1]);
    double term_yy = fak*(nuc3[Cart::yy][0][m]-nuc3[Cart::yy][0][m+1]);
    double term_zz = fak*(nuc3[Cart::zz][0][m]-nuc3[Cart::zz][0][m+1]);
    nuc3[Cart::xxxx][0][m] = PmA0*nuc3[Cart::xxx][0][m] - PmC0*nuc3[Cart::xxx][0][m+1] + 3*term_xx;
    nuc3[Cart::xxxy][0][m] = PmA1*nuc3[Cart::xxx][0][m] - PmC1*nuc3[Cart::xxx][0][m+1];
    nuc3[Cart::xxxz][0][m] = PmA2*nuc3[Cart::xxx][0][m] - PmC2*nuc3[Cart::xxx][0][m+1];
    nuc3[Cart::xxyy][0][m] = PmA0*nuc3[Cart::xyy][0][m] - PmC0*nuc3[Cart::xyy][0][m+1] + term_yy;
    nuc3[Cart::xxyz][0][m] = PmA1*nuc3[Cart::xxz][0][m] - PmC1*nuc3[Cart::xxz][0][m+1];
    nuc3[Cart::xxzz][0][m] = PmA0*nuc3[Cart::xzz][0][m] - PmC0*nuc3[Cart::xzz][0][m+1] + term_zz;
    nuc3[Cart::xyyy][0][m] = PmA0*nuc3[Cart::yyy][0][m] - PmC0*nuc3[Cart::yyy][0][m+1];
    nuc3[Cart::xyyz][0][m] = PmA0*nuc3[Cart::yyz][0][m] - PmC0*nuc3[Cart::yyz][0][m+1];
    nuc3[Cart::xyzz][0][m] = PmA0*nuc3[Cart::yzz][0][m] - PmC0*nuc3[Cart::yzz][0][m+1];
    nuc3[Cart::xzzz][0][m] = PmA0*nuc3[Cart::zzz][0][m] - PmC0*nuc3[Cart::zzz][0][m+1];
    nuc3[Cart::yyyy][0][m] = PmA1*nuc3[Cart::yyy][0][m] - PmC1*nuc3[Cart::yyy][0][m+1] + 3*term_yy;
    nuc3[Cart::yyyz][0][m] = PmA2*nuc3[Cart::yyy][0][m] - PmC2*nuc3[Cart::yyy][0][m+1];
    nuc3[Cart::yyzz][0][m] = PmA1*nuc3[Cart::yzz][0][m] - PmC1*nuc3[Cart::yzz][0][m+1] + term_zz;
    nuc3[Cart::yzzz][0][m] = PmA1*nuc3[Cart::zzz][0][m] - PmC1*nuc3[Cart::zzz][0][m+1];
    nuc3[Cart::zzzz][0][m] = PmA2*nuc3[Cart::zzz][0][m] - PmC2*nuc3[Cart::zzz][0][m+1] + 3*term_zz;
  }
}
//------------------------------------------------------



if (lmax_col > 0) {

  //Integrals     s - p
  for (int m = 0; m < lmax_col; m++) {
    nuc3[0][Cart::x][m] = PmB0*nuc3[0][0][m] - PmC0*nuc3[0][0][m+1];
    nuc3[0][Cart::y][m] = PmB1*nuc3[0][0][m] - PmC1*nuc3[0][0][m+1];
    nuc3[0][Cart::z][m] = PmB2*nuc3[0][0][m] - PmC2*nuc3[0][0][m+1];
  }
  //------------------------------------------------------

  //Integrals     p - p
  if (lmax_row > 0) {
    for (int m = 0; m < lmax_col; m++) {
      double term = fak*(nuc3[0][0][m]-nuc3[0][0][m+1]);
      for (int i =  1; i < 4; i++) {
        nuc3[i][Cart::x][m] = PmB0*nuc3[i][0][m] - PmC0*nuc3[i][0][m+1] + nx[i]*term;
        nuc3[i][Cart::y][m] = PmB1*nuc3[i][0][m] - PmC1*nuc3[i][0][m+1] + ny[i]*term;
        nuc3[i][Cart::z][m] = PmB2*nuc3[i][0][m] - PmC2*nuc3[i][0][m+1] + nz[i]*term;
      }
    }
  }
  //------------------------------------------------------

  //Integrals     d - p     f - p     g - p
  for (int m = 0; m < lmax_col; m++) {
    for (int i = 4; i < n_orbitals[lmax_row]; i++) {
      int nx_i = nx[i];
      int ny_i = ny[i];
      int nz_i = nz[i];
      int ilx_i = i_less_x[i];
      int ily_i = i_less_y[i];
      int ilz_i = i_less_z[i];
      nuc3[i][Cart::x][m] = PmB0*nuc3[i][0][m] - PmC0*nuc3[i][0][m+1] + nx_i*fak*(nuc3[ilx_i][0][m] - nuc3[ilx_i][0][m+1]);
      nuc3[i][Cart::y][m] = PmB1*nuc3[i][0][m] - PmC1*nuc3[i][0][m+1] + ny_i*fak*(nuc3[ily_i][0][m] - nuc3[ily_i][0][m+1]);
      nuc3[i][Cart::z][m] = PmB2*nuc3[i][0][m] - PmC2*nuc3[i][0][m+1] + nz_i*fak*(nuc3[ilz_i][0][m] - nuc3[ilz_i][0][m+1]);
    }
  }
  //------------------------------------------------------

} // end if (lmax_col > 0)


if (lmax_col > 1) {

  //Integrals     s - d
  for (int m = 0; m < lmax_col-1; m++) {
    double term = fak*(nuc3[0][0][m]-nuc3[0][0][m+1]);
    nuc3[0][Cart::xx][m] = PmB0*nuc3[0][Cart::x][m] - PmC0*nuc3[0][Cart::x][m+1] + term;
    nuc3[0][Cart::xy][m] = PmB0*nuc3[0][Cart::y][m] - PmC0*nuc3[0][Cart::y][m+1];
    nuc3[0][Cart::xz][m] = PmB0*nuc3[0][Cart::z][m] - PmC0*nuc3[0][Cart::z][m+1];
    nuc3[0][Cart::yy][m] = PmB1*nuc3[0][Cart::y][m] - PmC1*nuc3[0][Cart::y][m+1] + term;
    nuc3[0][Cart::yz][m] = PmB1*nuc3[0][Cart::z][m] - PmC1*nuc3[0][Cart::z][m+1];
    nuc3[0][Cart::zz][m] = PmB2*nuc3[0][Cart::z][m] - PmC2*nuc3[0][Cart::z][m+1] + term;
  }
  //------------------------------------------------------

  //Integrals     p - d     d - d     f - d     g - d
  for (int m = 0; m < lmax_col-1; m++) {
    for (int i = 1; i < n_orbitals[lmax_row]; i++) {
      int nx_i = nx[i];
      int ny_i = ny[i];
      int nz_i = nz[i];
      int ilx_i = i_less_x[i];
      int ily_i = i_less_y[i];
      int ilz_i = i_less_z[i];
      double term = fak*(nuc3[i][0][m]-nuc3[i][0][m+1]);
      nuc3[i][Cart::xx][m] = PmB0*nuc3[i][Cart::x][m] - PmC0*nuc3[i][Cart::x][m+1] + nx_i*fak*(nuc3[ilx_i][Cart::x][m] - nuc3[ilx_i][Cart::x][m+1]) + term;
      nuc3[i][Cart::xy][m] = PmB0*nuc3[i][Cart::y][m] - PmC0*nuc3[i][Cart::y][m+1] + nx_i*fak*(nuc3[ilx_i][Cart::y][m] - nuc3[ilx_i][Cart::y][m+1]);
      nuc3[i][Cart::xz][m] = PmB0*nuc3[i][Cart::z][m] - PmC0*nuc3[i][Cart::z][m+1] + nx_i*fak*(nuc3[ilx_i][Cart::z][m] - nuc3[ilx_i][Cart::z][m+1]);
      nuc3[i][Cart::yy][m] = PmB1*nuc3[i][Cart::y][m] - PmC1*nuc3[i][Cart::y][m+1] + ny_i*fak*(nuc3[ily_i][Cart::y][m] - nuc3[ily_i][Cart::y][m+1]) + term;
      nuc3[i][Cart::yz][m] = PmB1*nuc3[i][Cart::z][m] - PmC1*nuc3[i][Cart::z][m+1] + ny_i*fak*(nuc3[ily_i][Cart::z][m] - nuc3[ily_i][Cart::z][m+1]);
      nuc3[i][Cart::zz][m] = PmB2*nuc3[i][Cart::z][m] - PmC2*nuc3[i][Cart::z][m+1] + nz_i*fak*(nuc3[ilz_i][Cart::z][m] - nuc3[ilz_i][Cart::z][m+1]) + term;
    }
  }
  //------------------------------------------------------

} // end if (lmax_col > 1)


if (lmax_col > 2) {

  //Integrals     s - f
  for (int m = 0; m < lmax_col-2; m++) {
    nuc3[0][Cart::xxx][m] = PmB0*nuc3[0][Cart::xx][m] - PmC0*nuc3[0][Cart::xx][m+1] + 2*fak*(nuc3[0][Cart::x][m]-nuc3[0][Cart::x][m+1]);
    nuc3[0][Cart::xxy][m] = PmB1*nuc3[0][Cart::xx][m] - PmC1*nuc3[0][Cart::xx][m+1];
    nuc3[0][Cart::xxz][m] = PmB2*nuc3[0][Cart::xx][m] - PmC2*nuc3[0][Cart::xx][m+1];
    nuc3[0][Cart::xyy][m] = PmB0*nuc3[0][Cart::yy][m] - PmC0*nuc3[0][Cart::yy][m+1];
    nuc3[0][Cart::xyz][m] = PmB0*nuc3[0][Cart::yz][m] - PmC0*nuc3[0][Cart::yz][m+1];
    nuc3[0][Cart::xzz][m] = PmB0*nuc3[0][Cart::zz][m] - PmC0*nuc3[0][Cart::zz][m+1];
    nuc3[0][Cart::yyy][m] = PmB1*nuc3[0][Cart::yy][m] - PmC1*nuc3[0][Cart::yy][m+1] + 2*fak*(nuc3[0][Cart::y][m]-nuc3[0][Cart::y][m+1]);
    nuc3[0][Cart::yyz][m] = PmB2*nuc3[0][Cart::yy][m] - PmC2*nuc3[0][Cart::yy][m+1];
    nuc3[0][Cart::yzz][m] = PmB1*nuc3[0][Cart::zz][m] - PmC1*nuc3[0][Cart::zz][m+1];
    nuc3[0][Cart::zzz][m] = PmB2*nuc3[0][Cart::zz][m] - PmC2*nuc3[0][Cart::zz][m+1] + 2*fak*(nuc3[0][Cart::z][m]-nuc3[0][Cart::z][m+1]);
  }
  //------------------------------------------------------

  //Integrals     p - f     d - f     f - f     g - f
  for (int m = 0; m < lmax_col-2; m++) {
    for (int i = 1; i < n_orbitals[lmax_row]; i++) {
      int nx_i = nx[i];
      int ny_i = ny[i];
      int nz_i = nz[i];
      int ilx_i = i_less_x[i];
      int ily_i = i_less_y[i];
      int ilz_i = i_less_z[i];
      double term_x = 2*fak*(nuc3[i][Cart::x][m]-nuc3[i][Cart::x][m+1]);
      double term_y = 2*fak*(nuc3[i][Cart::y][m]-nuc3[i][Cart::y][m+1]);
      double term_z = 2*fak*(nuc3[i][Cart::z][m]-nuc3[i][Cart::z][m+1]);
      nuc3[i][Cart::xxx][m] = PmB0*nuc3[i][Cart::xx][m] - PmC0*nuc3[i][Cart::xx][m+1] + nx_i*fak*(nuc3[ilx_i][Cart::xx][m] - nuc3[ilx_i][Cart::xx][m+1]) + term_x;
      nuc3[i][Cart::xxy][m] = PmB1*nuc3[i][Cart::xx][m] - PmC1*nuc3[i][Cart::xx][m+1] + ny_i*fak*(nuc3[ily_i][Cart::xx][m] - nuc3[ily_i][Cart::xx][m+1]);
      nuc3[i][Cart::xxz][m] = PmB2*nuc3[i][Cart::xx][m] - PmC2*nuc3[i][Cart::xx][m+1] + nz_i*fak*(nuc3[ilz_i][Cart::xx][m] - nuc3[ilz_i][Cart::xx][m+1]);
      nuc3[i][Cart::xyy][m] = PmB0*nuc3[i][Cart::yy][m] - PmC0*nuc3[i][Cart::yy][m+1] + nx_i*fak*(nuc3[ilx_i][Cart::yy][m] - nuc3[ilx_i][Cart::yy][m+1]);
      nuc3[i][Cart::xyz][m] = PmB0*nuc3[i][Cart::yz][m] - PmC0*nuc3[i][Cart::yz][m+1] + nx_i*fak*(nuc3[ilx_i][Cart::yz][m] - nuc3[ilx_i][Cart::yz][m+1]);
      nuc3[i][Cart::xzz][m] = PmB0*nuc3[i][Cart::zz][m] - PmC0*nuc3[i][Cart::zz][m+1] + nx_i*fak*(nuc3[ilx_i][Cart::zz][m] - nuc3[ilx_i][Cart::zz][m+1]);
      nuc3[i][Cart::yyy][m] = PmB1*nuc3[i][Cart::yy][m] - PmC1*nuc3[i][Cart::yy][m+1] + ny_i*fak*(nuc3[ily_i][Cart::yy][m] - nuc3[ily_i][Cart::yy][m+1]) + term_y;
      nuc3[i][Cart::yyz][m] = PmB2*nuc3[i][Cart::yy][m] - PmC2*nuc3[i][Cart::yy][m+1] + nz_i*fak*(nuc3[ilz_i][Cart::yy][m] - nuc3[ilz_i][Cart::yy][m+1]);
      nuc3[i][Cart::yzz][m] = PmB1*nuc3[i][Cart::zz][m] - PmC1*nuc3[i][Cart::zz][m+1] + ny_i*fak*(nuc3[ily_i][Cart::zz][m] - nuc3[ily_i][Cart::zz][m+1]);
      nuc3[i][Cart::zzz][m] = PmB2*nuc3[i][Cart::zz][m] - PmC2*nuc3[i][Cart::zz][m+1] + nz_i*fak*(nuc3[ilz_i][Cart::zz][m] - nuc3[ilz_i][Cart::zz][m+1]) + term_z;
    }
  }
  //------------------------------------------------------

} // end if (lmax_col > 2)


if (lmax_col > 3) {

  //Integrals     s - g
  for (int m = 0; m < lmax_col-3; m++) {
    double term_xx = fak*(nuc3[0][Cart::xx][m]-nuc3[0][Cart::xx][m+1]);
    double term_yy = fak*(nuc3[0][Cart::yy][m]-nuc3[0][Cart::yy][m+1]);
    double term_zz = fak*(nuc3[0][Cart::zz][m]-nuc3[0][Cart::zz][m+1]);
    nuc3[0][Cart::xxxx][m] = PmB0*nuc3[0][Cart::xxx][m] - PmC0*nuc3[0][Cart::xxx][m+1] + 3*term_xx;
    nuc3[0][Cart::xxxy][m] = PmB1*nuc3[0][Cart::xxx][m] - PmC1*nuc3[0][Cart::xxx][m+1];
    nuc3[0][Cart::xxxz][m] = PmB2*nuc3[0][Cart::xxx][m] - PmC2*nuc3[0][Cart::xxx][m+1];
    nuc3[0][Cart::xxyy][m] = PmB0*nuc3[0][Cart::xyy][m] - PmC0*nuc3[0][Cart::xyy][m+1] + term_yy;
    nuc3[0][Cart::xxyz][m] = PmB1*nuc3[0][Cart::xxz][m] - PmC1*nuc3[0][Cart::xxz][m+1];
    nuc3[0][Cart::xxzz][m] = PmB0*nuc3[0][Cart::xzz][m] - PmC0*nuc3[0][Cart::xzz][m+1] + term_zz;
    nuc3[0][Cart::xyyy][m] = PmB0*nuc3[0][Cart::yyy][m] - PmC0*nuc3[0][Cart::yyy][m+1];
    nuc3[0][Cart::xyyz][m] = PmB0*nuc3[0][Cart::yyz][m] - PmC0*nuc3[0][Cart::yyz][m+1];
    nuc3[0][Cart::xyzz][m] = PmB0*nuc3[0][Cart::yzz][m] - PmC0*nuc3[0][Cart::yzz][m+1];
    nuc3[0][Cart::xzzz][m] = PmB0*nuc3[0][Cart::zzz][m] - PmC0*nuc3[0][Cart::zzz][m+1];
    nuc3[0][Cart::yyyy][m] = PmB1*nuc3[0][Cart::yyy][m] - PmC1*nuc3[0][Cart::yyy][m+1] + 3*term_yy;
    nuc3[0][Cart::yyyz][m] = PmB2*nuc3[0][Cart::yyy][m] - PmC2*nuc3[0][Cart::yyy][m+1];
    nuc3[0][Cart::yyzz][m] = PmB1*nuc3[0][Cart::yzz][m] - PmC1*nuc3[0][Cart::yzz][m+1] + term_zz;
    nuc3[0][Cart::yzzz][m] = PmB1*nuc3[0][Cart::zzz][m] - PmC1*nuc3[0][Cart::zzz][m+1];
    nuc3[0][Cart::zzzz][m] = PmB2*nuc3[0][Cart::zzz][m] - PmC2*nuc3[0][Cart::zzz][m+1] + 3*term_zz;
  }
  //------------------------------------------------------

  //Integrals     p - g     d - g     f - g     g - g
  for (int m = 0; m < lmax_col-3; m++) {
    for (int i = 1; i < n_orbitals[lmax_row]; i++) {
      int nx_i = nx[i];
      int ny_i = ny[i];
      int nz_i = nz[i];
      int ilx_i = i_less_x[i];
      int ily_i = i_less_y[i];
      int ilz_i = i_less_z[i];
      double term_xx = fak*(nuc3[i][Cart::xx][m]-nuc3[i][Cart::xx][m+1]);
      double term_yy = fak*(nuc3[i][Cart::yy][m]-nuc3[i][Cart::yy][m+1]);
      double term_zz = fak*(nuc3[i][Cart::zz][m]-nuc3[i][Cart::zz][m+1]);
      nuc3[i][Cart::xxxx][m] = PmB0*nuc3[i][Cart::xxx][m] - PmC0*nuc3[i][Cart::xxx][m+1] + nx_i*fak*(nuc3[ilx_i][Cart::xxx][m] - nuc3[ilx_i][Cart::xxx][m+1]) + 3*term_xx;
      nuc3[i][Cart::xxxy][m] = PmB1*nuc3[i][Cart::xxx][m] - PmC1*nuc3[i][Cart::xxx][m+1] + ny_i*fak*(nuc3[ily_i][Cart::xxx][m] - nuc3[ily_i][Cart::xxx][m+1]);
      nuc3[i][Cart::xxxz][m] = PmB2*nuc3[i][Cart::xxx][m] - PmC2*nuc3[i][Cart::xxx][m+1] + nz_i*fak*(nuc3[ilz_i][Cart::xxx][m] - nuc3[ilz_i][Cart::xxx][m+1]);
      nuc3[i][Cart::xxyy][m] = PmB0*nuc3[i][Cart::xyy][m] - PmC0*nuc3[i][Cart::xyy][m+1] + nx_i*fak*(nuc3[ilx_i][Cart::xyy][m] - nuc3[ilx_i][Cart::xyy][m+1]) + term_yy;
      nuc3[i][Cart::xxyz][m] = PmB1*nuc3[i][Cart::xxz][m] - PmC1*nuc3[i][Cart::xxz][m+1] + ny_i*fak*(nuc3[ily_i][Cart::xxz][m] - nuc3[ily_i][Cart::xxz][m+1]);
      nuc3[i][Cart::xxzz][m] = PmB0*nuc3[i][Cart::xzz][m] - PmC0*nuc3[i][Cart::xzz][m+1] + nx_i*fak*(nuc3[ilx_i][Cart::xzz][m] - nuc3[ilx_i][Cart::xzz][m+1]) + term_zz;
      nuc3[i][Cart::xyyy][m] = PmB0*nuc3[i][Cart::yyy][m] - PmC0*nuc3[i][Cart::yyy][m+1] + nx_i*fak*(nuc3[ilx_i][Cart::yyy][m] - nuc3[ilx_i][Cart::yyy][m+1]);
      nuc3[i][Cart::xyyz][m] = PmB0*nuc3[i][Cart::yyz][m] - PmC0*nuc3[i][Cart::yyz][m+1] + nx_i*fak*(nuc3[ilx_i][Cart::yyz][m] - nuc3[ilx_i][Cart::yyz][m+1]);
      nuc3[i][Cart::xyzz][m] = PmB0*nuc3[i][Cart::yzz][m] - PmC0*nuc3[i][Cart::yzz][m+1] + nx_i*fak*(nuc3[ilx_i][Cart::yzz][m] - nuc3[ilx_i][Cart::yzz][m+1]);
      nuc3[i][Cart::xzzz][m] = PmB0*nuc3[i][Cart::zzz][m] - PmC0*nuc3[i][Cart::zzz][m+1] + nx_i*fak*(nuc3[ilx_i][Cart::zzz][m] - nuc3[ilx_i][Cart::zzz][m+1]);
      nuc3[i][Cart::yyyy][m] = PmB1*nuc3[i][Cart::yyy][m] - PmC1*nuc3[i][Cart::yyy][m+1] + ny_i*fak*(nuc3[ily_i][Cart::yyy][m] - nuc3[ily_i][Cart::yyy][m+1]) + 3*term_yy;
      nuc3[i][Cart::yyyz][m] = PmB2*nuc3[i][Cart::yyy][m] - PmC2*nuc3[i][Cart::yyy][m+1] + nz_i*fak*(nuc3[ilz_i][Cart::yyy][m] - nuc3[ilz_i][Cart::yyy][m+1]);
      nuc3[i][Cart::yyzz][m] = PmB1*nuc3[i][Cart::yzz][m] - PmC1*nuc3[i][Cart::yzz][m+1] + ny_i*fak*(nuc3[ily_i][Cart::yzz][m] - nuc3[ily_i][Cart::yzz][m+1]) + term_zz;
      nuc3[i][Cart::yzzz][m] = PmB1*nuc3[i][Cart::zzz][m] - PmC1*nuc3[i][Cart::zzz][m+1] + ny_i*fak*(nuc3[ily_i][Cart::zzz][m] - nuc3[ily_i][Cart::zzz][m+1]);
      nuc3[i][Cart::zzzz][m] = PmB2*nuc3[i][Cart::zzz][m] - PmC2*nuc3[i][Cart::zzz][m+1] + nz_i*fak*(nuc3[ilz_i][Cart::zzz][m] - nuc3[ilz_i][Cart::zzz][m+1]) + 3*term_zz;
    }
  }
  //------------------------------------------------------

} // end if (lmax_col > 3)





// (s-s element normiert )
double _prefactor_dip = 2. * zeta * _prefactor;
for (int m = 0; m < lsum+1; m++) {
  dip4[0][0][0][m] = PmC0*_prefactor_dip*FmU[m+1];
  dip4[0][0][1][m] = PmC1*_prefactor_dip*FmU[m+1];
  dip4[0][0][2][m] = PmC2*_prefactor_dip*FmU[m+1];
}
//------------------------------------------------------

//Integrals     p - s
if (lmax_row > 0) {
  for (int m = 0; m < lsum; m++) {
    for (int k = 0; k < 3; k++) {
      dip4[Cart::x][0][k][m] = PmA0*dip4[0][0][k][m] - PmC0*dip4[0][0][k][m+1] + (k==0)*nuc3[0][0][m+1];
      dip4[Cart::y][0][k][m] = PmA1*dip4[0][0][k][m] - PmC1*dip4[0][0][k][m+1] + (k==1)*nuc3[0][0][m+1];
      dip4[Cart::z][0][k][m] = PmA2*dip4[0][0][k][m] - PmC2*dip4[0][0][k][m+1] + (k==2)*nuc3[0][0][m+1];
    }
  }
}
//------------------------------------------------------

//Integrals     d - s
if (lmax_row > 1) {
  for (int m = 0; m < lsum-1; m++) {
    for (int k = 0; k < 3; k++) {
    double term = fak*(dip4[0][0][k][m]-dip4[0][0][k][m+1]);
      dip4[Cart::xx][0][k][m] = PmA0*dip4[Cart::x][0][k][m] - PmC0*dip4[Cart::x][0][k][m+1] + (k==0)*nuc3[Cart::x][0][m+1] + term;
      dip4[Cart::xy][0][k][m] = PmA0*dip4[Cart::y][0][k][m] - PmC0*dip4[Cart::y][0][k][m+1] + (k==0)*nuc3[Cart::y][0][m+1];
      dip4[Cart::xz][0][k][m] = PmA0*dip4[Cart::z][0][k][m] - PmC0*dip4[Cart::z][0][k][m+1] + (k==0)*nuc3[Cart::z][0][m+1];
      dip4[Cart::yy][0][k][m] = PmA1*dip4[Cart::y][0][k][m] - PmC1*dip4[Cart::y][0][k][m+1] + (k==1)*nuc3[Cart::y][0][m+1] + term;
      dip4[Cart::yz][0][k][m] = PmA1*dip4[Cart::z][0][k][m] - PmC1*dip4[Cart::z][0][k][m+1] + (k==1)*nuc3[Cart::z][0][m+1];
      dip4[Cart::zz][0][k][m] = PmA2*dip4[Cart::z][0][k][m] - PmC2*dip4[Cart::z][0][k][m+1] + (k==2)*nuc3[Cart::z][0][m+1] + term;
    }
  }
}
//------------------------------------------------------

//Integrals     f - s
if (lmax_row > 2) {
  for (int m = 0; m < lsum-2; m++) {
    for (int k = 0; k < 3; k++) {
      dip4[Cart::xxx][0][k][m] = PmA0*dip4[Cart::xx][0][k][m] - PmC0*dip4[Cart::xx][0][k][m+1] + (k==0)*nuc3[Cart::xx][0][m+1] + 2*fak*(dip4[Cart::x][0][k][m]-dip4[Cart::x][0][k][m+1]);
      dip4[Cart::xxy][0][k][m] = PmA1*dip4[Cart::xx][0][k][m] - PmC1*dip4[Cart::xx][0][k][m+1] + (k==1)*nuc3[Cart::xx][0][m+1];
      dip4[Cart::xxz][0][k][m] = PmA2*dip4[Cart::xx][0][k][m] - PmC2*dip4[Cart::xx][0][k][m+1] + (k==2)*nuc3[Cart::xx][0][m+1];
      dip4[Cart::xyy][0][k][m] = PmA0*dip4[Cart::yy][0][k][m] - PmC0*dip4[Cart::yy][0][k][m+1] + (k==0)*nuc3[Cart::yy][0][m+1];
      dip4[Cart::xyz][0][k][m] = PmA0*dip4[Cart::yz][0][k][m] - PmC0*dip4[Cart::yz][0][k][m+1] + (k==0)*nuc3[Cart::yz][0][m+1];
      dip4[Cart::xzz][0][k][m] = PmA0*dip4[Cart::zz][0][k][m] - PmC0*dip4[Cart::zz][0][k][m+1] + (k==0)*nuc3[Cart::zz][0][m+1];
      dip4[Cart::yyy][0][k][m] = PmA1*dip4[Cart::yy][0][k][m] - PmC1*dip4[Cart::yy][0][k][m+1] + (k==1)*nuc3[Cart::yy][0][m+1] + 2*fak*(dip4[Cart::y][0][k][m]-dip4[Cart::y][0][k][m+1]);
      dip4[Cart::yyz][0][k][m] = PmA2*dip4[Cart::yy][0][k][m] - PmC2*dip4[Cart::yy][0][k][m+1] + (k==2)*nuc3[Cart::yy][0][m+1];
      dip4[Cart::yzz][0][k][m] = PmA1*dip4[Cart::zz][0][k][m] - PmC1*dip4[Cart::zz][0][k][m+1] + (k==1)*nuc3[Cart::zz][0][m+1];
      dip4[Cart::zzz][0][k][m] = PmA2*dip4[Cart::zz][0][k][m] - PmC2*dip4[Cart::zz][0][k][m+1] + (k==2)*nuc3[Cart::zz][0][m+1] + 2*fak*(dip4[Cart::z][0][k][m]-dip4[Cart::z][0][k][m+1]);
    }
  }
}
//------------------------------------------------------

//Integrals     g - s
if (lmax_row > 3) {
  for (int m = 0; m < lsum-3; m++) {
    for (int k = 0; k < 3; k++) {
    double term_xx = fak*(dip4[Cart::xx][0][k][m]-dip4[Cart::xx][0][k][m+1]);
    double term_yy = fak*(dip4[Cart::yy][0][k][m]-dip4[Cart::yy][0][k][m+1]);
    double term_zz = fak*(dip4[Cart::zz][0][k][m]-dip4[Cart::zz][0][k][m+1]);
    dip4[Cart::xxxx][0][k][m] = PmA0*dip4[Cart::xxx][0][k][m] - PmC0*dip4[Cart::xxx][0][k][m+1] + (k==0)*nuc3[Cart::xxx][0][m+1] + 3*term_xx;
    dip4[Cart::xxxy][0][k][m] = PmA1*dip4[Cart::xxx][0][k][m] - PmC1*dip4[Cart::xxx][0][k][m+1] + (k==1)*nuc3[Cart::xxx][0][m+1];
    dip4[Cart::xxxz][0][k][m] = PmA2*dip4[Cart::xxx][0][k][m] - PmC2*dip4[Cart::xxx][0][k][m+1] + (k==2)*nuc3[Cart::xxx][0][m+1];
    dip4[Cart::xxyy][0][k][m] = PmA0*dip4[Cart::xyy][0][k][m] - PmC0*dip4[Cart::xyy][0][k][m+1] + (k==0)*nuc3[Cart::xyy][0][m+1] + term_yy;
    dip4[Cart::xxyz][0][k][m] = PmA1*dip4[Cart::xxz][0][k][m] - PmC1*dip4[Cart::xxz][0][k][m+1] + (k==1)*nuc3[Cart::xxz][0][m+1];
    dip4[Cart::xxzz][0][k][m] = PmA0*dip4[Cart::xzz][0][k][m] - PmC0*dip4[Cart::xzz][0][k][m+1] + (k==0)*nuc3[Cart::xzz][0][m+1] + term_zz;
    dip4[Cart::xyyy][0][k][m] = PmA0*dip4[Cart::yyy][0][k][m] - PmC0*dip4[Cart::yyy][0][k][m+1] + (k==0)*nuc3[Cart::yyy][0][m+1];
    dip4[Cart::xyyz][0][k][m] = PmA0*dip4[Cart::yyz][0][k][m] - PmC0*dip4[Cart::yyz][0][k][m+1] + (k==0)*nuc3[Cart::yyz][0][m+1];
    dip4[Cart::xyzz][0][k][m] = PmA0*dip4[Cart::yzz][0][k][m] - PmC0*dip4[Cart::yzz][0][k][m+1] + (k==0)*nuc3[Cart::yzz][0][m+1];
    dip4[Cart::xzzz][0][k][m] = PmA0*dip4[Cart::zzz][0][k][m] - PmC0*dip4[Cart::zzz][0][k][m+1] + (k==0)*nuc3[Cart::zzz][0][m+1];
    dip4[Cart::yyyy][0][k][m] = PmA1*dip4[Cart::yyy][0][k][m] - PmC1*dip4[Cart::yyy][0][k][m+1] + (k==1)*nuc3[Cart::yyy][0][m+1] + 3*term_yy;
    dip4[Cart::yyyz][0][k][m] = PmA2*dip4[Cart::yyy][0][k][m] - PmC2*dip4[Cart::yyy][0][k][m+1] + (k==2)*nuc3[Cart::yyy][0][m+1];
    dip4[Cart::yyzz][0][k][m] = PmA1*dip4[Cart::yzz][0][k][m] - PmC1*dip4[Cart::yzz][0][k][m+1] + (k==1)*nuc3[Cart::yzz][0][m+1] + term_zz;
    dip4[Cart::yzzz][0][k][m] = PmA1*dip4[Cart::zzz][0][k][m] - PmC1*dip4[Cart::zzz][0][k][m+1] + (k==1)*nuc3[Cart::zzz][0][m+1];
    dip4[Cart::zzzz][0][k][m] = PmA2*dip4[Cart::zzz][0][k][m] - PmC2*dip4[Cart::zzz][0][k][m+1] + (k==2)*nuc3[Cart::zzz][0][m+1] + 3*term_zz;
    }
  }
}
//------------------------------------------------------



if (lmax_col > 0) {

  //Integrals     s - p
  for (int m = 0; m < lmax_col; m++) {
    for (int k = 0; k < 3; k++) {
      dip4[0][Cart::x][k][m] = PmB0*dip4[0][0][k][m] - PmC0*dip4[0][0][k][m+1] + (k==0)*nuc3[0][0][m+1];
      dip4[0][Cart::y][k][m] = PmB1*dip4[0][0][k][m] - PmC1*dip4[0][0][k][m+1] + (k==1)*nuc3[0][0][m+1];
      dip4[0][Cart::z][k][m] = PmB2*dip4[0][0][k][m] - PmC2*dip4[0][0][k][m+1] + (k==2)*nuc3[0][0][m+1];
    }
  }
  //------------------------------------------------------

  //Integrals     p - p
  if (lmax_row > 0) {
    for (int m = 0; m < lmax_col; m++) {
      for (int i =  1; i < 4; i++) {
        for (int k = 0; k < 3; k++) {
          double term = fak*(dip4[0][0][k][m]-dip4[0][0][k][m+1]);
          dip4[i][Cart::x][k][m] = PmB0*dip4[i][0][k][m] - PmC0*dip4[i][0][k][m+1] + (k==0)*nuc3[i][0][m+1] + nx[i]*term;
          dip4[i][Cart::y][k][m] = PmB1*dip4[i][0][k][m] - PmC1*dip4[i][0][k][m+1] + (k==1)*nuc3[i][0][m+1] + ny[i]*term;
          dip4[i][Cart::z][k][m] = PmB2*dip4[i][0][k][m] - PmC2*dip4[i][0][k][m+1] + (k==2)*nuc3[i][0][m+1] + nz[i]*term;
        }
      }
    }
  }
  //------------------------------------------------------

  //Integrals     d - p     f - p     g - p
  for (int m = 0; m < lmax_col; m++) {
    for (int i = 4; i < n_orbitals[lmax_row]; i++) {
      int nx_i = nx[i];
      int ny_i = ny[i];
      int nz_i = nz[i];
      int ilx_i = i_less_x[i];
      int ily_i = i_less_y[i];
      int ilz_i = i_less_z[i];
      for (int k = 0; k < 3; k++) {
        dip4[i][Cart::x][k][m] = PmB0*dip4[i][0][k][m] - PmC0*dip4[i][0][k][m+1] + (k==0)*nuc3[i][0][m+1] + nx_i*fak*(dip4[ilx_i][0][k][m] - dip4[ilx_i][0][k][m+1]);
        dip4[i][Cart::y][k][m] = PmB1*dip4[i][0][k][m] - PmC1*dip4[i][0][k][m+1] + (k==1)*nuc3[i][0][m+1] + ny_i*fak*(dip4[ily_i][0][k][m] - dip4[ily_i][0][k][m+1]);
        dip4[i][Cart::z][k][m] = PmB2*dip4[i][0][k][m] - PmC2*dip4[i][0][k][m+1] + (k==2)*nuc3[i][0][m+1] + nz_i*fak*(dip4[ilz_i][0][k][m] - dip4[ilz_i][0][k][m+1]);
      }
    }
  }
  //------------------------------------------------------

} // end if (lmax_col > 0)


if (lmax_col > 1) {

  //Integrals     s - d
  for (int m = 0; m < lmax_col-1; m++) {
    for (int k = 0; k < 3; k++) {
      double term = fak*(dip4[0][0][k][m]-dip4[0][0][k][m+1]);
      dip4[0][Cart::xx][k][m] = PmB0*dip4[0][Cart::x][k][m] - PmC0*dip4[0][Cart::x][k][m+1] + (k==0)*nuc3[0][Cart::x][m+1] + term;
      dip4[0][Cart::xy][k][m] = PmB0*dip4[0][Cart::y][k][m] - PmC0*dip4[0][Cart::y][k][m+1] + (k==0)*nuc3[0][Cart::y][m+1];
      dip4[0][Cart::xz][k][m] = PmB0*dip4[0][Cart::z][k][m] - PmC0*dip4[0][Cart::z][k][m+1] + (k==0)*nuc3[0][Cart::z][m+1];
      dip4[0][Cart::yy][k][m] = PmB1*dip4[0][Cart::y][k][m] - PmC1*dip4[0][Cart::y][k][m+1] + (k==1)*nuc3[0][Cart::y][m+1] + term;
      dip4[0][Cart::yz][k][m] = PmB1*dip4[0][Cart::z][k][m] - PmC1*dip4[0][Cart::z][k][m+1] + (k==1)*nuc3[0][Cart::z][m+1];
      dip4[0][Cart::zz][k][m] = PmB2*dip4[0][Cart::z][k][m] - PmC2*dip4[0][Cart::z][k][m+1] + (k==2)*nuc3[0][Cart::z][m+1] + term;
    }
  }
  //------------------------------------------------------

  //Integrals     p - d     d - d     f - d     g - d
  for (int m = 0; m < lmax_col-1; m++) {
    for (int i = 1; i < n_orbitals[lmax_row]; i++) {
      int nx_i = nx[i];
      int ny_i = ny[i];
      int nz_i = nz[i];
      int ilx_i = i_less_x[i];
      int ily_i = i_less_y[i];
      int ilz_i = i_less_z[i];
      for (int k = 0; k < 3; k++) {
        double term = fak*(dip4[i][0][k][m]-dip4[i][0][k][m+1]);
        dip4[i][Cart::xx][k][m] = PmB0*dip4[i][Cart::x][k][m] - PmC0*dip4[i][Cart::x][k][m+1] + (k==0)*nuc3[i][Cart::x][m+1]
                                    + nx_i*fak*(dip4[ilx_i][Cart::x][k][m] - dip4[ilx_i][Cart::x][k][m+1]) + term;
        dip4[i][Cart::xy][k][m] = PmB0*dip4[i][Cart::y][k][m] - PmC0*dip4[i][Cart::y][k][m+1] + (k==0)*nuc3[i][Cart::y][m+1]
                                    + nx_i*fak*(dip4[ilx_i][Cart::y][k][m] - dip4[ilx_i][Cart::y][k][m+1]);
        dip4[i][Cart::xz][k][m] = PmB0*dip4[i][Cart::z][k][m] - PmC0*dip4[i][Cart::z][k][m+1] + (k==0)*nuc3[i][Cart::z][m+1]
                                    + nx_i*fak*(dip4[ilx_i][Cart::z][k][m] - dip4[ilx_i][Cart::z][k][m+1]);
        dip4[i][Cart::yy][k][m] = PmB1*dip4[i][Cart::y][k][m] - PmC1*dip4[i][Cart::y][k][m+1] + (k==1)*nuc3[i][Cart::y][m+1]
                                    + ny_i*fak*(dip4[ily_i][Cart::y][k][m] - dip4[ily_i][Cart::y][k][m+1]) + term;
        dip4[i][Cart::yz][k][m] = PmB1*dip4[i][Cart::z][k][m] - PmC1*dip4[i][Cart::z][k][m+1] + (k==1)*nuc3[i][Cart::z][m+1]
                                    + ny_i*fak*(dip4[ily_i][Cart::z][k][m] - dip4[ily_i][Cart::z][k][m+1]);
        dip4[i][Cart::zz][k][m] = PmB2*dip4[i][Cart::z][k][m] - PmC2*dip4[i][Cart::z][k][m+1] + (k==2)*nuc3[i][Cart::z][m+1]
                                    + nz_i*fak*(dip4[ilz_i][Cart::z][k][m] - dip4[ilz_i][Cart::z][k][m+1]) + term;
      }
    }
  }
  //------------------------------------------------------

} // end if (lmax_col > 1)


if (lmax_col > 2) {

  //Integrals     s - f
  for (int m = 0; m < lmax_col-2; m++) {
    for (int k = 0; k < 3; k++) {
      dip4[0][Cart::xxx][k][m] = PmB0*dip4[0][Cart::xx][k][m] - PmC0*dip4[0][Cart::xx][k][m+1] + (k==0)*nuc3[0][Cart::xx][m+1] + 2*fak*(dip4[0][Cart::x][k][m]-dip4[0][Cart::x][k][m+1]);
      dip4[0][Cart::xxy][k][m] = PmB1*dip4[0][Cart::xx][k][m] - PmC1*dip4[0][Cart::xx][k][m+1] + (k==1)*nuc3[0][Cart::xx][m+1];
      dip4[0][Cart::xxz][k][m] = PmB2*dip4[0][Cart::xx][k][m] - PmC2*dip4[0][Cart::xx][k][m+1] + (k==2)*nuc3[0][Cart::xx][m+1];
      dip4[0][Cart::xyy][k][m] = PmB0*dip4[0][Cart::yy][k][m] - PmC0*dip4[0][Cart::yy][k][m+1] + (k==0)*nuc3[0][Cart::yy][m+1];
      dip4[0][Cart::xyz][k][m] = PmB0*dip4[0][Cart::yz][k][m] - PmC0*dip4[0][Cart::yz][k][m+1] + (k==0)*nuc3[0][Cart::yz][m+1];
      dip4[0][Cart::xzz][k][m] = PmB0*dip4[0][Cart::zz][k][m] - PmC0*dip4[0][Cart::zz][k][m+1] + (k==0)*nuc3[0][Cart::zz][m+1];
      dip4[0][Cart::yyy][k][m] = PmB1*dip4[0][Cart::yy][k][m] - PmC1*dip4[0][Cart::yy][k][m+1] + (k==1)*nuc3[0][Cart::yy][m+1] + 2*fak*(dip4[0][Cart::y][k][m]-dip4[0][Cart::y][k][m+1]);
      dip4[0][Cart::yyz][k][m] = PmB2*dip4[0][Cart::yy][k][m] - PmC2*dip4[0][Cart::yy][k][m+1] + (k==2)*nuc3[0][Cart::yy][m+1];
      dip4[0][Cart::yzz][k][m] = PmB1*dip4[0][Cart::zz][k][m] - PmC1*dip4[0][Cart::zz][k][m+1] + (k==1)*nuc3[0][Cart::zz][m+1];
      dip4[0][Cart::zzz][k][m] = PmB2*dip4[0][Cart::zz][k][m] - PmC2*dip4[0][Cart::zz][k][m+1] + (k==2)*nuc3[0][Cart::zz][m+1] + 2*fak*(dip4[0][Cart::z][k][m]-dip4[0][Cart::z][k][m+1]);
    }
  }
  //------------------------------------------------------

  //Integrals     p - f     d - f     f - f     g - f
  for (int m = 0; m < lmax_col-2; m++) {
    for (int i = 1; i < n_orbitals[lmax_row]; i++) {
      int nx_i = nx[i];
      int ny_i = ny[i];
      int nz_i = nz[i];
      int ilx_i = i_less_x[i];
      int ily_i = i_less_y[i];
      int ilz_i = i_less_z[i];
      for (int k = 0; k < 3; k++) {
        double term_x = 2*fak*(dip4[i][Cart::x][k][m]-dip4[i][Cart::x][k][m+1]);
        double term_y = 2*fak*(dip4[i][Cart::y][k][m]-dip4[i][Cart::y][k][m+1]);
        double term_z = 2*fak*(dip4[i][Cart::z][k][m]-dip4[i][Cart::z][k][m+1]);
        dip4[i][Cart::xxx][k][m] = PmB0*dip4[i][Cart::xx][k][m] - PmC0*dip4[i][Cart::xx][k][m+1] + (k==0)*nuc3[i][Cart::xx][m+1]
                                     + nx_i*fak*(dip4[ilx_i][Cart::xx][k][m] - dip4[ilx_i][Cart::xx][k][m+1]) + term_x;
        dip4[i][Cart::xxy][k][m] = PmB1*dip4[i][Cart::xx][k][m] - PmC1*dip4[i][Cart::xx][k][m+1] + (k==1)*nuc3[i][Cart::xx][m+1]
                                     + ny_i*fak*(dip4[ily_i][Cart::xx][k][m] - dip4[ily_i][Cart::xx][k][m+1]);
        dip4[i][Cart::xxz][k][m] = PmB2*dip4[i][Cart::xx][k][m] - PmC2*dip4[i][Cart::xx][k][m+1] + (k==2)*nuc3[i][Cart::xx][m+1]
                                     + nz_i*fak*(dip4[ilz_i][Cart::xx][k][m] - dip4[ilz_i][Cart::xx][k][m+1]);
        dip4[i][Cart::xyy][k][m] = PmB0*dip4[i][Cart::yy][k][m] - PmC0*dip4[i][Cart::yy][k][m+1] + (k==0)*nuc3[i][Cart::yy][m+1]
                                     + nx_i*fak*(dip4[ilx_i][Cart::yy][k][m] - dip4[ilx_i][Cart::yy][k][m+1]);
        dip4[i][Cart::xyz][k][m] = PmB0*dip4[i][Cart::yz][k][m] - PmC0*dip4[i][Cart::yz][k][m+1] + (k==0)*nuc3[i][Cart::yz][m+1]
                                     + nx_i*fak*(dip4[ilx_i][Cart::yz][k][m] - dip4[ilx_i][Cart::yz][k][m+1]);
        dip4[i][Cart::xzz][k][m] = PmB0*dip4[i][Cart::zz][k][m] - PmC0*dip4[i][Cart::zz][k][m+1] + (k==0)*nuc3[i][Cart::zz][m+1]
                                     + nx_i*fak*(dip4[ilx_i][Cart::zz][k][m] - dip4[ilx_i][Cart::zz][k][m+1]);
        dip4[i][Cart::yyy][k][m] = PmB1*dip4[i][Cart::yy][k][m] - PmC1*dip4[i][Cart::yy][k][m+1] + (k==1)*nuc3[i][Cart::yy][m+1]
                                     + ny_i*fak*(dip4[ily_i][Cart::yy][k][m] - dip4[ily_i][Cart::yy][k][m+1]) + term_y;
        dip4[i][Cart::yyz][k][m] = PmB2*dip4[i][Cart::yy][k][m] - PmC2*dip4[i][Cart::yy][k][m+1] + (k==2)*nuc3[i][Cart::yy][m+1]
                                     + nz_i*fak*(dip4[ilz_i][Cart::yy][k][m] - dip4[ilz_i][Cart::yy][k][m+1]);
        dip4[i][Cart::yzz][k][m] = PmB1*dip4[i][Cart::zz][k][m] - PmC1*dip4[i][Cart::zz][k][m+1] + (k==1)*nuc3[i][Cart::zz][m+1]
                                     + ny_i*fak*(dip4[ily_i][Cart::zz][k][m] - dip4[ily_i][Cart::zz][k][m+1]);
        dip4[i][Cart::zzz][k][m] = PmB2*dip4[i][Cart::zz][k][m] - PmC2*dip4[i][Cart::zz][k][m+1] + (k==2)*nuc3[i][Cart::zz][m+1]
                                     + nz_i*fak*(dip4[ilz_i][Cart::zz][k][m] - dip4[ilz_i][Cart::zz][k][m+1]) + term_z;
      }
    }
  }
  //------------------------------------------------------

} // end if (lmax_col > 2)


if (lmax_col > 3) {

  //Integrals     s - g
  for (int m = 0; m < lmax_col-3; m++) {
    for (int k = 0; k < 3; k++) {
      double term_xx = fak*(dip4[0][Cart::xx][k][m]-dip4[0][Cart::xx][k][m+1]);
      double term_yy = fak*(dip4[0][Cart::yy][k][m]-dip4[0][Cart::yy][k][m+1]);
      double term_zz = fak*(dip4[0][Cart::zz][k][m]-dip4[0][Cart::zz][k][m+1]);
      dip4[0][Cart::xxxx][k][m] = PmB0*dip4[0][Cart::xxx][k][m] - PmC0*dip4[0][Cart::xxx][k][m+1] + (k==0)*nuc3[0][Cart::xxx][m+1] + 3*term_xx;
      dip4[0][Cart::xxxy][k][m] = PmB1*dip4[0][Cart::xxx][k][m] - PmC1*dip4[0][Cart::xxx][k][m+1] + (k==1)*nuc3[0][Cart::xxx][m+1];
      dip4[0][Cart::xxxz][k][m] = PmB2*dip4[0][Cart::xxx][k][m] - PmC2*dip4[0][Cart::xxx][k][m+1] + (k==2)*nuc3[0][Cart::xxx][m+1];
      dip4[0][Cart::xxyy][k][m] = PmB0*dip4[0][Cart::xyy][k][m] - PmC0*dip4[0][Cart::xyy][k][m+1] + (k==0)*nuc3[0][Cart::xyy][m+1] + term_yy;
      dip4[0][Cart::xxyz][k][m] = PmB1*dip4[0][Cart::xxz][k][m] - PmC1*dip4[0][Cart::xxz][k][m+1] + (k==1)*nuc3[0][Cart::xxz][m+1];
      dip4[0][Cart::xxzz][k][m] = PmB0*dip4[0][Cart::xzz][k][m] - PmC0*dip4[0][Cart::xzz][k][m+1] + (k==0)*nuc3[0][Cart::xzz][m+1] + term_zz;
      dip4[0][Cart::xyyy][k][m] = PmB0*dip4[0][Cart::yyy][k][m] - PmC0*dip4[0][Cart::yyy][k][m+1] + (k==0)*nuc3[0][Cart::yyy][m+1];
      dip4[0][Cart::xyyz][k][m] = PmB0*dip4[0][Cart::yyz][k][m] - PmC0*dip4[0][Cart::yyz][k][m+1] + (k==0)*nuc3[0][Cart::yyz][m+1];
      dip4[0][Cart::xyzz][k][m] = PmB0*dip4[0][Cart::yzz][k][m] - PmC0*dip4[0][Cart::yzz][k][m+1] + (k==0)*nuc3[0][Cart::yzz][m+1];
      dip4[0][Cart::xzzz][k][m] = PmB0*dip4[0][Cart::zzz][k][m] - PmC0*dip4[0][Cart::zzz][k][m+1] + (k==0)*nuc3[0][Cart::zzz][m+1];
      dip4[0][Cart::yyyy][k][m] = PmB1*dip4[0][Cart::yyy][k][m] - PmC1*dip4[0][Cart::yyy][k][m+1] + (k==1)*nuc3[0][Cart::yyy][m+1] + 3*term_yy;
      dip4[0][Cart::yyyz][k][m] = PmB2*dip4[0][Cart::yyy][k][m] - PmC2*dip4[0][Cart::yyy][k][m+1] + (k==2)*nuc3[0][Cart::yyy][m+1];
      dip4[0][Cart::yyzz][k][m] = PmB1*dip4[0][Cart::yzz][k][m] - PmC1*dip4[0][Cart::yzz][k][m+1] + (k==1)*nuc3[0][Cart::yzz][m+1] + term_zz;
      dip4[0][Cart::yzzz][k][m] = PmB1*dip4[0][Cart::zzz][k][m] - PmC1*dip4[0][Cart::zzz][k][m+1] + (k==1)*nuc3[0][Cart::zzz][m+1];
      dip4[0][Cart::zzzz][k][m] = PmB2*dip4[0][Cart::zzz][k][m] - PmC2*dip4[0][Cart::zzz][k][m+1] + (k==2)*nuc3[0][Cart::zzz][m+1] + 3*term_zz;
    }
  }
  //------------------------------------------------------

  //Integrals     p - g     d - g     f - g     g - g
  for (int m = 0; m < lmax_col-3; m++) {
    for (int i = 1; i < n_orbitals[lmax_row]; i++) {
      int nx_i = nx[i];
      int ny_i = ny[i];
      int nz_i = nz[i];
      int ilx_i = i_less_x[i];
      int ily_i = i_less_y[i];
      int ilz_i = i_less_z[i];
      for (int k = 0; k < 3; k++) {
        double term_xx = fak*(dip4[i][Cart::xx][k][m]-dip4[i][Cart::xx][k][m+1]);
        double term_yy = fak*(dip4[i][Cart::yy][k][m]-dip4[i][Cart::yy][k][m+1]);
        double term_zz = fak*(dip4[i][Cart::zz][k][m]-dip4[i][Cart::zz][k][m+1]);
        dip4[i][Cart::xxxx][k][m] = PmB0*dip4[i][Cart::xxx][k][m] - PmC0*dip4[i][Cart::xxx][k][m+1] + (k==0)*nuc3[i][Cart::xxx][m+1]
                                      + nx_i*fak*(dip4[ilx_i][Cart::xxx][k][m] - dip4[ilx_i][Cart::xxx][k][m+1]) + 3*term_xx;
        dip4[i][Cart::xxxy][k][m] = PmB1*dip4[i][Cart::xxx][k][m] - PmC1*dip4[i][Cart::xxx][k][m+1] + (k==1)*nuc3[i][Cart::xxx][m+1]
                                      + ny_i*fak*(dip4[ily_i][Cart::xxx][k][m] - dip4[ily_i][Cart::xxx][k][m+1]);
        dip4[i][Cart::xxxz][k][m] = PmB2*dip4[i][Cart::xxx][k][m] - PmC2*dip4[i][Cart::xxx][k][m+1] + (k==2)*nuc3[i][Cart::xxx][m+1]
                                      + nz_i*fak*(dip4[ilz_i][Cart::xxx][k][m] - dip4[ilz_i][Cart::xxx][k][m+1]);
        dip4[i][Cart::xxyy][k][m] = PmB0*dip4[i][Cart::xyy][k][m] - PmC0*dip4[i][Cart::xyy][k][m+1] + (k==0)*nuc3[i][Cart::xyy][m+1]
                                      + nx_i*fak*(dip4[ilx_i][Cart::xyy][k][m] - dip4[ilx_i][Cart::xyy][k][m+1]) + term_yy;
        dip4[i][Cart::xxyz][k][m] = PmB1*dip4[i][Cart::xxz][k][m] - PmC1*dip4[i][Cart::xxz][k][m+1] + (k==1)*nuc3[i][Cart::xxz][m+1]
                                      + ny_i*fak*(dip4[ily_i][Cart::xxz][k][m] - dip4[ily_i][Cart::xxz][k][m+1]);
        dip4[i][Cart::xxzz][k][m] = PmB0*dip4[i][Cart::xzz][k][m] - PmC0*dip4[i][Cart::xzz][k][m+1] + (k==0)*nuc3[i][Cart::xzz][m+1]
                                      + nx_i*fak*(dip4[ilx_i][Cart::xzz][k][m] - dip4[ilx_i][Cart::xzz][k][m+1]) + term_zz;
        dip4[i][Cart::xyyy][k][m] = PmB0*dip4[i][Cart::yyy][k][m] - PmC0*dip4[i][Cart::yyy][k][m+1] + (k==0)*nuc3[i][Cart::yyy][m+1]
                                      + nx_i*fak*(dip4[ilx_i][Cart::yyy][k][m] - dip4[ilx_i][Cart::yyy][k][m+1]);
        dip4[i][Cart::xyyz][k][m] = PmB0*dip4[i][Cart::yyz][k][m] - PmC0*dip4[i][Cart::yyz][k][m+1] + (k==0)*nuc3[i][Cart::yyz][m+1]
                                      + nx_i*fak*(dip4[ilx_i][Cart::yyz][k][m] - dip4[ilx_i][Cart::yyz][k][m+1]);
        dip4[i][Cart::xyzz][k][m] = PmB0*dip4[i][Cart::yzz][k][m] - PmC0*dip4[i][Cart::yzz][k][m+1] + (k==0)*nuc3[i][Cart::yzz][m+1]
                                      + nx_i*fak*(dip4[ilx_i][Cart::yzz][k][m] - dip4[ilx_i][Cart::yzz][k][m+1]);
        dip4[i][Cart::xzzz][k][m] = PmB0*dip4[i][Cart::zzz][k][m] - PmC0*dip4[i][Cart::zzz][k][m+1] + (k==0)*nuc3[i][Cart::zzz][m+1]
                                      + nx_i*fak*(dip4[ilx_i][Cart::zzz][k][m] - dip4[ilx_i][Cart::zzz][k][m+1]);
        dip4[i][Cart::yyyy][k][m] = PmB1*dip4[i][Cart::yyy][k][m] - PmC1*dip4[i][Cart::yyy][k][m+1] + (k==1)*nuc3[i][Cart::yyy][m+1]
                                      + ny_i*fak*(dip4[ily_i][Cart::yyy][k][m] - dip4[ily_i][Cart::yyy][k][m+1]) + 3*term_yy;
        dip4[i][Cart::yyyz][k][m] = PmB2*dip4[i][Cart::yyy][k][m] - PmC2*dip4[i][Cart::yyy][k][m+1] + (k==2)*nuc3[i][Cart::yyy][m+1]
                                      + nz_i*fak*(dip4[ilz_i][Cart::yyy][k][m] - dip4[ilz_i][Cart::yyy][k][m+1]);
        dip4[i][Cart::yyzz][k][m] = PmB1*dip4[i][Cart::yzz][k][m] - PmC1*dip4[i][Cart::yzz][k][m+1] + (k==1)*nuc3[i][Cart::yzz][m+1]
                                      + ny_i*fak*(dip4[ily_i][Cart::yzz][k][m] - dip4[ily_i][Cart::yzz][k][m+1]) + term_zz;
        dip4[i][Cart::yzzz][k][m] = PmB1*dip4[i][Cart::zzz][k][m] - PmC1*dip4[i][Cart::zzz][k][m+1] + (k==1)*nuc3[i][Cart::zzz][m+1]
                                      + ny_i*fak*(dip4[ily_i][Cart::zzz][k][m] - dip4[ily_i][Cart::zzz][k][m+1]);
        dip4[i][Cart::zzzz][k][m] = PmB2*dip4[i][Cart::zzz][k][m] - PmC2*dip4[i][Cart::zzz][k][m+1] + (k==2)*nuc3[i][Cart::zzz][m+1]
                                      + nz_i*fak*(dip4[ilz_i][Cart::zzz][k][m] - dip4[ilz_i][Cart::zzz][k][m+1]) + 3*term_zz;
      }
    }
  }
  //------------------------------------------------------

} // end if (lmax_col > 3)
//votca dipoles are spherical in ordering z,y,x
for (int i = 0; i < nrows; i++) {
  for (int j = 0; j < ncols; j++) {
    dip(i,j) = dipole.getX() * dip4[i][j][0][0] +dipole.getY() * dip4[i][j][1][0] + dipole.getZ() * dip4[i][j][2][0];
  }
}                         

        
        
        Eigen::MatrixXd dip_sph = getTrafo(*itr).transpose()*dip*getTrafo(*itc);
        // save to matrix
        
        for ( unsigned i = 0; i< matrix.rows(); i++ ) {
            for (unsigned j = 0; j < matrix.cols(); j++) {
                matrix(i,j) += dip_sph(i+shell_row->getOffset(),j+shell_col->getOffset());
            }
        }
        
            }// shell_col Gaussians
        }// shell_row Gaussians
        }

<<<<<<< HEAD
        void AODipole_Potential::Fillextpotential(const AOBasis& aobasis, const std::vector<xtp::PolarSeg*> & _sites) {

            _externalpotential = Eigen::MatrixXd::Zero(aobasis.AOBasisSize(), aobasis.AOBasisSize());
            for (unsigned int i = 0; i < _sites.size(); i++) {
                for (xtp::PolarSeg::const_iterator it = _sites[i]->begin(); it < _sites[i]->end(); ++it) {
=======
        void AODipole_Potential::Fillextpotential(const AOBasis& aobasis, const std::vector<std::shared_ptr<ctp::PolarSeg> > & sites) {

            _externalpotential = Eigen::MatrixXd::Zero(aobasis.AOBasisSize(), aobasis.AOBasisSize());
            for (unsigned int i = 0; i < sites.size(); i++) {
                for (ctp::APolarSite* site:*(sites[i])) {
>>>>>>> 6201e219

                    if (site->getRank() > 0 || site->IsPolarizable()) {  
                        if(tools::abs(site->getU1()+site->getQ1())<1e-12){continue;}
                        _aomatrix = Eigen::MatrixXd::Zero(aobasis.AOBasisSize(), aobasis.AOBasisSize());
                        setAPolarSite(site);
                        Fill(aobasis);
                        _externalpotential += _aomatrix;
                    }
                }
            }
            return;
        }




    
}}
<|MERGE_RESOLUTION|>--- conflicted
+++ resolved
@@ -762,19 +762,11 @@
         }// shell_row Gaussians
         }
 
-<<<<<<< HEAD
-        void AODipole_Potential::Fillextpotential(const AOBasis& aobasis, const std::vector<xtp::PolarSeg*> & _sites) {
-
-            _externalpotential = Eigen::MatrixXd::Zero(aobasis.AOBasisSize(), aobasis.AOBasisSize());
-            for (unsigned int i = 0; i < _sites.size(); i++) {
-                for (xtp::PolarSeg::const_iterator it = _sites[i]->begin(); it < _sites[i]->end(); ++it) {
-=======
-        void AODipole_Potential::Fillextpotential(const AOBasis& aobasis, const std::vector<std::shared_ptr<ctp::PolarSeg> > & sites) {
+        void AODipole_Potential::Fillextpotential(const AOBasis& aobasis, const std::vector<std::shared_ptr<xtp::PolarSeg> > & sites) {
 
             _externalpotential = Eigen::MatrixXd::Zero(aobasis.AOBasisSize(), aobasis.AOBasisSize());
             for (unsigned int i = 0; i < sites.size(); i++) {
-                for (ctp::APolarSite* site:*(sites[i])) {
->>>>>>> 6201e219
+                for (xtp::APolarSite* site:*(sites[i])) {
 
                     if (site->getRank() > 0 || site->IsPolarizable()) {  
                         if(tools::abs(site->getU1()+site->getQ1())<1e-12){continue;}
@@ -788,8 +780,4 @@
             return;
         }
 
-
-
-
-    
 }}
