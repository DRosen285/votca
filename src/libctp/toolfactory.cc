/*
 *            Copyright 2009-2012 The VOTCA Development Team
 *                       (http://www.votca.org)
 *
 *      Licensed under the Apache License, Version 2.0 (the "License")
 *
 * You may not use this file except in compliance with the License.
 * You may obtain a copy of the License at
 *
 *              http://www.apache.org/licenses/LICENSE-2.0
 *
 * Unless required by applicable law or agreed to in writing, software
 * distributed under the License is distributed on an "AS IS" BASIS,
 * WITHOUT WARRANTIES OR CONDITIONS OF ANY KIND, either express or implied.
 * See the License for the specific language governing permissions and
 * limitations under the License.
 *
 */


#include <votca/ctp/toolfactory.h>
#include "votca_config.h"
#include "tools/molpol.h"
#include "tools/pdb2map.h"
#include "tools/coupling.h"
#include "tools/log2mps.h"
#include "tools/ptopreader.h"
<<<<<<< HEAD
#include "tools/exciton.h"
#include "tools/qmanalyze.h"
#include "tools/qmsandbox.h"
#include "tools/spectrum.h"
#include "tools/excitoncoupling.h"
#include "tools/orb2isogwa.h"
=======
#include "tools/pdb2top.h"


>>>>>>> c79d350f

namespace votca { namespace ctp {

void QMToolFactory::RegisterAll(void)
{
        QMTools().Register<MolPolTool>         ("molpol");
        QMTools().Register<PDB2Map>            ("pdb2map");
        QMTools().Register<Coupling>           ("coupling");
        QMTools().Register<Log2Mps>            ("log2mps");
        QMTools().Register<PtopReader>         ("ptopreader");
<<<<<<< HEAD
        QMTools().Register<Exciton>            ("exciton");
        QMTools().Register<QMAnalyze>          ("qmanalyze");
        QMTools().Register<QMSandbox>          ("qmsandbox");
        QMTools().Register<Spectrum>           ("spectrum");
        QMTools().Register<ExcitonCoupling>    ("excitoncoupling");
        QMTools().Register<Orb2IsoGWA>         ("orb2isogwa"); 
=======
        QMTools().Register<PDB2Top>            ("pdb2top");
>>>>>>> c79d350f
}

}}<|MERGE_RESOLUTION|>--- conflicted
+++ resolved
@@ -25,18 +25,13 @@
 #include "tools/coupling.h"
 #include "tools/log2mps.h"
 #include "tools/ptopreader.h"
-<<<<<<< HEAD
+#include "tools/pdb2top.h>
 #include "tools/exciton.h"
 #include "tools/qmanalyze.h"
 #include "tools/qmsandbox.h"
 #include "tools/spectrum.h"
 #include "tools/excitoncoupling.h"
 #include "tools/orb2isogwa.h"
-=======
-#include "tools/pdb2top.h"
-
-
->>>>>>> c79d350f
 
 namespace votca { namespace ctp {
 
@@ -47,16 +42,13 @@
         QMTools().Register<Coupling>           ("coupling");
         QMTools().Register<Log2Mps>            ("log2mps");
         QMTools().Register<PtopReader>         ("ptopreader");
-<<<<<<< HEAD
         QMTools().Register<Exciton>            ("exciton");
         QMTools().Register<QMAnalyze>          ("qmanalyze");
         QMTools().Register<QMSandbox>          ("qmsandbox");
         QMTools().Register<Spectrum>           ("spectrum");
         QMTools().Register<ExcitonCoupling>    ("excitoncoupling");
         QMTools().Register<Orb2IsoGWA>         ("orb2isogwa"); 
-=======
         QMTools().Register<PDB2Top>            ("pdb2top");
->>>>>>> c79d350f
 }
 
 }}