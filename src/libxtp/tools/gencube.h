--- conflicted
+++ resolved
@@ -1,9 +1,5 @@
 /*
-<<<<<<< HEAD
  *            Copyright 2009-2019 The VOTCA Development Team
-=======
- *            Copyright 2009-2018 The VOTCA Development Team
->>>>>>> 32723267
  *                       (http://www.votca.org)
  *
  *      Licensed under the Apache License, Version 2.0 (the "License")
@@ -44,11 +40,7 @@
 
   string Identify() { return "gencube"; }
 
-<<<<<<< HEAD
-  void Initialize(Property* options);
-=======
   void Initialize(tools::Property* options);
->>>>>>> 32723267
   bool Evaluate();
 
  private:
@@ -74,11 +66,7 @@
   ctp::Logger _log;
 };
 
-<<<<<<< HEAD
-void GenCube::Initialize(Property* options) {
-=======
 void GenCube::Initialize(tools::Property* options) {
->>>>>>> 32723267
 
   // update options with the VOTCASHARE defaults
   UpdateWithDefaults(options, "xtp");
@@ -195,11 +183,7 @@
   out << boost::format("%1$d %2$f 0.0 0.0 \n") % (_xsteps + 1) % xincr;
   out << boost::format("%1$d 0.0 %2$f 0.0 \n") % (_ysteps + 1) % yincr;
   out << boost::format("%1$d 0.0 0.0 %2$f \n") % (_zsteps + 1) % zincr;
-<<<<<<< HEAD
-  Elements _elements;
-=======
   tools::Elements _elements;
->>>>>>> 32723267
   for (const QMAtom* atom : atoms) {
     const tools::vec& pos = atom->getPos();
     // get center coordinates in Bohr
@@ -250,11 +234,7 @@
   }
 
   CTP_LOG(ctp::logDEBUG, _log) << " Calculating cube data ... \n" << flush;
-<<<<<<< HEAD
-  _log.setPreface(ctp::logDEBUG, (format(" ... ...")).str());
-=======
   _log.setPreface(ctp::logDEBUG, (boost::format(" ... ...")).str());
->>>>>>> 32723267
 
   boost::progress_display progress(_xsteps);
   // eval density at cube grid points
@@ -266,11 +246,7 @@
       for (int iz = 0; iz <= _zsteps; iz++) {
         double z = zstart + double(iz) * zincr;
         Nrecord++;
-<<<<<<< HEAD
-        vec pos = vec(x, y, z);
-=======
         tools::vec pos = tools::vec(x, y, z);
->>>>>>> 32723267
         Eigen::VectorXd tmat = EvaluateBasisAtPosition(dftbasis, pos);
         double value = 0.0;
         if (do_amplitude) {
