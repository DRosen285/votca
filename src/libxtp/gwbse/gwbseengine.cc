--- conflicted
+++ resolved
@@ -116,13 +116,8 @@
             }
 
             // parse DFT data, if required
-<<<<<<< HEAD
-            if (_do_dft_parse && _qmpackage->getPackageName() != "xtp") {
+            if (_do_dft_parse){
                 XTP_LOG_SAVE(logINFO, *logger) << "Parsing DFT data from " << _dftlog_file << " and " << _MO_file << flush;
-=======
-            if (_do_dft_parse){
-                CTP_LOG_SAVE(ctp::logINFO, *logger) << "Parsing DFT data from " << _dftlog_file << " and " << _MO_file << flush;
->>>>>>> 2d0e2ab2
                 _qmpackage->setLogFileName(_dftlog_file);
                 _qmpackage->setOrbitalsFileName(_MO_file);
                  
