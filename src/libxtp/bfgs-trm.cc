--- conflicted
+++ resolved
@@ -18,135 +18,12 @@
  */
 
 #include <votca/xtp/bfgs-trm.h>
-<<<<<<< HEAD
 #include <votca/xtp/atom.h>
-=======
 #include <boost/format.hpp>
->>>>>>> 6201e219
 
 namespace votca {
     namespace xtp {
 
-<<<<<<< HEAD
-        void BFGSTRM::Initialize(Property *options) {
-
-            // checking if there is only one segment
-            _nsegments = _segments.size();
-            if (_nsegments > 1) throw runtime_error(string("\n Geometry optimization of more than 1 conjugated segment not supported. Stopping!"));
-
-            // default convergence parameters from ORCA
-            _convergence = options->ifExistsReturnElseReturnDefault<double>(".convergence.energy", 1.e-6); // Hartree
-            _RMSForce_convergence = options->ifExistsReturnElseReturnDefault<double>(".convergence.RMSForce", 3.e-5); // Hartree/Bohr
-            _MaxForce_convergence = options->ifExistsReturnElseReturnDefault<double>(".convergence.MaxForce", 1.e-4); // Hartree/Bohr
-            _RMSStep_convergence = options->ifExistsReturnElseReturnDefault<double>(".convergence.RMSStep", 6.e-4); // Bohr
-            _MaxStep_convergence = options->ifExistsReturnElseReturnDefault<double>(".convergence.MaxStep", 1.e-3); // Bohr
-
-            // initial trust radius
-            _trust_radius = options->ifExistsReturnElseReturnDefault<double>(".trust", 0.01); // Angstrom
-
-            // maximum number of iterations
-            _max_iteration = options->ifExistsReturnElseReturnDefault<unsigned>(".maxiter", 50);
-
-            // restart from saved history
-            _restart_opt = options->ifExistsReturnElseReturnDefault<bool>(".restart", false);
-            if (_restart_opt && !boost::filesystem::exists("optimization.restart")) {
-                throw runtime_error(string("\n Restart requested but optimization.restart file not found!"));
-            };
-
-
-            // fix units from Ang to Bohr
-            _trust_radius = _trust_radius * tools::conv::ang2bohr; // initial trust radius in a.u.
-            _trust_radius_max = 0.1;
-            _spintype = _force_engine.GetSpinType();
-            _opt_state = _force_engine.GetOptState();
-
-            _natoms = _segments[0]->Atoms().size();
-            _force =Eigen::MatrixX3d::Zero(_natoms,3);
-            _force_old = Eigen::MatrixX3d::Zero(_natoms,3);
-            _xyz_shift = Eigen::MatrixX3d::Zero(_natoms,3);
-            _current_xyz = Eigen::MatrixX3d::Zero(_natoms,3);
-            _old_xyz = Eigen::MatrixX3d::Zero(_natoms,3);
-            _trial_xyz = Eigen::MatrixX3d::Zero(_natoms,3);
-            _hessian = Eigen::MatrixXd::Zero(3 * _natoms, 3 * _natoms);
-
-            // construct vectors (because?)
-            _dim = 3 * _natoms;
-            _previous_pos = Eigen::VectorXd::Zero(_dim);
-            _current_pos = Eigen::VectorXd::Zero(_dim);
-            _previous_gradient = Eigen::VectorXd::Zero(_dim);
-            _current_gradient = Eigen::VectorXd::Zero(_dim);
-
-            // Initial coordinates
-            Segment2BFGS();
-
-            return;
-
-        }
-
-        void BFGSTRM::Optimize() {
-
-            XTP_LOG(xtp::logINFO, *_pLog) << (boost::format("BFGS-TRM convergence of total energy: %1$8.6f Hartree ") % _convergence).str() << flush;
-            XTP_LOG(xtp::logINFO, *_pLog) << (boost::format("BFGS-TRM convergence of RMS Force:    %1$8.6f Hartree/Bohr ") % _RMSForce_convergence).str() << flush;
-            XTP_LOG(xtp::logINFO, *_pLog) << (boost::format("BFGS-TRM convergence of Max Force:    %1$8.6f Hartree/Bohr ") % _MaxForce_convergence).str() << flush;
-            XTP_LOG(xtp::logINFO, *_pLog) << (boost::format("BFGS-TRM convergence of RMS Step:     %1$8.6f Bohr ") % _RMSStep_convergence).str() << flush;
-            XTP_LOG(xtp::logINFO, *_pLog) << (boost::format("BFGS-TRM convergence of Max Step:     %1$8.6f Bohr ") % _MaxStep_convergence).str() << flush;
-            XTP_LOG(xtp::logINFO, *_pLog) << (boost::format("BFGS-TRM initial trust radius:        %1$8.6f Bohr") % _trust_radius).str() << flush;
-            bool _converged = false;
-
-            // in 1st iteration, get the energy of the initial configuration
-            if (_iteration == 0) {
-                _last_energy = GetEnergy(); // in Hartree
-                WriteTrajectory();
-            }
-
-            // now change geometry until convergence
-            while (!_converged) {
-                _iteration++;
-                _update_hessian = true; // always update Hessian after each accepted step
-
-                // calculate the forces for the present configuration
-                _force_engine.Calculate(_last_energy);
-                _force = _force_engine.GetForces();
-
-                _step_accepted = false;
-                while (!_step_accepted) {
-
-                    // determine new trial configuration according to BFGS
-                    BFGSStep();
-
-                    // update coordinates in segment
-                    UpdateSegment();
-
-                    // for the updated geometry, get new reference energy
-                    _new_energy = GetEnergy();
-                    _energy_delta = _new_energy - _last_energy;
-
-                    // check the energy at the trial coordinates, accept/reject step, and adjust trust radius
-                    AcceptReject();
-
-
-                } // checking step to be trusted
-
-                // after the step is accepted, we can shift the stored data
-                _last_energy = _new_energy;
-                _old_xyz = _current_xyz;
-                _current_xyz = _trial_xyz;
-                _force_old = _force;
-
-                // Write to trajectory
-                WriteTrajectory();
-
-
-                // Check convergence criteria
-                _converged = GeometryConverged();
-
-                // Report summary of the iteration
-                Report();
-
-                if (_iteration == _max_iteration) {
-                    XTP_LOG(xtp::logINFO, *_pLog) << (boost::format("BFGS-TRM @iteration %1$d: not converged after %2$d iterations ") % _iteration % _max_iteration).str() << flush;
-                    break;
-=======
         void BFGSTRM::Optimize(const Eigen::VectorXd& initialparameters) {
            _parameters=initialparameters;
 
@@ -188,10 +65,9 @@
                 } else if(_iteration == _max_iteration-1) {
                   _success=false;
                   if(_logging){
-                    CTP_LOG(ctp::logINFO, *_pLog) << (boost::format("BFGS-TRM @iteration %1$d: not converged after %2$d iterations ")
+                    XTP_LOG(xtp::logINFO, *_pLog) << (boost::format("BFGS-TRM @iteration %1$d: not converged after %2$d iterations ")
                             % _iteration % _max_iteration).str() << std::flush;
                   }
->>>>>>> 6201e219
                 }
 
             }
@@ -203,202 +79,29 @@
             bool step_accepted = false;
             if (cost_delta > 0.0) {
                 // total energy has unexpectedly increased, half the trust radius
-<<<<<<< HEAD
-                _trust_radius = 0.5 * _trust_radius;
-                // Hessian should not be updated for reduced trust radius
-                _update_hessian = false;
-                XTP_LOG(xtp::logINFO, *_pLog) << (boost::format("BFGS-TRM @iteration %1$d: step rejected ") % _iteration).str() << flush;
-                XTP_LOG(xtp::logINFO, *_pLog) << (boost::format("BFGS-TRM @iteration %1$d: new trust radius %2$8.6f Bohr") % _iteration % _trust_radius).str() << flush;
-                if (_trust_radius < 1e-5) throw runtime_error("Trust radius vanishing! Stopping optimization! ");
-                // repeat BGFSStep with new trust radius
-            } else {
-                // total energy has decreased, we accept the step but might update the trust radius
-                _step_accepted = true;
-                XTP_LOG(xtp::logINFO, *_pLog) << (boost::format("BFGS-TRM @iteration %1$d: step accepted ") % _iteration).str() << flush;
-=======
                 _trust_radius = 0.25 * _trust_radius;
                 if(_logging){
-                  CTP_LOG(ctp::logINFO, *_pLog) << (boost::format("BFGS-TRM @iteration %1$d: step rejected ")
+                  XTP_LOG(xtp::logINFO, *_pLog) << (boost::format("BFGS-TRM @iteration %1$d: step rejected ")
                           % _iteration).str() << std::flush;
-                  CTP_LOG(ctp::logINFO, *_pLog) << (boost::format("BFGS-TRM @iteration %1$d: new trust radius %2$8.6f") 
+                  XTP_LOG(xtp::logINFO, *_pLog) << (boost::format("BFGS-TRM @iteration %1$d: new trust radius %2$8.6f") 
                           % _iteration % _trust_radius).str() << std::flush;
                 }
             } else {
                 // total energy has decreased, we accept the step but might update the trust radius
                 step_accepted = true;
->>>>>>> 6201e219
                 // adjust trust radius, if required
                 double tr_check = cost_delta / QuadraticEnergy(gradient,delta_p);
                 double norm_delta_p=delta_p.squaredNorm();
                 if (tr_check > 0.75 && 1.25 * norm_delta_p > _trust_radius*_trust_radius) {
                     _trust_radius = 2.0 * _trust_radius;
-<<<<<<< HEAD
-                    // if ( _trust_radius > _trust_radius_max) _trust_radius = _trust_radius_max;
-                    XTP_LOG(xtp::logINFO, *_pLog) << (boost::format("BFGS-TRM @iteration %1$d: new trust radius %2$8.6f Bohr") % _iteration % _trust_radius).str() << flush;
-                } else if (_tr_check < 0.25) {
-                    _trust_radius = 0.25 * sqrt(_norm_delta_pos);
-                    XTP_LOG(xtp::logINFO, *_pLog) << (boost::format("BFGS-TRM @iteration %1$d: new trust radius %2$8.6f Bohr") % _iteration % _trust_radius).str() << flush;
-                }
-
-            }
-
-            return;
-        }
-
-        /* Get the energy for the current configuration */
-        double BFGSTRM::GetEnergy() {
-
-
-            _gwbse_engine.setRedirectLogger(true);
-            string _logger_file = "gwbse_iteration_" + (boost::format("%1%") % _iteration).str() + ".log";
-            _gwbse_engine.setLoggerFile(_logger_file);
-            _gwbse_engine.ExcitationEnergies(_qmpackage, _segments, _orbitals);
-            double _energy = _orbitals->GetTotalEnergy(_spintype, _opt_state); // in Hartree
-            _gwbse_engine.setRedirectLogger(false);
-
-            return _energy;
-
-
-        }
-
-        /* Report results of accepted step*/
-        void BFGSTRM::Report() {
-
-            // accepted step
-            XTP_LOG(xtp::logINFO, *_pLog) << flush;
-            XTP_LOG(xtp::logINFO, *_pLog) << (boost::format(" =========== OPTIMIZATION SUMMARY ================================= ")).str() << flush;
-            XTP_LOG(xtp::logINFO, *_pLog) << " At iteration  " << _iteration << flush;
-            _force_engine.Report();
-
-            XTP_LOG(xtp::logINFO, *_pLog) << (boost::format("   ---- POSITIONS (Angstrom)   ")).str() << flush;
-            XTP_LOG(xtp::logINFO, *_pLog) << (boost::format("   Atom\t x\t  y\t  z ")).str() << flush;
-            for (unsigned _i = 0; _i < _natoms; _i++) {
-                XTP_LOG(xtp::logINFO, *_pLog) << (boost::format(" %1$4d    %2$+1.4f  %3$+1.4f  %4$+1.4f")
-                        % _i % (_current_xyz(_i, 0) * votca::tools::conv::bohr2ang) % (_current_xyz(_i, 1) * votca::tools::conv::bohr2ang) % (_current_xyz(_i, 2) * votca::tools::conv::bohr2ang)).str() << flush;
-            }
-
-            XTP_LOG(xtp::logINFO, *_pLog) << (boost::format("   Total energy:     %1$12.8f Hartree ") % _new_energy).str() << flush;
-            XTP_LOG(xtp::logINFO, *_pLog) << (boost::format("   quadratic energy: %1$12.8f Hartree ") % _delta_energy_estimate).str() << flush;
-            XTP_LOG(xtp::logINFO, *_pLog) << (boost::format("   energy change:    %1$12.8f Hartree      %2$s (%3%)") % _energy_delta % Converged(_energy_converged) % _convergence).str() << flush;
-            XTP_LOG(xtp::logINFO, *_pLog) << (boost::format("   RMS force:        %1$12.8f Hartree/Bohr %2$s (%3%)") % _RMSForce % Converged(_RMSForce_converged) % _RMSForce_convergence).str() << flush;
-            XTP_LOG(xtp::logINFO, *_pLog) << (boost::format("   Max force:        %1$12.8f Hartree/Bohr %2$s (%3%)") % _MaxForce % Converged(_MaxForce_converged) % _MaxForce_convergence).str() << flush;
-            XTP_LOG(xtp::logINFO, *_pLog) << (boost::format("   RMS step:         %1$12.8f Bohr         %2$s (%3%)") % _RMSStep % Converged(_RMSStep_converged) % _RMSStep_convergence).str() << flush;
-            XTP_LOG(xtp::logINFO, *_pLog) << (boost::format("   Max step:         %1$12.8f Bohr         %2$s (%3%)") % _MaxStep % Converged(_MaxStep_converged) % _MaxStep_convergence).str() << flush;
-            XTP_LOG(xtp::logINFO, *_pLog) << (boost::format("   Trust radius:     %1$12.8f Bohr     ") % _trust_radius).str() << flush;
-            XTP_LOG(xtp::logINFO, *_pLog) << (boost::format(" ++++++++++++++++++++++++++++++++++++++++++++++++++++++++++++++++++ ")).str() << flush;
-            XTP_LOG(xtp::logINFO, *_pLog) << flush;
-            return;
-        }
-
-        /* Convergence output */
-        string BFGSTRM::Converged(bool converged) {
-
-            if (converged) {
-                return "converged    ";
-            } else {
-                return "not converged";
-            }
-
-        }
-
-        /* Check convergence */
-        bool BFGSTRM::GeometryConverged() {
-
-
-            // checking convergence
-            _energy_converged = false;
-            _RMSForce_converged = false;
-            _MaxForce_converged = false;
-            _RMSStep_converged = false;
-            _MaxStep_converged = false;
-
-            _xyz_shift = _current_xyz - _old_xyz;
-
-            _RMSForce = _force.cwiseAbs2().sum()/(_force.rows()*_force.cols());
-            _MaxForce = _force.cwiseAbs().maxCoeff();
-            _RMSStep = _xyz_shift.cwiseAbs2().sum()/(_xyz_shift.rows()*_xyz_shift.cols());
-            _MaxStep = _xyz_shift.cwiseAbs().maxCoeff();
-
-            if (std::abs(_energy_delta) < _convergence) _energy_converged = true;
-            if (std::abs(_RMSForce) < _RMSForce_convergence) _RMSForce_converged = true;
-            if (std::abs(_MaxForce) < _MaxForce_convergence) _MaxForce_converged = true;
-            if (std::abs(_RMSStep) < _RMSStep_convergence) _RMSStep_converged = true;
-            if (std::abs(_MaxStep) < _MaxStep_convergence) _MaxStep_converged = true;
-
-            if (_energy_converged && _RMSForce_converged && _MaxForce_converged && _RMSStep_converged && _MaxStep_converged) {
-                return true;
-            } else {
-                return false;
-            }
-
-
-        }
-
-        /* Update segment with new coordinates*/
-        void BFGSTRM::UpdateSegment() {
-
-            std::vector< xtp::Atom* > _atoms;
-            std::vector< xtp::Atom* > ::iterator ait;
-            _atoms = _segments[0]->Atoms();
-
-            // put trial coordinates into _segment
-            int _i_atom = 0;
-            for (ait = _atoms.begin(); ait < _atoms.end(); ++ait) {
-                // put trial coordinates (_trial_xyz is in Bohr, segments in nm)
-                vec _pos_displaced(_trial_xyz(_i_atom, 0) * tools::conv::bohr2nm, _trial_xyz(_i_atom, 1) * tools::conv::bohr2nm, _trial_xyz(_i_atom, 2) * tools::conv::bohr2nm);
-                (*ait)->setQMPos(_pos_displaced); // put updated coordinate into segment
-                _i_atom++;
-            }
-
-            return;
-
-        }
-
-        /* Determine new trial coordinates according to BFGS */
-        void BFGSTRM::BFGSStep() {
-
-            // Rewrite2Vectors (let's rethink that later)
-            Rewrite2Vectors();
-
-            // Update Hessian
-            if (_update_hessian) UpdateHessian();
-
-            // Get displacement of coordinates
-            PredictDisplacement();
-
-            // TRM -> trust radius check and regularization, if needed
-            if (OutsideTrustRegion(_norm_delta_pos)) RegularizeStep();
-
-            // expected energy change on quadratic surface
-            QuadraticEnergy();
-
-            // new trial coordinated are written to _trial_xyz
-            Rewrite2Matrices();
-
-            return;
-        }
-
-        /* Re-Store the matrix data into vectors (let's rethink this later) */
-        void BFGSTRM::Rewrite2Vectors() {
-            for (unsigned _i_atom = 0; _i_atom < _natoms; _i_atom++) {
-                for (unsigned _i_cart = 0; _i_cart < 3; _i_cart++) {
-
-                    int _idx = 3 * _i_atom + _i_cart;
-                    _previous_pos(_idx) = _old_xyz(_i_atom, _i_cart);
-                    _current_pos(_idx) = _current_xyz(_i_atom, _i_cart);
-                    _previous_gradient(_idx) = -_force_old(_i_atom, _i_cart);
-                    _current_gradient(_idx) = -_force(_i_atom, _i_cart);
-
-=======
                 } else if (tr_check < 0.25) {
                     _trust_radius = 0.25 * _trust_radius;
                 }
                 if(_logging){
-                  CTP_LOG(ctp::logINFO, *_pLog) << (boost::format("BFGS-TRM @iteration %1$d: step accepted ")
+                  XTP_LOG(xtp::logINFO, *_pLog) << (boost::format("BFGS-TRM @iteration %1$d: step accepted ")
                           % _iteration).str() << std::flush;
-                  CTP_LOG(ctp::logINFO, *_pLog) << (boost::format("BFGS-TRM @iteration %1$d: new trust radius %2$8.6f")
+                  XTP_LOG(xtp::logINFO, *_pLog) << (boost::format("BFGS-TRM @iteration %1$d: new trust radius %2$8.6f")
                           % _iteration % _trust_radius).str() << std::flush;
->>>>>>> 6201e219
                 }
             }
             return step_accepted;
@@ -435,19 +138,10 @@
               auto factor=(es.eigenvectors().transpose()*gradient).cwiseAbs2();
               max_step_squared = (factor.cwiseQuotient(quotient)).sum();
             }
-<<<<<<< HEAD
-
-            //XTP_LOG(xtp::logDEBUG,_log) << " BFGS-TRM: with lambda " << _lambda << " max step sq is " << _max_step_squared << flush;
-
-            _delta_pos = Eigen::VectorXd::Zero(_dim);
-            for (unsigned _i = 0; _i < _dim; _i++) {
-                _delta_pos -= es.eigenvectors().col(_i) * (es.eigenvectors().col(_i).transpose()*_current_gradient) / (es.eigenvalues()(_i) - _lambda);
-=======
                 
             Eigen::VectorXd new_delta_pos = Eigen::VectorXd::Zero(delta_pos.size());
             for (unsigned i = 0; i < delta_pos.size(); i++) {
                 new_delta_pos -= es.eigenvectors().col(i) * (es.eigenvectors().col(i).transpose()*gradient) / (es.eigenvalues()(i) - lambda);
->>>>>>> 6201e219
             }
             return new_delta_pos;
         }
@@ -459,84 +153,6 @@
         
         
 
-<<<<<<< HEAD
-        /* Rewrite the vector data back to matrices (to rethink) */
-        void BFGSTRM::Rewrite2Matrices() {
-            Eigen::VectorXd _new_pos = _current_pos + _delta_pos;
-            //XTP_LOG(xtp::logDEBUG,_log) << "BFGS-TRM: step " << sqrt(_norm_delta_pos) << " vs TR " << sqrt(_trust_radius_squared) << flush  ;
-            // update atom coordinates
-            Eigen::VectorXd _total_shift=Eigen::VectorXd::Zero(3);
-            for (unsigned _i_atom = 0; _i_atom < _natoms; _i_atom++) {
-                for (unsigned _i_cart = 0; _i_cart < 3; _i_cart++) {
-                    unsigned _idx = 3 * _i_atom + _i_cart;
-                    _trial_xyz(_i_atom, _i_cart) = _new_pos(_idx);
-                    _total_shift(_i_cart) += _delta_pos(_idx);
-                }
-            }
-            return;
-        }
-
-        /* Segment info to xyz */
-        void BFGSTRM::Segment2BFGS() {
-
-
-            std::vector< xtp::Atom* > _atoms;
-            std::vector< xtp::Atom* > ::iterator ait;
-            _atoms = _segments[0]->Atoms();
-
-            // put trial coordinates into _segment
-            unsigned _i_atom = 0;
-            for (ait = _atoms.begin(); ait < _atoms.end(); ++ait) {
-                // put trial coordinates (_current_xyz is in Bohr, segments in nm)
-                _current_xyz(_i_atom, 0) = (*ait)->getQMPos().getX() * tools::conv::nm2bohr;
-                _current_xyz(_i_atom, 1) = (*ait)->getQMPos().getY() * tools::conv::nm2bohr;
-                _current_xyz(_i_atom, 2) = (*ait)->getQMPos().getZ() * tools::conv::nm2bohr;
-                _i_atom++;
-            }
-
-            return;
-
-
-
-        }
-
-        /* Write accepted geometry to xyz trajectory file */
-        void BFGSTRM::WriteTrajectory() {
-
-
-            std::vector< xtp::Atom* > _atoms;
-            std::vector< xtp::Atom* > ::iterator ait;
-            _atoms = _segments[0]->Atoms();
-
-            // write logger to log file
-            ofstream ofs;
-            string _trajectory_file = "optimization.trj";
-            if (_iteration == 0) {
-                ofs.open(_trajectory_file.c_str(), ofstream::out);
-            } else {
-                ofs.open(_trajectory_file.c_str(), ofstream::app);
-            }
-
-            if (!ofs.is_open()) {
-                throw runtime_error("Bad file handle: " + _trajectory_file);
-            }
-
-            // write coordinates as xyz file
-            ofs << _atoms.size() << endl;
-            ofs << "iteration " << _iteration << " energy " << _last_energy << " Hartree" << endl;
-
-            for (ait = _atoms.begin(); ait < _atoms.end(); ++ait) {
-                // put trial coordinates (_current_xyz is in Bohr, segments in nm)
-                ofs << (*ait)->getElement() << " " << (*ait)->getQMPos().getX() * tools::conv::nm2ang << " " << (*ait)->getQMPos().getY() * tools::conv::nm2ang << " " << (*ait)->getQMPos().getZ() * tools::conv::nm2ang << endl;
-            }
-            ofs.close();
-            return;
-
-
-        }
-=======
-        
->>>>>>> 6201e219
 
     }
 }