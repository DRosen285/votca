/*
 * Copyright 2009-2013 The VOTCA Development Team (http://www.votca.org)
 *
 * Licensed under the Apache License, Version 2.0 (the "License");
 * you may not use this file except in compliance with the License.
 * You may obtain a copy of the License at
 *
 *     http://www.apache.org/licenses/LICENSE-2.0
 *
 * Unless required by applicable law or agreed to in writing, software
 * distributed under the License is distributed on an "AS IS" BASIS,
 * WITHOUT WARRANTIES OR CONDITIONS OF ANY KIND, either express or implied.
 * See the License for the specific language governing permissions and
 * limitations under the License.
 *
 */

#ifndef __VOTCA_KMC_GRAPH_H_
#define __VOTCA_KMC_GRAPH_H_

#include <vector>
<<<<<<< HEAD
#include <list>
#include <votca/tools/database.h>
#include <votca/tools/statement.h>
#include <votca/tools/vec.h>
#include <votca/tools/random2.h>
#include <votca/kmc/node.h>
#include <votca/kmc/globaleventinfo.h>

namespace votca { namespace kmc {
  
using namespace std;

typedef votca::tools::vec myvec;

enum CorrelationType{Uncorrelated, Correlated, Anticorrelated };

class Graph {
public:
    
    void Load_graph(string SQL_graph_filename, double left_electrode_distance, double right_electrode_distance, Globaleventinfo* globevent);    
    void Generate_cubic_graph(  int nx, int ny, int nz, double lattice_constant,
                                double disorder_strength,votca::tools::Random2 *RandomVariable, 
                                double disorder_ratio, CorrelationType correlation_type, double left_electrode_distance, double right_electro_distance,
                                Globaleventinfo* globevent);
    
    vector<Node*> nodes;
    Node* left_electrode;
    Node* right_electrode;
    
    myvec sim_box_size;    
    int max_pair_degree;
    double hopdist;
    
    int nr_left_injector_nodes;
    int nr_right_injector_nodes;
    
    int nodemeshsizeX; int nodemeshsizeY; int nodemeshsizeZ;
    vector< vector< vector <list<Node*> > > > node_mesh;
    void Init_node_mesh(myvec sim_box_size, double hopdist);
    void Add_to_node_mesh(Node* node, double hopdist);
    
private:
    
    void Load_graph_nodes(string filename);
    void Load_graph_static_energies(string filename);
    void Load_graph_pairs(string filename);
    void Load_graph_static_event_info(string filename);
    
    void Create_cubic_graph_nodes(int nx, int ny, int nz, double lattice_constant, myvec front, myvec back);
    void Create_static_energies(votca::tools::Random2 *RandomVariable, double disorder_strength, double disorder_ratio, CorrelationType correlation_type);
    
    void Determine_graph_pairs(vector<Node*> nodes, double hopdist, int nodemeshsizeX, int nodemeshsizeY, int nodemeshsizeZ,
                                         vector< vector< vector <list<Node*> > > > node_mesh );
    
    void Setup_device_graph(vector<Node*> nodes, Node* left_electrode, Node* right_electrode, double hopdist, double left_electrode_distance, double right_electrode_distance);
    void Break_periodicity(vector<Node*>nodes , bool x_direction, bool y_direction, bool z_direction);
    
    double Determine_hopping_distance(vector<Node*> nodes);
    myvec Determine_sim_box_size(vector<Node*> nodes);
    int Determine_max_pair_degree(vector<Node*> nodes);

    void Set_all_self_image_potential(vector<Node*> nodes, myvec sim_box_size, Globaleventinfo* globevent);   
    double Calculate_self_image_potential(double nodeposx, double length, Globaleventinfo* globevent);

    myvec Periodicdistance(myvec init, myvec final, myvec boxsize);    
    
};

void Graph::Init_node_mesh(myvec sim_box_size, double hopdist){
    nodemeshsizeX = ceil(sim_box_size.x()/hopdist);
    nodemeshsizeY = ceil(sim_box_size.y()/hopdist);
    nodemeshsizeZ = ceil(sim_box_size.z()/hopdist);
    
    node_mesh.resize(nodemeshsizeX);
    for(int i = 0;i<nodemeshsizeX;i++) {
        node_mesh[i].resize(nodemeshsizeY);
        for(int j = 0;j<nodemeshsizeY;j++) {
            node_mesh[i][j].resize(nodemeshsizeZ);
        }
    }
    
    for(int inode=0;inode<nodes.size();inode++){
        Add_to_node_mesh(nodes[inode], hopdist);
    }
}

void Graph::Add_to_node_mesh(Node* node, double hopdist){

    double posx = node->node_position.x();
    double posy = node->node_position.y();
    double posz = node->node_position.z();
        
    int iposx = floor(posx/hopdist); 
    int iposy = floor(posy/hopdist); 
    int iposz = floor(posz/hopdist);
    
    node_mesh[iposx][iposy][iposz].push_back(node);       
}

void Graph::Load_graph(string filename, double left_electrode_distance, double right_electrode_distance, Globaleventinfo* globevent){
    
    Load_graph_nodes(filename);
    Load_graph_static_energies(filename);
    Load_graph_pairs(filename);
    Load_graph_static_event_info(filename);
    
    hopdist = Determine_hopping_distance(nodes);
    sim_box_size = Determine_sim_box_size(nodes);
    max_pair_degree = Determine_max_pair_degree(nodes);
    
    if(globevent->device) {
        Setup_device_graph(nodes,left_electrode,right_electrode,hopdist,left_electrode_distance,right_electrode_distance);
        Set_all_self_image_potential(nodes,sim_box_size,globevent);
        Init_node_mesh(sim_box_size, hopdist);
    }
    
}

void Graph::Generate_cubic_graph(int nx, int ny, int nz, double lattice_constant,
                                double disorder_strength, votca::tools::Random2 *RandomVariable, 
                                double disorder_ratio, CorrelationType correlation_type, double left_electrode_distance, double right_electrode_distance,
                                Globaleventinfo* globevent) {

    Create_cubic_graph_nodes(nx, ny, nz, lattice_constant, myvec(0.0,0.0,0.0), myvec (lattice_constant, lattice_constant, lattice_constant));
    sim_box_size = Determine_sim_box_size(nodes);
    Init_node_mesh(sim_box_size, hopdist);
    Determine_graph_pairs(nodes,hopdist,nodemeshsizeX,nodemeshsizeY,nodemeshsizeZ, node_mesh);
    Create_static_energies(RandomVariable, disorder_strength, disorder_ratio, correlation_type);  

    if(globevent->device){
        Setup_device_graph(nodes,left_electrode,right_electrode,hopdist,left_electrode_distance,right_electrode_distance);
        Set_all_self_image_potential(nodes,sim_box_size,globevent);
    }
    
}

void Graph::Load_graph_nodes(string filename) {
    
    // Load nodes
    votca::tools::Database db;
    db.Open( filename );
    votca::tools::Statement *stmt = db.Prepare("SELECT _id-1, posX, posY, posZ FROM segments;");
    
    while (stmt->Step() != SQLITE_DONE) {
        
        Node *newNode = new Node();
        nodes.push_back(newNode);

        newNode->node_ID  = stmt->Column<int>(0);
        newNode->node_type = Normal;
        
        double positionX = stmt->Column<double>(1);
        double positionY = stmt->Column<double>(2);
        double positionZ = stmt->Column<double>(3);
        myvec node_position = myvec (positionX, positionY, positionZ);
        newNode->node_position = node_position;
    }
  
    delete stmt;
    stmt = NULL;

}

void Graph::Load_graph_static_energies(string filename) {
  
    // Load Static energies
    votca::tools::Database db;
    db.Open( filename );
    votca::tools::Statement *stmt = db.Prepare("SELECT _id-1, UnCnNe, UnCnNh, UcNcCe, UcNcCh, eAnion, eNeutral, eCation, ucCnNe, ucCnNh FROM segments;");

    int read_index = 0;
    while (stmt->Step() != SQLITE_DONE) {
        
        Node* loadNode = nodes[read_index];
        if(loadNode->node_ID != stmt->Column<int>(0)) {std::cout << "WARNING: mismatch between the node_ID's /n";}
        
        loadNode->reorg_intorig_hole= stmt->Column<double>(1); // UnCnNe
        loadNode->reorg_intorig_electron = stmt->Column<double>(2); // UnCnNh
        loadNode->reorg_intdest_hole = stmt->Column<double>(3); // UnNcCe
        loadNode->reorg_intdest_electron = stmt->Column<double>(4); // UcNcCh
        
        double eAnion = stmt->Column<double>(5);
        double eNeutral = stmt->Column<double>(6);
        double eCation = stmt->Column<double>(7);
        
        double internal_energy_electron = stmt->Column<double>(8);
        double internal_energy_hole = stmt->Column<double>(9);
        
        double static_electron_node_energy = eCation + internal_energy_electron;
        double static_hole_node_energy = eAnion + internal_energy_hole;

        loadNode->eAnion = eAnion;
        loadNode->eNeutral = eNeutral;
        loadNode->eCation = eCation;
        
        loadNode->internal_energy_electron = internal_energy_electron;
        loadNode->internal_energy_hole = internal_energy_hole;
        
        loadNode->static_electron_node_energy = static_electron_node_energy;
        loadNode->static_hole_node_energy = static_hole_node_energy;
        
        read_index++;
    }
    
    delete stmt;
    stmt = NULL;
}

void Graph::Load_graph_pairs(string filename) {
    
    // Load Node Pairs
    votca::tools::Database db;
    db.Open(filename);
    votca::tools::Statement *stmt = db.Prepare("SELECT seg1-1 AS 'segment1', seg2-1 AS 'segment2' FROM pairs UNION "
                                               "SELECT seg2-1 AS 'segment1', seg1-1 AS 'segment2' FROM pairs ORDER BY segment1;");

    while (stmt->Step() != SQLITE_DONE) {
        
        int node_ID1 = stmt->Column<int>(0);
        int node_ID2 = stmt->Column<int>(1);
        Node* node1 = nodes[node_ID1];
        Node* node2 = nodes[node_ID2];
        
        node1->setPair(node2);
    }
        
    delete stmt;
    stmt = NULL;
 
}

void Graph::Load_graph_static_event_info(string filename) {
    
    // Load Node Pairs
    votca::tools::Database db;
    db.Open(filename);
    votca::tools::Statement *stmt = db.Prepare("SELECT seg1-1 AS 'segment1', seg2-1 AS 'segment2',drX, drY, drZ, "
                      "rate12e AS 'rate_e', rate12h AS 'rate_h', Jeff2e, Jeff2h, lOe, l0h FROM pairs UNION "
                      "SELECT seg2-1 AS 'segment1', seg1-1 AS 'segment2',-drX AS 'drX', -drY AS 'drY', -drZ AS 'drZ', "
                      "rate21e AS 'rate_e', rate21h AS 'rate_h', Jeff2e, Jeff2h, l0e, l0h FROM pairs ORDER BY segment1;");

    while (stmt->Step() != SQLITE_DONE) {
        
      int node_ID1 = stmt->Column<int>(0);
      int node_ID2 = stmt->Column<int>(1);
      Node* node1 = nodes[node_ID1];
      Node* node2 = nodes[node_ID2];

      double drX = stmt->Column<double>(2);
      double drY = stmt->Column<double>(3);
      double drZ = stmt->Column<double>(4);
      myvec dr = myvec(drX, drY, drZ); //distance between node2 and node1

      double rate12e = stmt->Column<double>(5);
      double rate12h = stmt->Column<double>(6);
      double Jeff2e = stmt->Column<double>(7);
      double Jeff2h = stmt->Column<double>(8);
      double reorg_oute = stmt->Column<double>(9); 
      double reorg_outh = stmt->Column<double>(10);
    
      nodes[node_ID1]->setStaticeventinfo(node2, dr, rate12e, rate12h, Jeff2e, Jeff2h, reorg_oute, reorg_outh);
    }
    
    delete stmt;
    stmt = NULL;
}

void Graph::Create_cubic_graph_nodes(int NX, int NY, int NZ, double lattice_constant, myvec front, myvec back) {
    
    int node_index = 0;
    
    for(int ix=0; ix<NX; ix++) {
        for(int iy=0; iy<NY; iy++) {
            for(int iz=0; iz<NZ; iz++) {
                Node *newNode = new Node();
                nodes.push_back(newNode);

                newNode->node_ID = node_index;
                newNode->node_type = Normal;
                
                myvec nodeposition = myvec(front.x() + ix*lattice_constant,front.y() + iy*lattice_constant,front.z() + iz*lattice_constant);
                newNode->node_position = nodeposition;
                
                node_index++;    
            }
        }
    }
    
    double sim_box_sizeX = front.x() + back.x() + NX*lattice_constant;
    double sim_box_sizeY = front.y() + back.y() + NY*lattice_constant;
    double sim_box_sizeZ = front.z() + back.z() + NZ*lattice_constant;
    
    sim_box_size = myvec(sim_box_sizeX,sim_box_sizeY,sim_box_sizeZ);
}

void Graph::Create_static_energies(votca::tools::Random2 *RandomVariable, double disorder_strength, double disorder_ratio, CorrelationType correlation_type){
      
    for(int inode=0;inode<nodes.size();inode++) {
      
        double el_node_energy = RandomVariable->rand_gaussian(disorder_strength);
        double ho_node_energy;
        nodes[inode]->static_electron_node_energy = el_node_energy;
        
        if(correlation_type == Correlated) {
            ho_node_energy = disorder_ratio*el_node_energy;
            nodes[inode]->static_hole_node_energy = ho_node_energy;
        }
        else if(correlation_type == Anticorrelated) {
            ho_node_energy = -1.0*disorder_ratio*el_node_energy;
            nodes[inode]->static_hole_node_energy = ho_node_energy;
        }
        else {
            ho_node_energy = RandomVariable->rand_gaussian(disorder_ratio*disorder_strength);
            nodes[inode]->static_hole_node_energy = ho_node_energy;
        }
    }
}

void Graph::Setup_device_graph(vector<Node*> nodes, Node* left_electrode, Node* right_electrode, double hopdist, double left_electrode_distance, double right_electrode_distance){

    left_electrode->node_type = LeftElectrode;
    left_electrode->static_electron_node_energy = 0.0;
    left_electrode->static_hole_node_energy = 0.0;
    right_electrode->node_type = RightElectrode;
    right_electrode->static_electron_node_energy = 0.0;
    right_electrode->static_hole_node_energy = 0.0;
    
    // Make sure the periodicity is broken up, i.e. pairs passing over the electrodes should be broken
    Break_periodicity(nodes, true, false, false);
    
    // Translate the graph due to the spatial location of the electrodes and update system box size accordingly, putting the left electrode at x = 0
    // left_electrode_distance is the distance of the left electrode to the node with minimum x-coordinate

    double minX = nodes[0]->node_position.x();    
    
    for(int inode=0; inode<nodes.size(); inode++) {

        if(minX>nodes[inode]->node_position.x()) {minX = nodes[inode]->node_position.x();}

    }
    
    //distance by which the graph should be translated is left_electrode_distance - minX

    double xtranslate = left_electrode_distance - minX;

    for(int inode=0; inode<nodes.size(); inode++) {
        double oldxpos = nodes[inode]->node_position.x();
        double newxpos = oldxpos + xtranslate;
        double ypos = nodes[inode]->node_position.y();
        double zpos = nodes[inode]->node_position.z();
        myvec newposition = myvec(newxpos,ypos,zpos);
        nodes[inode]->node_position = newposition;
    }

    //adjust system box size accordingly

    myvec old_sim_box_size = Determine_sim_box_size(nodes);
    double new_sim_box_sizeX = old_sim_box_size.x() + left_electrode_distance + right_electrode_distance;
    sim_box_size = myvec(new_sim_box_sizeX, old_sim_box_size.y(), old_sim_box_size.z());
    
    
    
    //determine the nodes which are injectable from the left electrode and the nodes which are injectable from the right electrode

    int linjector_ID = 0;
    int rinjector_ID = 0;

    for(int inode=0; inode<nodes.size(); inode++) { 
      
        double left_distance = nodes[inode]->node_position.x();
     
        if(left_distance <= hopdist) {

            myvec dr = myvec(-1.0*left_distance,0.0,0.0);            
            nodes[inode]->setPair(left_electrode);
            nodes[inode]->setStaticeventinfo(left_electrode, dr, 0.0, 0.0, 1.0, 1.0, 0.0, 0.0); //NEED TO DETERMINE THIS
            left_electrode->setPair(nodes[inode]);
            left_electrode->setStaticeventinfo(nodes[inode], -1.0*dr, 0.0, 0.0, 1.0, 1.0, 0.0, 0.0); //NEED TO DETERMINE THIS
            nodes[inode]->left_injector_ID = linjector_ID;
            linjector_ID++;
      
        }
      
        double right_distance = sim_box_size.x() - nodes[inode]->node_position.x();
      
        if(right_distance <= hopdist) {
          
            myvec dr = myvec(right_distance,0.0,0.0);            
            nodes[inode]->setPair(right_electrode);
            nodes[inode]->setStaticeventinfo(right_electrode, dr, 0.0, 0.0, 1.0, 1.0, 0.0, 0.0); //NEED TO DETERMINE THIS
            right_electrode->setPair(nodes[inode]);
            right_electrode->setStaticeventinfo(nodes[inode], -1.0*dr, 0.0, 0.0, 1.0, 1.0, 0.0, 0.0); //NEED TO DETERMINE THIS            
            nodes[inode]->right_injector_ID = rinjector_ID;
            rinjector_ID++;
        }
    }
    nr_left_injector_nodes = linjector_ID;
    nr_right_injector_nodes = rinjector_ID;
}

void Graph::Set_all_self_image_potential(vector<Node*> nodes, myvec sim_box_size, Globaleventinfo* globevent) {
    
    for(int inode=0; inode<nodes.size();inode++){
        myvec nodepos = nodes[inode]->node_position;
        double device_length = sim_box_size.x();
        nodes[inode]->self_image_potential = Calculate_self_image_potential(nodepos.x(),device_length,globevent);
    }
    left_electrode->self_image_potential = 0.0;
    right_electrode->self_image_potential = 0.0;
}

double Graph::Calculate_self_image_potential(double nodeposx, double length, Globaleventinfo* globevent){
    
    double selfimagepot = 0.0;

    double distx_1;
    double distx_2;
    int sign;
    for (int i=0;i<globevent->nr_sr_images; i++) {
        if (div(i,2).rem==0) { // even generation
            sign = -1;
            distx_1 = i*length + 2*nodeposx;
            distx_2 = (i+2)*length - 2*nodeposx; 
        }
        else {
            sign = 1;
            distx_1 = (i+1)*length;
            distx_2 = (i+1)*length;
        }
        selfimagepot += sign*(1.0/distx_1 + 1.0/distx_2);
    }

    return globevent->self_image_prefactor*selfimagepot;        
}

void Graph::Break_periodicity(vector<Node*> nodes, bool x_direction, bool y_direction, bool z_direction){

    vector<int> remove_pairs;
    
    for(int inode=0; inode<nodes.size();inode++){
        
        remove_pairs.clear();
        
        //  determine which pairs should be removed
        
        for(int ipair=0;ipair<nodes[inode]->static_event_info.size();ipair++) {
            
            bool flagged_for_removal = false;
            
            myvec pnode1 = nodes[inode]->node_position;
            myvec pnode2 = nodes[inode]->static_event_info[ipair].pairnode->node_position;
            myvec dr = nodes[inode]->static_event_info[ipair].distance;
            
            if(x_direction){
                
                if((pnode1.x() + dr.x() > pnode2.x())&&(pnode1.x()>pnode2.x())&&!flagged_for_removal){
                    remove_pairs.push_back(ipair);
                    flagged_for_removal = true;
                }
                if((pnode1.x() + dr.x() < pnode2.x())&&(pnode1.x()<pnode2.x())&&!flagged_for_removal){
                    remove_pairs.push_back(ipair);
                    flagged_for_removal = true;
                }
                
            }

            if(y_direction){
                
                if((pnode1.y() + dr.y() > pnode2.y())&&(pnode1.y()>pnode2.y())&&!flagged_for_removal){
                    remove_pairs.push_back(ipair);
                    flagged_for_removal = true;
                }
                if((pnode1.y() + dr.y() < pnode2.y())&&(pnode1.y()<pnode2.y())&&!flagged_for_removal){
                    remove_pairs.push_back(ipair);
                    flagged_for_removal = true;
                }
                
            }
            
            if(z_direction){
                
                if((pnode1.z() + dr.z() > pnode2.z())&&(pnode1.z()>pnode2.z())&&!flagged_for_removal){
                    remove_pairs.push_back(ipair);
                    flagged_for_removal = true;
                }
                if((pnode1.z() + dr.z() < pnode2.z())&&(pnode1.z()<pnode2.z())&&!flagged_for_removal){
                    remove_pairs.push_back(ipair);
                    flagged_for_removal = true;
                }
                
            }
            
        }

        // remove pairs
        for(int iremove = 0; iremove<remove_pairs.size();iremove++){
            nodes[inode]->removePair(remove_pairs[iremove]); //removes pairs and static event info objects
        }
        
        // check max pair degree
        
=======
#include <votca/kmc/node.h>

namespace votca { namespace kmc {
  
class Graph {

public:
     Graph() {};
     
    ~Graph() {
        std::vector<Node*>::iterator it;
        for (it = nodes.begin(); it != nodes.end(); it++ ) delete *it;
    };   
    
    /// Add a node to the Graph
    void AddNode(Node* node) { nodes.push_back(node); }
    
    void Print(std::ostream& outstream){
        std::vector<Node*>::iterator it;
        /*for (it = nodes.begin(); it != nodes.begin()+10; it++ ) std::cout << (*it)->node_ID << " " << (*it)->node_position << " " 
                << (*it)->reorg_intorig_hole << " " << (*it) ->reorg_intorig_electron << " "
                << (*it)->reorg_intdest_hole << " " << (*it) ->reorg_intdest_electron << " "
                << (*it)->eAnion << " " << (*it) ->eNeutral << " " << (*it) ->eCation << " "
                << (*it)->internal_energy_electron << " " << (*it) ->internal_energy_hole << " "
                << (*it)->static_electron_node_energy << " " << (*it)->static_hole_node_energy                   
                << endl;   */
          for (it = nodes.begin(); it != nodes.end(); it++ ) std::cout << (*it)->node_ID << " " << (*it)->node_position << endl;    
>>>>>>> 2dda0d90
    }
}    

double Graph::Determine_hopping_distance(vector<Node*> nodes) {
    
<<<<<<< HEAD
    //Determination of hopping distance
    
    double hopdistance = 0.0;
    
    for(int inode=0; inode < nodes.size(); inode++) {
        for(int ipair=0;ipair<nodes[inode]->static_event_info.size();ipair++) {
            
            myvec pairdistancevec = nodes[inode]->static_event_info[ipair].distance;
            double pairdistance = abs(pairdistancevec);
            if(pairdistance>hopdistance) {hopdistance = pairdistance;}
        }
    }
    
    return hopdistance;
}


myvec Graph::Determine_sim_box_size(vector<Node*> nodes) {
    
    //Determination of simulation box size
    //To do this, we first need to find a node with position vector a and pairing node with position vector b, such that
    //|a-b|>hopping distance
    //Note that it is possible that none of the pairs pass the simulation box boundaries
    //In this special case, we must determine the node with max x/y/z coordinate and min x/y/z coordinate
    
    bool bndcrosspairXfound = false;
    bool bndcrosspairYfound = false;
    bool bndcrosspairZfound = false;
    
    double sim_box_sizeX;
    double sim_box_sizeY;
    double sim_box_sizeZ;
    
    double maxX = nodes[0]->node_position.x(); //initial values
    double maxY = nodes[0]->node_position.y();
    double maxZ = nodes[0]->node_position.z();
    double minX = nodes[0]->node_position.x(); //initial values
    double minY = nodes[0]->node_position.y();
    double minZ = nodes[0]->node_position.z();
    
    for(int inode=0;inode<nodes.size();inode++) {
        
        if(bndcrosspairXfound&&bndcrosspairYfound&&bndcrosspairZfound) {break;}
        
        for(int ipair=0;ipair<nodes[inode]->static_event_info.size();ipair++) {
            
            if(bndcrosspairXfound&&bndcrosspairYfound&&bndcrosspairZfound) {break;}
        
            myvec pnode1 = nodes[inode]->node_position;
            myvec pnode2 = nodes[inode]->static_event_info[ipair].pairnode->node_position;
            myvec dr = nodes[inode]->static_event_info[ipair].distance;
            
            if(maxX<pnode1.x()) {maxX = pnode1.x();}
            if(minX>pnode1.x()) {minX = pnode1.x();}
            if(maxY<pnode1.y()) {maxY = pnode1.y();}
            if(minY>pnode1.y()) {minY = pnode1.y();}
            if(maxZ<pnode1.z()) {maxZ = pnode1.z();}
            if(minZ>pnode1.z()) {minZ = pnode1.z();}
            
            if((pnode1.x() + dr.x() > pnode2.x())&&(pnode1.x()>pnode2.x())){
                bndcrosspairXfound = true;
                sim_box_sizeX = pnode1.x() + dr.x() - pnode2.x(); 
            }
            if((pnode1.x() + dr.x() < pnode2.x())&&(pnode1.x()<pnode2.x())){
                bndcrosspairXfound = true;
                sim_box_sizeX = pnode2.x() - dr.x() - pnode1.x(); 
            }            

            if((pnode1.y() + dr.y() > pnode2.y())&&(pnode1.y()>pnode2.y())){
                bndcrosspairYfound = true;
                sim_box_sizeY = pnode1.y() + dr.y() - pnode2.y(); 
            }
            if((pnode1.y() + dr.y() < pnode2.y())&&(pnode1.y()<pnode2.y())){
                bndcrosspairYfound = true;
                sim_box_sizeY = pnode2.y() - dr.y() - pnode1.y(); 
            }

            if((pnode1.z() + dr.z() > pnode2.z())&&(pnode1.z()>pnode2.z())){
                bndcrosspairZfound = true;
                sim_box_sizeZ = pnode1.z() + dr.z() - pnode2.z(); 
            }
            if((pnode1.z() + dr.z() < pnode2.z())&&(pnode1.z()<pnode2.z())){
                bndcrosspairZfound = true;
                sim_box_sizeZ = pnode2.z() - dr.z() - pnode1.z(); 
            }
        }
    }
    
    //for the possible outcome that none of the pairs have crossed the simulation box boundary
    if(!bndcrosspairXfound) {sim_box_sizeX = maxX-minX;}
    if(!bndcrosspairYfound) {sim_box_sizeY = maxY-minY;}
    if(!bndcrosspairZfound) {sim_box_sizeZ = maxZ-minZ;}

    myvec simboxsize = myvec(sim_box_sizeX, sim_box_sizeY, sim_box_sizeZ);
    return simboxsize;
}

int Graph::Determine_max_pair_degree(vector<Node*> nodes){
    
    //Determination of the maximum degree in the graph
    
    int maxdegree = 0;
    
    for(int inode=0; inode < nodes.size(); inode++) {

        if(nodes[inode]->pairing_nodes.size()>maxdegree) {maxdegree = nodes[inode]->pairing_nodes.size();}

    }
    
    return maxdegree;    
}

void Graph::Determine_graph_pairs(vector<Node*> nodes, double hopdist, int nodemeshsizeX, int nodemeshsizeY, int nodemeshsizeZ,
    vector< vector< vector <list<Node*> > > > node_mesh ) {  
  
    for (int inode = 0; inode<nodes.size(); inode++) {
      
        // Define cubic boundaries in non-periodic coordinates
        Node* initnode = nodes[inode];
        myvec initnodepos = initnode->node_position;
    
        double ix1 = initnodepos.x()-hopdist; double ix2 = initnodepos.x()+hopdist;
        double iy1 = initnodepos.y()-hopdist; double iy2 = initnodepos.y()+hopdist;
        double iz1 = initnodepos.z()-hopdist; double iz2 = initnodepos.z()+hopdist;

        // Translate cubic boundaries to sublattice boundaries in non-periodic coordinates
        int sx1 = floor(ix1/hopdist);
        int sx2 = floor(ix2/hopdist);
        int sy1 = floor(iy1/hopdist);
        int sy2 = floor(iy2/hopdist);
        int sz1 = floor(iz1/hopdist);
        int sz2 = floor(iz2/hopdist);      
 
        // Now visit all relevant sublattices
        for (int isz=sz1; isz<=sz2; isz++) {
            int r_isz = isz;
            while (r_isz < 0) r_isz += nodemeshsizeZ;
            while (r_isz >= nodemeshsizeZ) r_isz -= nodemeshsizeZ;
            for (int isy=sy1; isy<=sy2; isy++) {
                int r_isy = isy;
                while (r_isy < 0) r_isy += nodemeshsizeY;
                while (r_isy >= nodemeshsizeY) r_isy -= nodemeshsizeY;
                for (int isx=sx1; isx<=sx2; isx++) {
                    int r_isx = isx;
                    while (r_isx < 0) r_isx += nodemeshsizeX;
                    while (r_isx >= nodemeshsizeX) r_isx -= nodemeshsizeX;
        
                    // Ask a list of all nodes in this sublattice
                    list<Node*>::iterator li1,li2,li3;
                    list<Node* > *nodeList = &node_mesh[r_isx][r_isy][r_isz];
                    li1 = nodeList->begin();
                    li2 = nodeList->end();
                    for (li3=li1; li3!=li2; li3++) {
                        Node* probenode = *li3;
                        if(inode!=probenode->node_ID){ 
                            myvec probenodepos = probenode->node_position;
                            myvec differ = Periodicdistance(initnodepos,probenodepos,sim_box_size);
                            double distance = abs(differ);
                            if(distance <= hopdist) {
                                nodes[inode]->setPair(probenode);
                                nodes[inode]->setStaticeventinfo(probenode, differ, 0.0, 0.0, 1.0, 1.0, 0.0, 0.0);
                            }
                        }
                    }
                }
            }
        }
    }
}
=======
private:
    std::vector<Node*> nodes;
    
};


}}
>>>>>>> 2dda0d90

myvec Graph::Periodicdistance(myvec init, myvec final, myvec boxsize) {
    
  myvec pre = final-init;
  
  double prex = pre.x();
  double prey = pre.y();
  double prez = pre.z();
  
  if(prex<-0.5) {prex+=boxsize.x();}
  if(prex>0.5) {prex-=boxsize.x();}
  if(prey<-0.5) {prey+=boxsize.y();}
  if(prey>0.5) {prey-=boxsize.y();}
  if(prez<-0.5) {prez+=boxsize.z();}
  if(prez>0.5) {prez-=boxsize.z();}
  
  myvec perdif = myvec(prex,prey,prez);
  
  return perdif;       
}   

}}



#endif
<|MERGE_RESOLUTION|>--- conflicted
+++ resolved
@@ -19,509 +19,6 @@
 #define __VOTCA_KMC_GRAPH_H_
 
 #include <vector>
-<<<<<<< HEAD
-#include <list>
-#include <votca/tools/database.h>
-#include <votca/tools/statement.h>
-#include <votca/tools/vec.h>
-#include <votca/tools/random2.h>
-#include <votca/kmc/node.h>
-#include <votca/kmc/globaleventinfo.h>
-
-namespace votca { namespace kmc {
-  
-using namespace std;
-
-typedef votca::tools::vec myvec;
-
-enum CorrelationType{Uncorrelated, Correlated, Anticorrelated };
-
-class Graph {
-public:
-    
-    void Load_graph(string SQL_graph_filename, double left_electrode_distance, double right_electrode_distance, Globaleventinfo* globevent);    
-    void Generate_cubic_graph(  int nx, int ny, int nz, double lattice_constant,
-                                double disorder_strength,votca::tools::Random2 *RandomVariable, 
-                                double disorder_ratio, CorrelationType correlation_type, double left_electrode_distance, double right_electro_distance,
-                                Globaleventinfo* globevent);
-    
-    vector<Node*> nodes;
-    Node* left_electrode;
-    Node* right_electrode;
-    
-    myvec sim_box_size;    
-    int max_pair_degree;
-    double hopdist;
-    
-    int nr_left_injector_nodes;
-    int nr_right_injector_nodes;
-    
-    int nodemeshsizeX; int nodemeshsizeY; int nodemeshsizeZ;
-    vector< vector< vector <list<Node*> > > > node_mesh;
-    void Init_node_mesh(myvec sim_box_size, double hopdist);
-    void Add_to_node_mesh(Node* node, double hopdist);
-    
-private:
-    
-    void Load_graph_nodes(string filename);
-    void Load_graph_static_energies(string filename);
-    void Load_graph_pairs(string filename);
-    void Load_graph_static_event_info(string filename);
-    
-    void Create_cubic_graph_nodes(int nx, int ny, int nz, double lattice_constant, myvec front, myvec back);
-    void Create_static_energies(votca::tools::Random2 *RandomVariable, double disorder_strength, double disorder_ratio, CorrelationType correlation_type);
-    
-    void Determine_graph_pairs(vector<Node*> nodes, double hopdist, int nodemeshsizeX, int nodemeshsizeY, int nodemeshsizeZ,
-                                         vector< vector< vector <list<Node*> > > > node_mesh );
-    
-    void Setup_device_graph(vector<Node*> nodes, Node* left_electrode, Node* right_electrode, double hopdist, double left_electrode_distance, double right_electrode_distance);
-    void Break_periodicity(vector<Node*>nodes , bool x_direction, bool y_direction, bool z_direction);
-    
-    double Determine_hopping_distance(vector<Node*> nodes);
-    myvec Determine_sim_box_size(vector<Node*> nodes);
-    int Determine_max_pair_degree(vector<Node*> nodes);
-
-    void Set_all_self_image_potential(vector<Node*> nodes, myvec sim_box_size, Globaleventinfo* globevent);   
-    double Calculate_self_image_potential(double nodeposx, double length, Globaleventinfo* globevent);
-
-    myvec Periodicdistance(myvec init, myvec final, myvec boxsize);    
-    
-};
-
-void Graph::Init_node_mesh(myvec sim_box_size, double hopdist){
-    nodemeshsizeX = ceil(sim_box_size.x()/hopdist);
-    nodemeshsizeY = ceil(sim_box_size.y()/hopdist);
-    nodemeshsizeZ = ceil(sim_box_size.z()/hopdist);
-    
-    node_mesh.resize(nodemeshsizeX);
-    for(int i = 0;i<nodemeshsizeX;i++) {
-        node_mesh[i].resize(nodemeshsizeY);
-        for(int j = 0;j<nodemeshsizeY;j++) {
-            node_mesh[i][j].resize(nodemeshsizeZ);
-        }
-    }
-    
-    for(int inode=0;inode<nodes.size();inode++){
-        Add_to_node_mesh(nodes[inode], hopdist);
-    }
-}
-
-void Graph::Add_to_node_mesh(Node* node, double hopdist){
-
-    double posx = node->node_position.x();
-    double posy = node->node_position.y();
-    double posz = node->node_position.z();
-        
-    int iposx = floor(posx/hopdist); 
-    int iposy = floor(posy/hopdist); 
-    int iposz = floor(posz/hopdist);
-    
-    node_mesh[iposx][iposy][iposz].push_back(node);       
-}
-
-void Graph::Load_graph(string filename, double left_electrode_distance, double right_electrode_distance, Globaleventinfo* globevent){
-    
-    Load_graph_nodes(filename);
-    Load_graph_static_energies(filename);
-    Load_graph_pairs(filename);
-    Load_graph_static_event_info(filename);
-    
-    hopdist = Determine_hopping_distance(nodes);
-    sim_box_size = Determine_sim_box_size(nodes);
-    max_pair_degree = Determine_max_pair_degree(nodes);
-    
-    if(globevent->device) {
-        Setup_device_graph(nodes,left_electrode,right_electrode,hopdist,left_electrode_distance,right_electrode_distance);
-        Set_all_self_image_potential(nodes,sim_box_size,globevent);
-        Init_node_mesh(sim_box_size, hopdist);
-    }
-    
-}
-
-void Graph::Generate_cubic_graph(int nx, int ny, int nz, double lattice_constant,
-                                double disorder_strength, votca::tools::Random2 *RandomVariable, 
-                                double disorder_ratio, CorrelationType correlation_type, double left_electrode_distance, double right_electrode_distance,
-                                Globaleventinfo* globevent) {
-
-    Create_cubic_graph_nodes(nx, ny, nz, lattice_constant, myvec(0.0,0.0,0.0), myvec (lattice_constant, lattice_constant, lattice_constant));
-    sim_box_size = Determine_sim_box_size(nodes);
-    Init_node_mesh(sim_box_size, hopdist);
-    Determine_graph_pairs(nodes,hopdist,nodemeshsizeX,nodemeshsizeY,nodemeshsizeZ, node_mesh);
-    Create_static_energies(RandomVariable, disorder_strength, disorder_ratio, correlation_type);  
-
-    if(globevent->device){
-        Setup_device_graph(nodes,left_electrode,right_electrode,hopdist,left_electrode_distance,right_electrode_distance);
-        Set_all_self_image_potential(nodes,sim_box_size,globevent);
-    }
-    
-}
-
-void Graph::Load_graph_nodes(string filename) {
-    
-    // Load nodes
-    votca::tools::Database db;
-    db.Open( filename );
-    votca::tools::Statement *stmt = db.Prepare("SELECT _id-1, posX, posY, posZ FROM segments;");
-    
-    while (stmt->Step() != SQLITE_DONE) {
-        
-        Node *newNode = new Node();
-        nodes.push_back(newNode);
-
-        newNode->node_ID  = stmt->Column<int>(0);
-        newNode->node_type = Normal;
-        
-        double positionX = stmt->Column<double>(1);
-        double positionY = stmt->Column<double>(2);
-        double positionZ = stmt->Column<double>(3);
-        myvec node_position = myvec (positionX, positionY, positionZ);
-        newNode->node_position = node_position;
-    }
-  
-    delete stmt;
-    stmt = NULL;
-
-}
-
-void Graph::Load_graph_static_energies(string filename) {
-  
-    // Load Static energies
-    votca::tools::Database db;
-    db.Open( filename );
-    votca::tools::Statement *stmt = db.Prepare("SELECT _id-1, UnCnNe, UnCnNh, UcNcCe, UcNcCh, eAnion, eNeutral, eCation, ucCnNe, ucCnNh FROM segments;");
-
-    int read_index = 0;
-    while (stmt->Step() != SQLITE_DONE) {
-        
-        Node* loadNode = nodes[read_index];
-        if(loadNode->node_ID != stmt->Column<int>(0)) {std::cout << "WARNING: mismatch between the node_ID's /n";}
-        
-        loadNode->reorg_intorig_hole= stmt->Column<double>(1); // UnCnNe
-        loadNode->reorg_intorig_electron = stmt->Column<double>(2); // UnCnNh
-        loadNode->reorg_intdest_hole = stmt->Column<double>(3); // UnNcCe
-        loadNode->reorg_intdest_electron = stmt->Column<double>(4); // UcNcCh
-        
-        double eAnion = stmt->Column<double>(5);
-        double eNeutral = stmt->Column<double>(6);
-        double eCation = stmt->Column<double>(7);
-        
-        double internal_energy_electron = stmt->Column<double>(8);
-        double internal_energy_hole = stmt->Column<double>(9);
-        
-        double static_electron_node_energy = eCation + internal_energy_electron;
-        double static_hole_node_energy = eAnion + internal_energy_hole;
-
-        loadNode->eAnion = eAnion;
-        loadNode->eNeutral = eNeutral;
-        loadNode->eCation = eCation;
-        
-        loadNode->internal_energy_electron = internal_energy_electron;
-        loadNode->internal_energy_hole = internal_energy_hole;
-        
-        loadNode->static_electron_node_energy = static_electron_node_energy;
-        loadNode->static_hole_node_energy = static_hole_node_energy;
-        
-        read_index++;
-    }
-    
-    delete stmt;
-    stmt = NULL;
-}
-
-void Graph::Load_graph_pairs(string filename) {
-    
-    // Load Node Pairs
-    votca::tools::Database db;
-    db.Open(filename);
-    votca::tools::Statement *stmt = db.Prepare("SELECT seg1-1 AS 'segment1', seg2-1 AS 'segment2' FROM pairs UNION "
-                                               "SELECT seg2-1 AS 'segment1', seg1-1 AS 'segment2' FROM pairs ORDER BY segment1;");
-
-    while (stmt->Step() != SQLITE_DONE) {
-        
-        int node_ID1 = stmt->Column<int>(0);
-        int node_ID2 = stmt->Column<int>(1);
-        Node* node1 = nodes[node_ID1];
-        Node* node2 = nodes[node_ID2];
-        
-        node1->setPair(node2);
-    }
-        
-    delete stmt;
-    stmt = NULL;
- 
-}
-
-void Graph::Load_graph_static_event_info(string filename) {
-    
-    // Load Node Pairs
-    votca::tools::Database db;
-    db.Open(filename);
-    votca::tools::Statement *stmt = db.Prepare("SELECT seg1-1 AS 'segment1', seg2-1 AS 'segment2',drX, drY, drZ, "
-                      "rate12e AS 'rate_e', rate12h AS 'rate_h', Jeff2e, Jeff2h, lOe, l0h FROM pairs UNION "
-                      "SELECT seg2-1 AS 'segment1', seg1-1 AS 'segment2',-drX AS 'drX', -drY AS 'drY', -drZ AS 'drZ', "
-                      "rate21e AS 'rate_e', rate21h AS 'rate_h', Jeff2e, Jeff2h, l0e, l0h FROM pairs ORDER BY segment1;");
-
-    while (stmt->Step() != SQLITE_DONE) {
-        
-      int node_ID1 = stmt->Column<int>(0);
-      int node_ID2 = stmt->Column<int>(1);
-      Node* node1 = nodes[node_ID1];
-      Node* node2 = nodes[node_ID2];
-
-      double drX = stmt->Column<double>(2);
-      double drY = stmt->Column<double>(3);
-      double drZ = stmt->Column<double>(4);
-      myvec dr = myvec(drX, drY, drZ); //distance between node2 and node1
-
-      double rate12e = stmt->Column<double>(5);
-      double rate12h = stmt->Column<double>(6);
-      double Jeff2e = stmt->Column<double>(7);
-      double Jeff2h = stmt->Column<double>(8);
-      double reorg_oute = stmt->Column<double>(9); 
-      double reorg_outh = stmt->Column<double>(10);
-    
-      nodes[node_ID1]->setStaticeventinfo(node2, dr, rate12e, rate12h, Jeff2e, Jeff2h, reorg_oute, reorg_outh);
-    }
-    
-    delete stmt;
-    stmt = NULL;
-}
-
-void Graph::Create_cubic_graph_nodes(int NX, int NY, int NZ, double lattice_constant, myvec front, myvec back) {
-    
-    int node_index = 0;
-    
-    for(int ix=0; ix<NX; ix++) {
-        for(int iy=0; iy<NY; iy++) {
-            for(int iz=0; iz<NZ; iz++) {
-                Node *newNode = new Node();
-                nodes.push_back(newNode);
-
-                newNode->node_ID = node_index;
-                newNode->node_type = Normal;
-                
-                myvec nodeposition = myvec(front.x() + ix*lattice_constant,front.y() + iy*lattice_constant,front.z() + iz*lattice_constant);
-                newNode->node_position = nodeposition;
-                
-                node_index++;    
-            }
-        }
-    }
-    
-    double sim_box_sizeX = front.x() + back.x() + NX*lattice_constant;
-    double sim_box_sizeY = front.y() + back.y() + NY*lattice_constant;
-    double sim_box_sizeZ = front.z() + back.z() + NZ*lattice_constant;
-    
-    sim_box_size = myvec(sim_box_sizeX,sim_box_sizeY,sim_box_sizeZ);
-}
-
-void Graph::Create_static_energies(votca::tools::Random2 *RandomVariable, double disorder_strength, double disorder_ratio, CorrelationType correlation_type){
-      
-    for(int inode=0;inode<nodes.size();inode++) {
-      
-        double el_node_energy = RandomVariable->rand_gaussian(disorder_strength);
-        double ho_node_energy;
-        nodes[inode]->static_electron_node_energy = el_node_energy;
-        
-        if(correlation_type == Correlated) {
-            ho_node_energy = disorder_ratio*el_node_energy;
-            nodes[inode]->static_hole_node_energy = ho_node_energy;
-        }
-        else if(correlation_type == Anticorrelated) {
-            ho_node_energy = -1.0*disorder_ratio*el_node_energy;
-            nodes[inode]->static_hole_node_energy = ho_node_energy;
-        }
-        else {
-            ho_node_energy = RandomVariable->rand_gaussian(disorder_ratio*disorder_strength);
-            nodes[inode]->static_hole_node_energy = ho_node_energy;
-        }
-    }
-}
-
-void Graph::Setup_device_graph(vector<Node*> nodes, Node* left_electrode, Node* right_electrode, double hopdist, double left_electrode_distance, double right_electrode_distance){
-
-    left_electrode->node_type = LeftElectrode;
-    left_electrode->static_electron_node_energy = 0.0;
-    left_electrode->static_hole_node_energy = 0.0;
-    right_electrode->node_type = RightElectrode;
-    right_electrode->static_electron_node_energy = 0.0;
-    right_electrode->static_hole_node_energy = 0.0;
-    
-    // Make sure the periodicity is broken up, i.e. pairs passing over the electrodes should be broken
-    Break_periodicity(nodes, true, false, false);
-    
-    // Translate the graph due to the spatial location of the electrodes and update system box size accordingly, putting the left electrode at x = 0
-    // left_electrode_distance is the distance of the left electrode to the node with minimum x-coordinate
-
-    double minX = nodes[0]->node_position.x();    
-    
-    for(int inode=0; inode<nodes.size(); inode++) {
-
-        if(minX>nodes[inode]->node_position.x()) {minX = nodes[inode]->node_position.x();}
-
-    }
-    
-    //distance by which the graph should be translated is left_electrode_distance - minX
-
-    double xtranslate = left_electrode_distance - minX;
-
-    for(int inode=0; inode<nodes.size(); inode++) {
-        double oldxpos = nodes[inode]->node_position.x();
-        double newxpos = oldxpos + xtranslate;
-        double ypos = nodes[inode]->node_position.y();
-        double zpos = nodes[inode]->node_position.z();
-        myvec newposition = myvec(newxpos,ypos,zpos);
-        nodes[inode]->node_position = newposition;
-    }
-
-    //adjust system box size accordingly
-
-    myvec old_sim_box_size = Determine_sim_box_size(nodes);
-    double new_sim_box_sizeX = old_sim_box_size.x() + left_electrode_distance + right_electrode_distance;
-    sim_box_size = myvec(new_sim_box_sizeX, old_sim_box_size.y(), old_sim_box_size.z());
-    
-    
-    
-    //determine the nodes which are injectable from the left electrode and the nodes which are injectable from the right electrode
-
-    int linjector_ID = 0;
-    int rinjector_ID = 0;
-
-    for(int inode=0; inode<nodes.size(); inode++) { 
-      
-        double left_distance = nodes[inode]->node_position.x();
-     
-        if(left_distance <= hopdist) {
-
-            myvec dr = myvec(-1.0*left_distance,0.0,0.0);            
-            nodes[inode]->setPair(left_electrode);
-            nodes[inode]->setStaticeventinfo(left_electrode, dr, 0.0, 0.0, 1.0, 1.0, 0.0, 0.0); //NEED TO DETERMINE THIS
-            left_electrode->setPair(nodes[inode]);
-            left_electrode->setStaticeventinfo(nodes[inode], -1.0*dr, 0.0, 0.0, 1.0, 1.0, 0.0, 0.0); //NEED TO DETERMINE THIS
-            nodes[inode]->left_injector_ID = linjector_ID;
-            linjector_ID++;
-      
-        }
-      
-        double right_distance = sim_box_size.x() - nodes[inode]->node_position.x();
-      
-        if(right_distance <= hopdist) {
-          
-            myvec dr = myvec(right_distance,0.0,0.0);            
-            nodes[inode]->setPair(right_electrode);
-            nodes[inode]->setStaticeventinfo(right_electrode, dr, 0.0, 0.0, 1.0, 1.0, 0.0, 0.0); //NEED TO DETERMINE THIS
-            right_electrode->setPair(nodes[inode]);
-            right_electrode->setStaticeventinfo(nodes[inode], -1.0*dr, 0.0, 0.0, 1.0, 1.0, 0.0, 0.0); //NEED TO DETERMINE THIS            
-            nodes[inode]->right_injector_ID = rinjector_ID;
-            rinjector_ID++;
-        }
-    }
-    nr_left_injector_nodes = linjector_ID;
-    nr_right_injector_nodes = rinjector_ID;
-}
-
-void Graph::Set_all_self_image_potential(vector<Node*> nodes, myvec sim_box_size, Globaleventinfo* globevent) {
-    
-    for(int inode=0; inode<nodes.size();inode++){
-        myvec nodepos = nodes[inode]->node_position;
-        double device_length = sim_box_size.x();
-        nodes[inode]->self_image_potential = Calculate_self_image_potential(nodepos.x(),device_length,globevent);
-    }
-    left_electrode->self_image_potential = 0.0;
-    right_electrode->self_image_potential = 0.0;
-}
-
-double Graph::Calculate_self_image_potential(double nodeposx, double length, Globaleventinfo* globevent){
-    
-    double selfimagepot = 0.0;
-
-    double distx_1;
-    double distx_2;
-    int sign;
-    for (int i=0;i<globevent->nr_sr_images; i++) {
-        if (div(i,2).rem==0) { // even generation
-            sign = -1;
-            distx_1 = i*length + 2*nodeposx;
-            distx_2 = (i+2)*length - 2*nodeposx; 
-        }
-        else {
-            sign = 1;
-            distx_1 = (i+1)*length;
-            distx_2 = (i+1)*length;
-        }
-        selfimagepot += sign*(1.0/distx_1 + 1.0/distx_2);
-    }
-
-    return globevent->self_image_prefactor*selfimagepot;        
-}
-
-void Graph::Break_periodicity(vector<Node*> nodes, bool x_direction, bool y_direction, bool z_direction){
-
-    vector<int> remove_pairs;
-    
-    for(int inode=0; inode<nodes.size();inode++){
-        
-        remove_pairs.clear();
-        
-        //  determine which pairs should be removed
-        
-        for(int ipair=0;ipair<nodes[inode]->static_event_info.size();ipair++) {
-            
-            bool flagged_for_removal = false;
-            
-            myvec pnode1 = nodes[inode]->node_position;
-            myvec pnode2 = nodes[inode]->static_event_info[ipair].pairnode->node_position;
-            myvec dr = nodes[inode]->static_event_info[ipair].distance;
-            
-            if(x_direction){
-                
-                if((pnode1.x() + dr.x() > pnode2.x())&&(pnode1.x()>pnode2.x())&&!flagged_for_removal){
-                    remove_pairs.push_back(ipair);
-                    flagged_for_removal = true;
-                }
-                if((pnode1.x() + dr.x() < pnode2.x())&&(pnode1.x()<pnode2.x())&&!flagged_for_removal){
-                    remove_pairs.push_back(ipair);
-                    flagged_for_removal = true;
-                }
-                
-            }
-
-            if(y_direction){
-                
-                if((pnode1.y() + dr.y() > pnode2.y())&&(pnode1.y()>pnode2.y())&&!flagged_for_removal){
-                    remove_pairs.push_back(ipair);
-                    flagged_for_removal = true;
-                }
-                if((pnode1.y() + dr.y() < pnode2.y())&&(pnode1.y()<pnode2.y())&&!flagged_for_removal){
-                    remove_pairs.push_back(ipair);
-                    flagged_for_removal = true;
-                }
-                
-            }
-            
-            if(z_direction){
-                
-                if((pnode1.z() + dr.z() > pnode2.z())&&(pnode1.z()>pnode2.z())&&!flagged_for_removal){
-                    remove_pairs.push_back(ipair);
-                    flagged_for_removal = true;
-                }
-                if((pnode1.z() + dr.z() < pnode2.z())&&(pnode1.z()<pnode2.z())&&!flagged_for_removal){
-                    remove_pairs.push_back(ipair);
-                    flagged_for_removal = true;
-                }
-                
-            }
-            
-        }
-
-        // remove pairs
-        for(int iremove = 0; iremove<remove_pairs.size();iremove++){
-            nodes[inode]->removePair(remove_pairs[iremove]); //removes pairs and static event info objects
-        }
-        
-        // check max pair degree
-        
-=======
 #include <votca/kmc/node.h>
 
 namespace votca { namespace kmc {
@@ -549,183 +46,8 @@
                 << (*it)->static_electron_node_energy << " " << (*it)->static_hole_node_energy                   
                 << endl;   */
           for (it = nodes.begin(); it != nodes.end(); it++ ) std::cout << (*it)->node_ID << " " << (*it)->node_position << endl;    
->>>>>>> 2dda0d90
-    }
-}    
-
-double Graph::Determine_hopping_distance(vector<Node*> nodes) {
-    
-<<<<<<< HEAD
-    //Determination of hopping distance
-    
-    double hopdistance = 0.0;
-    
-    for(int inode=0; inode < nodes.size(); inode++) {
-        for(int ipair=0;ipair<nodes[inode]->static_event_info.size();ipair++) {
-            
-            myvec pairdistancevec = nodes[inode]->static_event_info[ipair].distance;
-            double pairdistance = abs(pairdistancevec);
-            if(pairdistance>hopdistance) {hopdistance = pairdistance;}
-        }
     }
     
-    return hopdistance;
-}
-
-
-myvec Graph::Determine_sim_box_size(vector<Node*> nodes) {
-    
-    //Determination of simulation box size
-    //To do this, we first need to find a node with position vector a and pairing node with position vector b, such that
-    //|a-b|>hopping distance
-    //Note that it is possible that none of the pairs pass the simulation box boundaries
-    //In this special case, we must determine the node with max x/y/z coordinate and min x/y/z coordinate
-    
-    bool bndcrosspairXfound = false;
-    bool bndcrosspairYfound = false;
-    bool bndcrosspairZfound = false;
-    
-    double sim_box_sizeX;
-    double sim_box_sizeY;
-    double sim_box_sizeZ;
-    
-    double maxX = nodes[0]->node_position.x(); //initial values
-    double maxY = nodes[0]->node_position.y();
-    double maxZ = nodes[0]->node_position.z();
-    double minX = nodes[0]->node_position.x(); //initial values
-    double minY = nodes[0]->node_position.y();
-    double minZ = nodes[0]->node_position.z();
-    
-    for(int inode=0;inode<nodes.size();inode++) {
-        
-        if(bndcrosspairXfound&&bndcrosspairYfound&&bndcrosspairZfound) {break;}
-        
-        for(int ipair=0;ipair<nodes[inode]->static_event_info.size();ipair++) {
-            
-            if(bndcrosspairXfound&&bndcrosspairYfound&&bndcrosspairZfound) {break;}
-        
-            myvec pnode1 = nodes[inode]->node_position;
-            myvec pnode2 = nodes[inode]->static_event_info[ipair].pairnode->node_position;
-            myvec dr = nodes[inode]->static_event_info[ipair].distance;
-            
-            if(maxX<pnode1.x()) {maxX = pnode1.x();}
-            if(minX>pnode1.x()) {minX = pnode1.x();}
-            if(maxY<pnode1.y()) {maxY = pnode1.y();}
-            if(minY>pnode1.y()) {minY = pnode1.y();}
-            if(maxZ<pnode1.z()) {maxZ = pnode1.z();}
-            if(minZ>pnode1.z()) {minZ = pnode1.z();}
-            
-            if((pnode1.x() + dr.x() > pnode2.x())&&(pnode1.x()>pnode2.x())){
-                bndcrosspairXfound = true;
-                sim_box_sizeX = pnode1.x() + dr.x() - pnode2.x(); 
-            }
-            if((pnode1.x() + dr.x() < pnode2.x())&&(pnode1.x()<pnode2.x())){
-                bndcrosspairXfound = true;
-                sim_box_sizeX = pnode2.x() - dr.x() - pnode1.x(); 
-            }            
-
-            if((pnode1.y() + dr.y() > pnode2.y())&&(pnode1.y()>pnode2.y())){
-                bndcrosspairYfound = true;
-                sim_box_sizeY = pnode1.y() + dr.y() - pnode2.y(); 
-            }
-            if((pnode1.y() + dr.y() < pnode2.y())&&(pnode1.y()<pnode2.y())){
-                bndcrosspairYfound = true;
-                sim_box_sizeY = pnode2.y() - dr.y() - pnode1.y(); 
-            }
-
-            if((pnode1.z() + dr.z() > pnode2.z())&&(pnode1.z()>pnode2.z())){
-                bndcrosspairZfound = true;
-                sim_box_sizeZ = pnode1.z() + dr.z() - pnode2.z(); 
-            }
-            if((pnode1.z() + dr.z() < pnode2.z())&&(pnode1.z()<pnode2.z())){
-                bndcrosspairZfound = true;
-                sim_box_sizeZ = pnode2.z() - dr.z() - pnode1.z(); 
-            }
-        }
-    }
-    
-    //for the possible outcome that none of the pairs have crossed the simulation box boundary
-    if(!bndcrosspairXfound) {sim_box_sizeX = maxX-minX;}
-    if(!bndcrosspairYfound) {sim_box_sizeY = maxY-minY;}
-    if(!bndcrosspairZfound) {sim_box_sizeZ = maxZ-minZ;}
-
-    myvec simboxsize = myvec(sim_box_sizeX, sim_box_sizeY, sim_box_sizeZ);
-    return simboxsize;
-}
-
-int Graph::Determine_max_pair_degree(vector<Node*> nodes){
-    
-    //Determination of the maximum degree in the graph
-    
-    int maxdegree = 0;
-    
-    for(int inode=0; inode < nodes.size(); inode++) {
-
-        if(nodes[inode]->pairing_nodes.size()>maxdegree) {maxdegree = nodes[inode]->pairing_nodes.size();}
-
-    }
-    
-    return maxdegree;    
-}
-
-void Graph::Determine_graph_pairs(vector<Node*> nodes, double hopdist, int nodemeshsizeX, int nodemeshsizeY, int nodemeshsizeZ,
-    vector< vector< vector <list<Node*> > > > node_mesh ) {  
-  
-    for (int inode = 0; inode<nodes.size(); inode++) {
-      
-        // Define cubic boundaries in non-periodic coordinates
-        Node* initnode = nodes[inode];
-        myvec initnodepos = initnode->node_position;
-    
-        double ix1 = initnodepos.x()-hopdist; double ix2 = initnodepos.x()+hopdist;
-        double iy1 = initnodepos.y()-hopdist; double iy2 = initnodepos.y()+hopdist;
-        double iz1 = initnodepos.z()-hopdist; double iz2 = initnodepos.z()+hopdist;
-
-        // Translate cubic boundaries to sublattice boundaries in non-periodic coordinates
-        int sx1 = floor(ix1/hopdist);
-        int sx2 = floor(ix2/hopdist);
-        int sy1 = floor(iy1/hopdist);
-        int sy2 = floor(iy2/hopdist);
-        int sz1 = floor(iz1/hopdist);
-        int sz2 = floor(iz2/hopdist);      
- 
-        // Now visit all relevant sublattices
-        for (int isz=sz1; isz<=sz2; isz++) {
-            int r_isz = isz;
-            while (r_isz < 0) r_isz += nodemeshsizeZ;
-            while (r_isz >= nodemeshsizeZ) r_isz -= nodemeshsizeZ;
-            for (int isy=sy1; isy<=sy2; isy++) {
-                int r_isy = isy;
-                while (r_isy < 0) r_isy += nodemeshsizeY;
-                while (r_isy >= nodemeshsizeY) r_isy -= nodemeshsizeY;
-                for (int isx=sx1; isx<=sx2; isx++) {
-                    int r_isx = isx;
-                    while (r_isx < 0) r_isx += nodemeshsizeX;
-                    while (r_isx >= nodemeshsizeX) r_isx -= nodemeshsizeX;
-        
-                    // Ask a list of all nodes in this sublattice
-                    list<Node*>::iterator li1,li2,li3;
-                    list<Node* > *nodeList = &node_mesh[r_isx][r_isy][r_isz];
-                    li1 = nodeList->begin();
-                    li2 = nodeList->end();
-                    for (li3=li1; li3!=li2; li3++) {
-                        Node* probenode = *li3;
-                        if(inode!=probenode->node_ID){ 
-                            myvec probenodepos = probenode->node_position;
-                            myvec differ = Periodicdistance(initnodepos,probenodepos,sim_box_size);
-                            double distance = abs(differ);
-                            if(distance <= hopdist) {
-                                nodes[inode]->setPair(probenode);
-                                nodes[inode]->setStaticeventinfo(probenode, differ, 0.0, 0.0, 1.0, 1.0, 0.0, 0.0);
-                            }
-                        }
-                    }
-                }
-            }
-        }
-    }
-}
-=======
 private:
     std::vector<Node*> nodes;
     
@@ -733,29 +55,6 @@
 
 
 }}
->>>>>>> 2dda0d90
-
-myvec Graph::Periodicdistance(myvec init, myvec final, myvec boxsize) {
-    
-  myvec pre = final-init;
-  
-  double prex = pre.x();
-  double prey = pre.y();
-  double prez = pre.z();
-  
-  if(prex<-0.5) {prex+=boxsize.x();}
-  if(prex>0.5) {prex-=boxsize.x();}
-  if(prey<-0.5) {prey+=boxsize.y();}
-  if(prey>0.5) {prey-=boxsize.y();}
-  if(prez<-0.5) {prez+=boxsize.z();}
-  if(prez>0.5) {prez-=boxsize.z();}
-  
-  myvec perdif = myvec(prex,prey,prez);
-  
-  return perdif;       
-}   
-
-}}
 
 
 
