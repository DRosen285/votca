--- conflicted
+++ resolved
@@ -34,97 +34,97 @@
 // NOTE: allowed file naming - <name>.dlpc or <name>.dlph (convention:
 // ".dlpc"="CONFIG", ".dlph"="HISTORY")
 {
-  boost::filesystem::path filepath(file.c_str());
-  string inp_name = "HISTORY";
-
-  if (boost::filesystem::extension(filepath).size() == 0) {
+    boost::filesystem::path filepath(file.c_str());
+    string inp_name="HISTORY";
+
+    if ( boost::filesystem::extension(filepath).size() == 0 ) {
 
     throw std::ios_base::failure(
         "Error on opening dlpoly file '" + file +
         "' - extension is expected, use .dlph or .dlpc");
 
-  } else if (boost::filesystem::extension(filepath) == ".dlpc") {
-
-    _isConfig = true;
-    inp_name = "CONFIG";
-
-  } else if (boost::filesystem::extension(filepath) == ".dlph") {
-
-    _isConfig = false;
-
-  } else {
+    } else if( boost::filesystem::extension(filepath)==".dlpc" ) {
+
+      _isConfig=true;
+      inp_name="CONFIG";
+
+    } else if( boost::filesystem::extension(filepath)==".dlph" ) {
+
+      _isConfig=false;
+
+    } else {
     throw std::ios_base::failure("Error on opening dlpoly file '" + file +
                                  "' - wrong extension, use .dlph or .dlpc");
-  }
-
-  if (boost::filesystem::basename(filepath).size() == 0) {
-    if (filepath.parent_path().string().size() == 0) {
-      _fname = inp_name;
+    }
+
+    if ( boost::filesystem::basename(filepath).size() == 0 ) {
+      if (filepath.parent_path().string().size() == 0) {
+        _fname=inp_name;
+      } else {
+        _fname=filepath.parent_path().string() + "/" + inp_name;
+      }
     } else {
-      _fname = filepath.parent_path().string() + "/" + inp_name;
-    }
-  } else {
-    _fname = file;
-  }
-
-  _fl.open(_fname.c_str());
-  if (!_fl.is_open())
+      _fname=file;
+    }
+
+    _fl.open(_fname.c_str());
+    if(!_fl.is_open())
     throw std::ios_base::failure("Error on opening dlpoly file '" + _fname +
                                  "'");
-  return true;
+    return true;
 }
 
 void DLPOLYTrajectoryReader::Close() { _fl.close(); }
 
 bool DLPOLYTrajectoryReader::FirstFrame(Topology &conf) {
-  _first_frame = true;
-  bool res = NextFrame(conf);
-  _first_frame = false;
-  return res;
+    _first_frame=true;
+    bool res=NextFrame(conf);
+    _first_frame=false;
+    return res;
 }
 
 bool DLPOLYTrajectoryReader::NextFrame(Topology &conf) {
-  static bool hasVs = false;
-  static bool hasFs = false;
+    static bool hasVs  = false;
+    static bool hasFs  = false;
   static int mavecs =
       0;  // number of 3d vectors per atom = keytrj in DL_POLY manuals
-  static int mpbct = 0;      // cell PBC type = imcon in DL_POLY manuals
-  static int matoms = 0;     // number of atoms/beads in a frame
-  const double scale = 0.1;  // A -> nm factor
-
-  static int nerrt = 0;
-
-  string line;
-
-  BoundaryCondition::eBoxtype pbc_type = BoundaryCondition::typeAuto;
-
-  if (_first_frame) {
-
-    getline(_fl, line);  // title
+    static int  mpbct  = 0; // cell PBC type = imcon in DL_POLY manuals
+    static int  matoms = 0; // number of atoms/beads in a frame
+    const double scale = 0.1; // A -> nm factor
+
+    static int nerrt = 0;
+
+    string line;
+
+    BoundaryCondition::eBoxtype pbc_type=BoundaryCondition::typeAuto;
+
+    if (_first_frame) {
+
+      getline(_fl, line); // title
 
 #ifdef DEBUG
     cout << "Read from dlpoly file '" << _fname << "' : '" << line
          << "' - header" << endl;
 #endif
 
-    getline(_fl, line);  // 2nd header line
+      getline(_fl, line); // 2nd header line
 
 #ifdef DEBUG
     cout << "Read from dlpoly file '" << _fname << "' : '" << line
          << "' - directives line" << endl;
 #endif
 
-    Tokenizer tok(line, " \t");
-    vector<string> fields;
-    tok.ToVector(fields);
-
-    if (fields.size() < 3)
+      Tokenizer tok(line, " \t");
+      vector<string> fields;
+      tok.ToVector(fields);
+
+      if( fields.size() < 3 ) 
       throw std::runtime_error("Error: too few directive switches (<3) in '" +
                                _fname + "' header (check its 2-nd line)");
 
-    mavecs = boost::lexical_cast<int>(fields[0]);
-    mpbct = boost::lexical_cast<int>(fields[1]);
-    matoms = boost::lexical_cast<int>(fields[2]);
+      mavecs = boost::lexical_cast<int>(fields[0]);
+      mpbct  = boost::lexical_cast<int>(fields[1]);
+      matoms = boost::lexical_cast<int>(fields[2]);
 
     hasVs = (mavecs > 0);  // 1 or 2 => in DL_POLY frame velocity vector follows
                            // coords for each atom/bead
@@ -132,38 +132,38 @@
                            // velocities for each atom/bead
 
 #ifdef DEBUG
-    if (hasVs != conf.HasVel() || hasFs != conf.HasForce()) {
+      if(hasVs != conf.HasVel() || hasFs != conf.HasForce()) {
       cout << "WARNING: N of atom vectors (keytrj) in '" << _fname
            << "' header differs from that read with topology" << endl;
-    }
-#endif
-
-    conf.SetHasVel(hasVs);
-    conf.SetHasForce(hasFs);
-
-#ifdef DEBUG
-    cout << "Read from dlpoly file '" << _fname << "' : keytrj - " << mavecs
+      }
+#endif
+
+      conf.SetHasVel(hasVs);
+      conf.SetHasForce(hasFs);
+
+#ifdef DEBUG
+      cout << "Read from dlpoly file '" << _fname << "' : keytrj - " << mavecs 
          << ", hasV - " << conf.HasVel() << ", hasF - " << conf.HasForce()
          << endl;
 #endif
 
-    if (matoms != conf.BeadCount())
+      if(matoms != conf.BeadCount())
       throw std::runtime_error("Number of atoms/beads in '" + _fname +
                                "' header differs from that read with topology");
 
-    if (mpbct == 0) {
-      pbc_type = BoundaryCondition::typeOpen;
+      if(mpbct == 0) {
+	pbc_type=BoundaryCondition::typeOpen;
     } else if (mpbct == 1 || mpbct == 2) {
-      pbc_type = BoundaryCondition::typeOrthorhombic;
+	pbc_type=BoundaryCondition::typeOrthorhombic;
     } else if (mpbct == 3) {
-      pbc_type = BoundaryCondition::typeTriclinic;
-    }
+	pbc_type=BoundaryCondition::typeTriclinic;
+      }
 
 #ifdef DEBUG
     cout << "Read from dlpoly file '" << _fname << "' : pbc_type (imcon) - '"
          << pbc_type << "'" << endl;
 
-    if (pbc_type != conf.getBoxType())
+      if(pbc_type != conf.getBoxType())
       cout << "WARNING: PBC type in dlpoly file '" << _fname
            << "' header differs from that read with topology" << endl;
       // throw std::runtime_error("Error: Boundary conditions in '"+_fname+"'
@@ -171,102 +171,90 @@
 #endif
   } else if (_isConfig) {
 
-    return false;
-  }
-  // read normal frame
-
-  if (!_isConfig) {
+      return false;
+    }
+    //read normal frame
+
+    if( !_isConfig ) { 
     getline(_fl, line);  // timestep line - only present in HISTORY, and not in
                          // CONFIG
 #ifdef DEBUG
     cout << "Read from dlpoly file '" << _fname << "' : '" << line << "'"
          << endl;
 #endif
-  }
-
-  if (!_fl.eof()) {
-    double dtime, stime;
-    int nstep;
-    int natoms;
-    int navecs;
-    int npbct;
-
-    if (_isConfig) {
+    }
+
+    if(!_fl.eof()) {
+      double dtime,stime;
+      int nstep;
+      int natoms;
+      int navecs;
+      int npbct;
+
+      if( _isConfig ) { 
       // use the above read specs from the header, and skip the data missing in
       // CONFIG
 
-      natoms = matoms;
-      navecs = mavecs;
-      npbct = mpbct;
-
-      conf.SetHasVel(hasVs);
-      conf.SetHasForce(hasFs);
+	natoms = matoms;
+	navecs = mavecs;
+	npbct  = mpbct;
+
+	conf.SetHasVel(hasVs);
+	conf.SetHasForce(hasFs);
 
 #ifdef DEBUG
       cout << "Read from CONFIG: traj_key - " << navecs << ", hasV - "
            << conf.HasVel() << ", hasF - " << conf.HasForce() << endl;
 #endif
 
-    } else {
-
-      Tokenizer tok(line, " \t");
-      vector<string> fields;
-      tok.ToVector(fields);
-
-      if (fields.size() < 6)
+      } else {
+
+        Tokenizer tok(line, " \t");
+        vector<string> fields;
+        tok.ToVector(fields);
+
+	if( fields.size() < 6 ) 
         throw std::runtime_error(
             "Error: too few directive switches (<6) in 'timestep' record");
 
-<<<<<<< HEAD
 	nstep  = boost::lexical_cast<int>(fields[1]);
         natoms = boost::lexical_cast<int>(fields[2]);
 	navecs = boost::lexical_cast<int>(fields[3]);
 	npbct  = boost::lexical_cast<int>(fields[4]);
 	dtime  = stod(fields[5]);               // normally it is the 5-th column in 'timestep' line
 	stime  = stod(fields[fields.size()-1]); // normally it is the last column in 'timestep' line
-=======
-      nstep = boost::lexical_cast<int>(fields[1]);
-      natoms = boost::lexical_cast<int>(fields[2]);
-      navecs = boost::lexical_cast<int>(fields[3]);
-      npbct = boost::lexical_cast<int>(fields[4]);
-      dtime = boost::lexical_cast<double>(
-          fields[5]);  // normally it is the 5-th column in 'timestep' line
-      stime = boost::lexical_cast<double>(
-          fields[fields.size() - 1]);  // normally it is the last column in
-                                       // 'timestep' line
->>>>>>> 345583d7
 
 #ifdef DEBUG
       cout << "Read from dlpoly file '" << _fname << "' : natoms = " << natoms
            << ", levcfg = " << fields[3];
-      cout << ", dt = " << fields[5] << ", time = " << stime << endl;
-#endif
-
-      if (natoms != conf.BeadCount())
+	cout << ", dt = " << fields[5] << ", time = " << stime  << endl;
+#endif
+
+        if(natoms != conf.BeadCount())
         throw std::runtime_error(
             "Error: N of atoms/beads in '" + _fname +
             "' header differs from that found in topology");
-      if (natoms != matoms)
+        if(natoms != matoms)
         throw std::runtime_error(
             "Error: N of atoms/beads in '" + _fname +
             "' header differs from that found in the frame");
-      if (navecs != mavecs)
+        if(navecs != mavecs)
         throw std::runtime_error(
             "Error: N of atom vectors (keytrj) in '" + _fname +
             "' header differs from that found in the frame");
-      if (npbct != mpbct)
+        if(npbct != mpbct)
         throw std::runtime_error(
             "Error: boundary conditions (imcon) in '" + _fname +
             "' header differs from that found in the frame");
 
       // total time - calculated as product due to differences between DL_POLY
       // versions in HISTORY formats
-      conf.setTime(nstep * dtime);
-      conf.setStep(nstep);
-
-      if (std::abs(stime - conf.getTime()) > 1.e-8) {
-        nerrt++;
-        if (nerrt < 11) {
+	conf.setTime(nstep*dtime);
+	conf.setStep(nstep);
+
+	if( std::abs(stime - conf.getTime()) > 1.e-8 ) {
+	  nerrt++;
+	  if( nerrt < 11 ) {
           cout << "Check: nstep = " << nstep << ", dt = " << dtime
                << ", time = " << stime << " (correct?)" << endl;
           // cout << "Check: nstep = " << nstep << ", dt = " << dtime << ", time
@@ -275,119 +263,119 @@
           cout << "Check: timestep - more than 10 mismatches in total time "
                   "found..."
                << endl;
-        }
-      }
-
-      if (npbct == 0) {
-        pbc_type = BoundaryCondition::typeOpen;
+	  }
+	}
+
+	if(npbct == 0) {
+	  pbc_type=BoundaryCondition::typeOpen;
       } else if (npbct == 1 || npbct == 2) {
-        pbc_type = BoundaryCondition::typeOrthorhombic;
+	  pbc_type=BoundaryCondition::typeOrthorhombic;
       } else if (npbct == 3) {
-        pbc_type = BoundaryCondition::typeTriclinic;
-      }
-    }
-
-    vec box_vectors[3]{0.0, 0.0, 0.0};
-    for (int i = 0; i < 3; i++) {  // read 3 box/cell lines
-
-      getline(_fl, line);
+	  pbc_type=BoundaryCondition::typeTriclinic;
+	}
+      }
+
+      vec box_vectors[3]{0.0,0.0,0.0};
+      for (int i=0;i<3;i++) { // read 3 box/cell lines
+
+        getline(_fl, line);
 
 #ifdef DEBUG
       cout << "Read from dlpoly file '" << _fname << "' : '" << line
            << "' - box vector # " << i + 1 << endl;
 #endif
 
-      if (_fl.eof())
+        if(_fl.eof())
         throw std::runtime_error("Error: unexpected EOF in dlpoly file '" +
                                  _fname + "', when reading box vector" +
-                                 boost::lexical_cast<string>(i));
-
-      Tokenizer tok(line, " \t");
-      vector<double> fields;
-      tok.ConvertToVector<double>(fields);
-      // Angs -> nm
+	      boost::lexical_cast<string>(i));
+	
+        Tokenizer tok(line, " \t");
+        vector<double> fields;
+        tok.ConvertToVector<double>(fields);
+        //Angs -> nm
       box_vectors[i] =
           vec(fields[0] * scale, fields[1] * scale, fields[2] * scale);
-    }
-    matrix box(box_vectors[0], box_vectors[1], box_vectors[2]);
-
-    conf.setBox(box, pbc_type);
-
-    for (int i = 0; i < natoms; i++) {
-
-      {
-        getline(_fl, line);  // atom header line
+      }
+      matrix box(box_vectors[0],box_vectors[1],box_vectors[2]);
+
+      conf.setBox(box,pbc_type);
+
+      for (int i=0;i<natoms;i++){
+
+	{
+          getline(_fl, line); //atom header line
 
 #ifdef DEBUG
         cout << "Read from dlpoly file '" << _fname << "' : '" << line << "'"
              << endl;
 #endif
 
-        if (_fl.eof())
+          if(_fl.eof())
           throw std::runtime_error("Error: unexpected EOF in dlpoly file '" +
                                    _fname + "', when reading atom/bead # " +
-                                   boost::lexical_cast<string>(i + 1));
-
-        vector<string> fields;
-        Tokenizer tok(line, " \t");
-        tok.ToVector(fields);
-        int id = boost::lexical_cast<int>(fields[1]);
-        if (i + 1 != id)
+		boost::lexical_cast<string>(i+1));
+
+          vector<string> fields;
+          Tokenizer tok(line, " \t");
+          tok.ToVector(fields);
+	  int id=boost::lexical_cast<int>(fields[1]);
+	  if (i+1 != id )
           throw std::runtime_error(
               "Error: unexpected atom/bead index in dlpoly file '" + _fname +
               "' : expected " + boost::lexical_cast<string>(i + 1) +
               " but got " + boost::lexical_cast<string>(id));
-      }
-
-      Bead *b = conf.getBead(i);
-      vec atom_vec[3]{0.0, 0.0, 0.0};
-      for (int j = 0; j < min(navecs, 2) + 1; j++) {
-
-        getline(_fl, line);  // read atom positions
+	}
+
+	Bead *b = conf.getBead(i);
+	vec atom_vec[3]{0.0,0.0,0.0};
+	for (int j=0;j<min(navecs,2)+1;j++){
+
+          getline(_fl, line); //read atom positions
 
 #ifdef DEBUG
         cout << "Read from dlpoly file '" << _fname << "' : '" << line << "'"
              << endl;
 #endif
 
-        if (_fl.eof())
+          if(_fl.eof())
           throw std::runtime_error(
               "Error: unexpected EOF in dlpoly file '" + _fname +
               "', when reading atom/bead vector # " +
               boost::lexical_cast<string>(j) + " of atom " +
               boost::lexical_cast<string>(i + 1));
 
-        vector<double> fields;
-        Tokenizer tok(line, " \t");
-        tok.ConvertToVector<double>(fields);
-        // Angs -> nm
+          vector<double> fields;
+          Tokenizer tok(line, " \t");
+          tok.ConvertToVector<double>(fields);
+          //Angs -> nm
         atom_vec[j] =
             vec(fields[0] * scale, fields[1] * scale, fields[2] * scale);
-      }
-
-      b->setPos(atom_vec[0]);
+	}
+
+	b->setPos(atom_vec[0]);
 #ifdef DEBUG
       cout << "Crds from dlpoly file '" << _fname << "' : " << atom_vec[0]
            << endl;
 #endif
-      if (navecs > 0) {
-        b->setVel(atom_vec[1]);
+	if (navecs > 0) {
+	  b->setVel(atom_vec[1]);
 #ifdef DEBUG
         cout << "Vels from dlpoly file '" << _fname << "' : " << atom_vec[1]
              << endl;
 #endif
-        if (navecs > 1) {
-          b->setF(atom_vec[2]);
+	  if (navecs > 1) {
+	    b->setF(atom_vec[2]);
 #ifdef DEBUG
           cout << "Frcs from dlpoly file '" << _fname << "' : " << atom_vec[2]
                << endl;
 #endif
-        }
-      }
-    }
-  }
-
-  return !_fl.eof();
+	  }
+	}
+      }
+    }
+
+    return !_fl.eof();
 }
 
 }  // namespace csg
