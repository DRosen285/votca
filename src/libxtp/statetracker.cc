/*
 *            Copyright 2009-2020 The VOTCA Development Team
 *                       (http://www.votca.org)
 *
 *      Licensed under the Apache License, Version 2.0 (the "License")
 *
 * You may not use this file except in compliance with the License.
 * You may obtain a copy of the License at
 *
 *              http://www.apache.org/licenses/LICENSE-2.0
 *
 * Unless required by applicable law or agreed to in writing, software
 * distributed under the License is distributed on an "AS IS" BASIS,
 * WITHOUT WARRANTIES OR CONDITIONS OF ANY KIND, either express or implied.
 * See the License for the specific language governing permissions and
 * limitations under the License.
 *
 */

// Local VOTCA includes
#include "votca/xtp/statetracker.h"
#include "votca/xtp/filterfactory.h"

namespace votca {
namespace xtp {
using std::flush;

void StateTracker::Initialize(const tools::Property& options) {

<<<<<<< HEAD
  std::vector<std::string> list_filters =
      options.get("filters").as<std::vector<std::string>>();

  FilterFactory factory;
  for (const std::string& filtername : list_filters) {
    _filters.push_back(factory.Create(filtername));
=======
  FilterFactory::RegisterAll();
  for (const tools::Property& filter : options) {
    filters_.push_back(Filter().Create(filter.name()));
>>>>>>> 853ee099
  }

  for (auto& filter : filters_) {
    const tools::Property& filterop = options.get(filter->Identify());
    filter->Initialize(filterop);
  }
}

void StateTracker::PrintInfo() const {
  XTP_LOG(Log::error, *log_)
      << "Initial state: " << statehist_[0].ToString() << flush;
  if (statehist_.size() > 1) {
    XTP_LOG(Log::error, *log_)
        << "Last state: " << statehist_.back().ToString() << flush;
  }

  if (filters_.empty()) {
    XTP_LOG(Log::error, *log_) << "WARNING: No tracker is used " << flush;
  } else {
    for (const auto& filter : filters_) {
      filter->Info(*log_);
    }
  }
}

std::vector<Index> StateTracker::ComparePairofVectors(
    std::vector<Index>& vec1, std::vector<Index>& vec2) const {
  std::vector<Index> result(std::min(vec1, vec2));
  std::sort(vec1.begin(), vec1.end());
  std::sort(vec2.begin(), vec2.end());
  std::vector<Index>::iterator it = std::set_intersection(
      vec1.begin(), vec1.end(), vec2.begin(), vec2.end(), result.begin());
  result.resize(it - result.begin());
  return result;
}

std::vector<Index> StateTracker::CollapseResults(
    std::vector<std::vector<Index>>& results) const {
  if (results.empty()) {
    return std::vector<Index>(0);
  } else {
    std::vector<Index> result = results[0];
    for (Index i = 1; i < Index(results.size()); i++) {
      result = ComparePairofVectors(result, results[i]);
    }
    return result;
  }
}

QMState StateTracker::CalcState(const Orbitals& orbitals) const {

  if (filters_.empty()) {
    return statehist_[0];
  }

  std::vector<std::vector<Index>> results;
  for (const auto& filter : filters_) {
    if (statehist_.size() < 2 && filter->NeedsInitialState()) {
      XTP_LOG(Log::error, *log_)
          << "Filter " << filter->Identify()
          << " not used in first iteration as it needs a reference state"
          << flush;
      continue;
    }
    results.push_back(filter->CalcIndeces(orbitals, statehist_[0].Type()));
  }

  std::vector<Index> result = CollapseResults(results);
  QMState state;
  if (result.size() < 1) {
    state = statehist_.back();
    XTP_LOG(Log::error, *log_)
        << "No State found by tracker using last state: " << state.ToString()
        << flush;
  } else {
    state = QMState(statehist_.back().Type(), result[0], false);
    XTP_LOG(Log::error, *log_)
        << "Next State is: " << state.ToString() << flush;
  }
  return state;
}

QMState StateTracker::CalcStateAndUpdate(const Orbitals& orbitals) {
  QMState result = CalcState(orbitals);
  statehist_.push_back(result);
  for (auto& filter : filters_) {
    filter->UpdateHist(orbitals, result);
  }
  return result;
}

void StateTracker::WriteToCpt(CheckpointWriter& w) const {
  std::vector<std::string> statehiststring;
  statehiststring.reserve(statehist_.size());
  for (const QMState& s : statehist_) {
    statehiststring.push_back(s.ToString());
  }
  w(statehiststring, "statehist");

  for (const auto& filter : filters_) {
    CheckpointWriter ww = w.openChild(filter->Identify());
    filter->WriteToCpt(ww);
  }
}

void StateTracker::ReadFromCpt(CheckpointReader& r) {
  FilterFactory::RegisterAll();
  std::vector<std::string> statehiststring;
  r(statehiststring, "statehist");
  statehist_.clear();
  statehist_.reserve(statehiststring.size());
  for (const std::string& s : statehiststring) {
    statehist_.push_back(QMState(s));
  }
  filters_.clear();
  for (const std::string& filtername : r.getChildGroupNames()) {
    CheckpointReader rr = r.openChild(filtername);
    filters_.push_back(Filter().Create(filtername));
    filters_.back()->ReadFromCpt(rr);
  }
}

}  // namespace xtp
}  // namespace votca<|MERGE_RESOLUTION|>--- conflicted
+++ resolved
@@ -27,18 +27,12 @@
 
 void StateTracker::Initialize(const tools::Property& options) {
 
-<<<<<<< HEAD
   std::vector<std::string> list_filters =
       options.get("filters").as<std::vector<std::string>>();
 
   FilterFactory factory;
-  for (const std::string& filtername : list_filters) {
-    _filters.push_back(factory.Create(filtername));
-=======
-  FilterFactory::RegisterAll();
   for (const tools::Property& filter : options) {
-    filters_.push_back(Filter().Create(filter.name()));
->>>>>>> 853ee099
+    filters_.push_back(factory.Create(filter.name()));
   }
 
   for (auto& filter : filters_) {
