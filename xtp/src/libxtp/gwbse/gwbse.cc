--- conflicted
+++ resolved
@@ -594,12 +594,7 @@
                               << dftbasis.AOBasisSize() << flush;
   XTP_LOG(Log::error, *pLog_)
       << TimeStamp() << " Loaded Auxbasis Set " << auxbasis_name_ << flush;
-<<<<<<< HEAD
-
-  //  fill auxiliary AO basis by going through all atoms
-=======
  
->>>>>>> 127a6648
   orbitals_.SetupAuxBasis(auxbasis_name_);
   AOBasis auxbasis = orbitals_.getAuxBasis();
   XTP_LOG(Log::error, *pLog_) << TimeStamp() << " Filled Auxbasis of size "
