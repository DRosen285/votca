--- conflicted
+++ resolved
@@ -35,27 +35,6 @@
 
 BOOST_AUTO_TEST_CASE(constructor) {
 
-<<<<<<< HEAD
-NDimVector<int, 3> a(1,3,4);
-BOOST_CHECK_EQUAL(a.dimension(0), 1);
-BOOST_CHECK_EQUAL(a.dimension(1), 3);
-BOOST_CHECK_EQUAL(a.dimension(2), 4);
-BOOST_CHECK_EQUAL(a.size(), 12);
-
-
-a(0,1,2)=2;
-a(0,1,3)=4;
-int sum=std::accumulate(a.begin(),a.end(),0);
-BOOST_CHECK_EQUAL(sum, 6);
-
-BOOST_CHECK_EQUAL(a(0,1,3),4);
-
-NDimVector<std::vector<int>,3> b(2,3,4);
-b(0,2,2).push_back(1);
-
-
-
-=======
   NDimVector<int, 3> a(1, 3, 4);
   BOOST_CHECK_EQUAL(a.dimension(0), 1);
   BOOST_CHECK_EQUAL(a.dimension(1), 3);
@@ -66,7 +45,11 @@
   a(0, 1, 3) = 4;
   int sum = std::accumulate(a.begin(), a.end(), 0);
   BOOST_CHECK_EQUAL(sum, 6);
->>>>>>> 0e338fb3
+
+  BOOST_CHECK_EQUAL(a(0, 1, 3), 4);
+
+  NDimVector<std::vector<int>, 3> b(2, 3, 4);
+  b(0, 2, 2).push_back(1);
 }
 
 BOOST_AUTO_TEST_SUITE_END()