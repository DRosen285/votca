/*
 *            Copyright 2009-2019 The VOTCA Development Team
 *                       (http://www.votca.org)
 *
 *      Licensed under the Apache License, Version 2.0 (the "License")
 *
 * You may not use this file except in compliance with the License.
 * You may obtain a copy of the License at
 *
 *              http://www.apache.org/licenses/LICENSE-2.0
 *
 * Unless required by applicable law or agreed to in writing, software
 * distributed under the License is distributed on an "AS IS" BASIS,
 * WITHOUT WARRANTIES OR CONDITIONS OF ANY KIND, either express or implied.
 * See the License for the specific language governing permissions and
 * limitations under the License.
 *
 */

#include "orca.h"
#include <boost/algorithm/string.hpp>
#include <boost/filesystem.hpp>
#include <boost/format.hpp>
#include <iomanip>
#include <stdio.h>
#include <votca/tools/elements.h>
<<<<<<< HEAD
=======
#include <votca/xtp/ecpaobasis.h>
#include <votca/xtp/orbitals.h>
>>>>>>> b3c6f927

namespace votca {
namespace xtp {
using namespace std;
<<<<<<< HEAD

void Orca::Initialize(tools::Property& options) {

  // good luck

  // Orca file names
  std::string fileName = "system";

  _input_file_name = fileName + ".inp";
  _log_file_name = fileName + ".log";
  _shell_file_name = fileName + ".sh";
  _orb_file_name = fileName + ".gbw";

  std::string key = "package";
  std::string _name = options.get(key + ".name").as<std::string>();

  if (_name != "orca") {
    cerr << "Tried to use " << _name << " package. ";
    throw std::runtime_error("Wrong options file");
  }

  _executable = options.get(key + ".executable").as<std::string>();
  _charge = options.get(key + ".charge").as<int>();
  _spin = options.get(key + ".spin").as<int>();
  _options = options.get(key + ".options").as<std::string>();
  _memory = options.get(key + ".memory").as<std::string>();
  _threads = options.get(key + ".threads").as<int>();
  _scratch_dir = options.get(key + ".scratch").as<std::string>();
  _cleanup = options.get(key + ".cleanup").as<std::string>();
  _auxbasisset_name = options.get(key + ".auxbasisset").as<std::string>();

  if (options.exists(key + ".outputVxc")) {
    _output_Vxc = options.get(key + ".outputVxc").as<bool>();
  } else
    _output_Vxc = false;
  if (_output_Vxc) {
    throw std::runtime_error("Sorry " + _name + " does not support Vxc output");
  }

  if (_write_pseudopotentials)
    _ecp_name = options.get(key + ".ecp").as<std::string>();
  _basisset_name = options.get(key + ".basisset").as<std::string>();
  _write_basis_set = options.get(key + ".writebasisset").as<bool>();
  _write_pseudopotentials =
      options.get(key + ".writepseudopotentials").as<bool>();
  if (_write_pseudopotentials)
    _ecp_name = options.get(key + ".ecp").as<std::string>();

  // check if the optimize keyword is present, if yes, read updated coords
  std::string::size_type iop_pos =
      _options.find(" Opt"); /*optimization word in orca*/
  if (iop_pos != std::string::npos) {
    _is_optimization = true;
  } else {
    _is_optimization = false;
  }

  // check if the esp keyword is present, if yes, get the charges and save them
  iop_pos = _options.find(" chelpg"); /*electrostatic potential related to
                                         partial atomic charges I guess is
                                         chelpg in orca but check */
  if (iop_pos != std::string::npos ||
      _options.find(" CHELPG") != std::string::npos) {
    _get_charges = true;
  } else {
    _get_charges = false;
  }

  // check if the guess should be prepared, if yes, append the guess later
  _write_guess = false;
  iop_pos = _options.find("Guess MORead");
  if (iop_pos != std::string::npos) _write_guess = true;
  iop_pos = _options.find("Guess MORead\n");
  if (iop_pos != std::string::npos) _write_guess = true;
}

/* Custom basis sets are written on a per-element basis to
 * the system.bas/aux file(s), which are then included in the
 * Orca input file using GTOName = "system.bas/aux"
 */
void Orca::WriteBasisset(const QMMolecule& qmatoms, std::string& bs_name,
                         std::string& el_file_name) {

  std::vector<std::string> UniqueElements = qmatoms.FindUniqueElements();

  tools::Elements elementInfo;
  BasisSet bs;
  bs.LoadBasisSet(bs_name);
  XTP_LOG(logDEBUG, *_pLog) << "Loaded Basis Set " << bs_name << flush;
  ofstream el_file;

  el_file.open(el_file_name.c_str());
  el_file << "$DATA" << endl;

  for (const std::string& element_name : UniqueElements) {
    const Element& element = bs.getElement(element_name);
    el_file << elementInfo.getEleFull(element_name) << endl;
    for (const Shell& shell : element) {
      string type = shell.getType();
      // check combined shells
      for (unsigned i = 0; i < type.size(); ++i) {
        string subtype = string(type, i, 1);
        el_file << subtype << " " << shell.getSize() << endl;
        int sh_idx = 0;
        for (const GaussianPrimitive& gaussian : shell) {
          sh_idx++;
          el_file << " " << sh_idx << " " << indent(gaussian._decay);
          el_file << " " << indent(gaussian._contraction[FindLmax(subtype)]);
          el_file << endl;
        }
      }
    }
  }
  el_file << "STOP\n";
  el_file.close();

  return;
}

/* Coordinates are written in standard Element,x,y,z format to the
 * input file.
 */
void Orca::WriteCoordinates(std::ofstream& inp_file,
                            const QMMolecule& qmatoms) {

  for (const QMAtom& atom : qmatoms) {
    Eigen::Vector3d pos = atom.getPos() * tools::conv::bohr2ang;
    inp_file << setw(3) << atom.getElement().c_str() << setw(12)
             << setiosflags(ios::fixed) << setprecision(5) << pos.x()
             << setw(12) << setiosflags(ios::fixed) << setprecision(5)
             << pos.y() << setw(12) << setiosflags(ios::fixed)
             << setprecision(5) << pos.z() << endl;
  }
  inp_file << "* \n" << endl;
  return;
}

/* If custom ECPs are used, they need to be specified in the input file
 * in a section following the basis set includes.
 */
void Orca::WriteECP(std::ofstream& inp_file, const QMMolecule& qmatoms) {

  inp_file << endl;
  std::vector<std::string> UniqueElements = qmatoms.FindUniqueElements();

  BasisSet ecp;
  ecp.LoadPseudopotentialSet(_ecp_name);

  XTP_LOG(logDEBUG, *_pLog) << "Loaded Pseudopotentials " << _ecp_name << flush;

  for (const std::string& element_name : UniqueElements) {
    try {
      ecp.getElement(element_name);
    } catch (std::runtime_error& error) {
      XTP_LOG(logDEBUG, *_pLog)
          << "No pseudopotential for " << element_name << " available" << flush;
      continue;
    }
    const Element& element = ecp.getElement(element_name);

    inp_file << "\n"
             << "NewECP"
             << " " << element_name << endl;
    inp_file << "N_core"
             << " " << element.getNcore() << endl;
    inp_file << "lmax"
             << " " << getLName(element.getLmax()) << endl;
    // For Orca the order doesn't matter but let's write it in ascending order
    // write remaining shells in ascending order s,p,d...
    for (int i = 0; i <= element.getLmax(); i++) {
      for (const Shell& shell : element) {
        if (shell.getLmax() == i) {
          // shell type, number primitives, scale factor
          inp_file << shell.getType() << " " << shell.getSize() << endl;
          int sh_idx = 0;
          for (const GaussianPrimitive& gaussian : shell) {
            sh_idx++;
            inp_file << sh_idx << " " << gaussian._decay << " "
                     << gaussian._contraction[0] << " " << gaussian._power
                     << endl;
          }
        }
      }
    }
    inp_file << "end\n "
             << "\n"
             << endl;
  }
  return;
}

void Orca::WriteChargeOption() {
  std::string::size_type iop_pos = _options.find("pointcharges");
  if (iop_pos == std::string::npos) {
    _options = _options + "\n %pointcharges \"background.crg\"";
  }
}

/* For QM/MM the molecules in the MM environment are represented by
 * their atomic partial charge distributions. ORCA expects them in
 * q,x,y,z format in a separate file "background.crg"
 */
void Orca::WriteBackgroundCharges() {

  std::ofstream crg_file;
  std::string _crg_file_name_full = _run_dir + "/background.crg";
  crg_file.open(_crg_file_name_full.c_str());
  int total_background = 0;

  for (const PolarSegment& seg : *_PolarSegments) {
    for (const PolarSite& site : seg) {
      if (site.getCharge() != 0.0) total_background++;
      if (site.getRank() > 0 || _with_polarization) {
        std::vector<MinimalMMCharge> split_multipoles = SplitMultipoles(site);
        total_background += split_multipoles.size();
      }
    }
  }  // counting only

  crg_file << total_background << endl;
  boost::format fmt("%1$+1.7f %2$+1.7f %3$+1.7f %4$+1.7f");
  // now write
  for (const PolarSegment& seg : *_PolarSegments) {
    for (const PolarSite& site : seg) {
      Eigen::Vector3d pos = site.getPos() * tools::conv::bohr2ang;
      string sitestring =
          boost::str(fmt % site.getCharge() % pos.x() % pos.y() % pos.z());
      if (site.getCharge() != 0.0) crg_file << sitestring << endl;
      if (site.getRank() > 0 || _with_polarization) {
        std::vector<MinimalMMCharge> split_multipoles = SplitMultipoles(site);
        for (const auto& mpoles : split_multipoles) {
          Eigen::Vector3d pos = mpoles._pos * tools::conv::bohr2ang;
          string multipole =
              boost::str(fmt % mpoles._q % pos.x() % pos.y() % pos.z());
          crg_file << multipole << endl;
        }
      }
    }
  }

  return;
}

/**
 * Prepares the *.inp file from a vector of segments
 * Appends a guess constructed from monomer orbitals if supplied, Not
 * implemented yet
 */
bool Orca::WriteInputFile(const Orbitals& orbitals) {

  std::vector<std::string> results;
  std::string temp_suffix = "/id";
  std::string scratch_dir_backup = _scratch_dir;
  std::ofstream inp_file;
  std::string inp_file_name_full = _run_dir + "/" + _input_file_name;
  inp_file.open(inp_file_name_full.c_str());
  // header
  inp_file << "* xyz  " << _charge << " " << _spin << endl;

  const QMMolecule& qmatoms = orbitals.QMAtoms();
  // put coordinates
  WriteCoordinates(inp_file, qmatoms);
  // add parallelization info
  inp_file << "%pal\n "
           << "nprocs " << _threads << "\nend"
           << "\n"
           << endl;
  // basis set info
  if (_write_basis_set) {
    std::string el_file_name = _run_dir + "/" + "system.bas";
    WriteBasisset(qmatoms, _basisset_name, el_file_name);
    inp_file << "%basis\n " << endl;
    inp_file << "GTOName"
             << " "
             << "="
             << "\"system.bas\";" << endl;
    if (_auxbasisset_name != "") {
      std::string aux_file_name = _run_dir + "/" + "system.aux";
      WriteBasisset(qmatoms, _auxbasisset_name, aux_file_name);
      inp_file << "GTOAuxName"
               << " "
               << "="
               << "\"system.aux\";" << endl;
    }
  }  // write_basis set

  // ECPs
  /* WRITING ECP INTO system.inp FILE for ORCA**/
  if (_write_pseudopotentials) {
    WriteECP(inp_file, qmatoms);
  }  // write pseudopotentials
  /* END   OF WRITING BASISSET/ECP INTO system.inp FILE for ORCA*************/
  inp_file << "end\n "
           << "\n"
           << endl;  // This end is for the basis set block
  if (_write_charges) {
    WriteBackgroundCharges();
  }

  inp_file << _options << "\n";
  inp_file << endl;
  inp_file.close();
  // and now generate a shell script to run both jobs, if neccessary

  XTP_LOG(logDEBUG, *_pLog)
      << "Setting the scratch dir to " << _scratch_dir + temp_suffix << flush;
  _scratch_dir = scratch_dir_backup + temp_suffix;
  WriteShellScript();
  _scratch_dir = scratch_dir_backup;
  return true;
}

bool Orca::WriteShellScript() {
  ofstream shell_file;
  std::string shell_file_name_full = _run_dir + "/" + _shell_file_name;
  shell_file.open(shell_file_name_full.c_str());
  shell_file << "#!/bin/bash" << endl;
  shell_file << "mkdir -p " << _scratch_dir << endl;

  if (_write_guess) {
    if (!(boost::filesystem::exists(_run_dir + "/molA.gbw") &&
          boost::filesystem::exists(_run_dir + "/molB.gbw"))) {
      throw runtime_error(
          "Using guess relies on a molA.gbw and a molB.gbw file being in the "
          "directory.");
    }
    shell_file << _executable
               << "_mergefrag molA.gbw molB.gbw dimer.gbw > merge.log" << endl;
  }
  shell_file << _executable << " " << _input_file_name << " > "
             << _log_file_name << endl;  //" 2> run.error" << endl;
  shell_file.close();
  return true;
}

/**
 * Runs the Orca job.
 */
bool Orca::Run() {

  XTP_LOG(logDEBUG, *_pLog) << "Running Orca job" << flush;

  if (std::system(NULL)) {

    std::string _command = "cd " + _run_dir + "; sh " + _shell_file_name;
    int check = std::system(_command.c_str());
    if (check == -1) {
      XTP_LOG(logERROR, *_pLog)
          << _input_file_name << " failed to start" << flush;
      return false;
    }
    if (CheckLogFile()) {
      XTP_LOG(logDEBUG, *_pLog) << "Finished Orca job" << flush;
      return true;
    } else {
      XTP_LOG(logDEBUG, *_pLog) << "Orca job failed" << flush;
    }
  } else {
    XTP_LOG(logERROR, *_pLog)
        << _input_file_name << " failed to start" << flush;
    return false;
  }

  return true;
}

/**
 * Cleans up after the Orca job
 */
void Orca::CleanUp() {

  if (_write_guess) {
    remove((_run_dir + "/" + "molA.gbw").c_str());
    remove((_run_dir + "/" + "molB.gbw").c_str());
    remove((_run_dir + "/" + "dimer.gbw").c_str());
  }
  // cleaning up the generated files
  if (_cleanup.size() != 0) {
    tools::Tokenizer tok_cleanup(_cleanup, ",");
    std::vector<std::string> cleanup_info;
    tok_cleanup.ToVector(cleanup_info);
    for (const std::string& substring : cleanup_info) {
      if (substring == "inp") {
        std::string file_name = _run_dir + "/" + _input_file_name;
        remove(file_name.c_str());
      }

      if (substring == "bas") {
        std::string file_name = _run_dir + "/system.bas";
        remove(file_name.c_str());
      }

      if (substring == "log") {
        std::string file_name = _run_dir + "/" + _log_file_name;
        remove(file_name.c_str());
      }

      if (substring == "gbw") {
        std::string file_name = _run_dir + "/" + _orb_file_name;
        remove(file_name.c_str());
      }

      if (substring == "ges") {
        std::string file_name = _run_dir + "/system.ges";
        remove(file_name.c_str());
      }
      if (substring == "prop") {
        std::string file_name = _run_dir + "/system.prop";
        remove(file_name.c_str());
      }
    }
  }
  return;
}

bool Orca::ParseLogFile(Orbitals& orbitals) {
  bool found_success = false;
  orbitals.setQMpackage("orca");
  orbitals.setDFTbasis(_basisset_name);
  if (_write_pseudopotentials) {
    orbitals.setECP(_ecp_name);
  }

  XTP_LOG(logDEBUG, *_pLog) << "Parsing " << _log_file_name << flush;
  std::string log_file_name_full = _run_dir + "/" + _log_file_name;
  // check if LOG file is complete
  if (!CheckLogFile()) return false;
  std::map<int, double> energies;
  std::map<int, double> occupancy;

  std::string line;
  unsigned levels = 0;
  int number_of_electrons = 0;
  std::vector<std::string> results;

  std::ifstream input_file(log_file_name_full.c_str());

  if (input_file.fail()) {
    XTP_LOG(logERROR, *_pLog)
        << "File " << log_file_name_full << " not found " << flush;
    return false;
  } else {
    XTP_LOG(logDEBUG, *_pLog)
        << "Reading Coordinates and occupationnumbers and energies from "
        << log_file_name_full << flush;
  }
  // Coordinates of the final configuration depending on whether it is an
  // optimization or not
  while (input_file) {
    getline(input_file, line);
    boost::trim(line);

    if (_is_optimization) {
      throw runtime_error("Not implemented yet!");
    }
    bool found_optimization = true;
    std::string::size_type coordinates_pos =
        line.find("CARTESIAN COORDINATES (ANGSTROEM)");

    if (found_optimization && coordinates_pos != std::string::npos) {
      XTP_LOG(logDEBUG, *_pLog) << "Getting the coordinates" << flush;
      bool has_QMAtoms = orbitals.hasQMAtoms();
      // three garbage lines
      getline(input_file, line);
      // now starts the data in format
      // _id type Qnuc x y z
      std::vector<std::string> row = GetLineAndSplit(input_file, "\t ");
      int nfields = row.size();
      int atom_id = 0;
      while (nfields == 4) {
        std::string atom_type = row.at(0);
        double x = stod(row.at(1));
        double y = stod(row.at(2));
        double z = stod(row.at(3));
        row = GetLineAndSplit(input_file, "\t ");
        nfields = row.size();
        Eigen::Vector3d pos(x, y, z);
        pos *= tools::conv::ang2bohr;
        if (has_QMAtoms == false) {
          orbitals.QMAtoms().push_back(QMAtom(atom_id, atom_type, pos));
        } else {
          QMAtom& pAtom = orbitals.QMAtoms().at(atom_id);
          pAtom.setPos(pos);
        }
        atom_id++;
      }
    }

    std::string::size_type energy_pos = line.find("Total Energy");
    if (energy_pos != std::string::npos) {

      boost::algorithm::split(results, line, boost::is_any_of(" "),
                              boost::algorithm::token_compress_on);
      std::string energy = results[3];
      boost::trim(energy);
      orbitals.setQMEnergy(stod(energy));
      XTP_LOG(logDEBUG, *_pLog)
          << (boost::format("QM energy[Hrt]: %4.6f ") % orbitals.getQMEnergy())
                 .str()
          << flush;
    }

    std::string::size_type HFX_pos = line.find("Fraction HF Exchange ScalHFX");
    if (HFX_pos != std::string::npos) {
      boost::algorithm::split(results, line, boost::is_any_of(" "),
                              boost::algorithm::token_compress_on);
      double ScaHFX = stod(results.back());
      orbitals.setScaHFX(ScaHFX);
      XTP_LOG(logDEBUG, *_pLog)
          << "DFT with " << ScaHFX << " of HF exchange!" << flush;
    }

    std::string::size_type dim_pos = line.find("Basis Dimension");
    if (dim_pos != std::string::npos) {
      boost::algorithm::split(results, line, boost::is_any_of(" "),
                              boost::algorithm::token_compress_on);
      std::string dim =
          results[4];  // The 4th element of results vector is the Basis Dim
      boost::trim(dim);
      levels = boost::lexical_cast<int>(dim);
      XTP_LOG(logDEBUG, *_pLog) << "Basis Dimension: " << levels << flush;
      XTP_LOG(logDEBUG, *_pLog) << "Energy levels: " << levels << flush;
    }

    std::string::size_type OE_pos = line.find("ORBITAL ENERGIES");
    if (OE_pos != std::string::npos) {

      number_of_electrons = 0;
      getline(input_file, line);
      getline(input_file, line);
      getline(input_file, line);
      if (line.find("E(Eh)") == std::string::npos) {
        XTP_LOG(logDEBUG, *_pLog)
            << "Warning: Orbital Energies not found in log file" << flush;
      }
      for (unsigned i = 0; i < levels; i++) {
        results = GetLineAndSplit(input_file, " ");
        std::string no = results[0];
        boost::trim(no);
        unsigned levelnumber = boost::lexical_cast<unsigned>(no);
        if (levelnumber != i) {
          XTP_LOG(logDEBUG, *_pLog) << "Have a look at the orbital energies "
                                       "something weird is going on"
                                    << flush;
        }
        std::string oc = results[1];
        boost::trim(oc);
        double occ = stod(oc);
        // We only count alpha electrons, each orbital must be empty or doubly
        // occupied
        if (occ == 2 || occ == 1) {
          number_of_electrons++;
          occupancy[i] = occ;
        } else if (occ == 0) {
          occupancy[i] = occ;
        } else {
          if (occ == 1) {
            XTP_LOG(logDEBUG, *_pLog)
                << "Watch out! No distinction between alpha and beta "
                   "electrons. Check if occ = 1 is suitable for your "
                   "calculation "
                << flush;
            number_of_electrons++;
            occupancy[i] = occ;
          } else {
            throw runtime_error(
                "Only empty or doubly occupied orbitals are allowed not "
                "running the right kind of DFT calculation");
          }
        }
        std::string e = results[2];
        boost::trim(e);
        energies[i] = stod(e);
      }
    }
    /*
     *  Partial charges from the input file
     */
    std::string::size_type charge_pos = line.find("CHELPG Charges");

    if (charge_pos != std::string::npos && _get_charges) {
      XTP_LOG(logDEBUG, *_pLog) << "Getting charges" << flush;
      getline(input_file, line);
      std::vector<std::string> row = GetLineAndSplit(input_file, "\t ");
      int nfields = row.size();
      bool hasAtoms = orbitals.hasQMAtoms();
      while (nfields == 4) {
        int atom_id = boost::lexical_cast<int>(row.at(0));
        std::string atom_type = row.at(1);
        double atom_charge = stod(row.at(3));
        row = GetLineAndSplit(input_file, "\t ");
        nfields = row.size();
        if (!hasAtoms) {
          PolarSite temp =
              PolarSite(atom_id, atom_type, Eigen::Vector3d::Zero());
          temp.setCharge(atom_charge);
          orbitals.Multipoles().push_back(temp);
        } else {
          orbitals.Multipoles().push_back(
              PolarSite(orbitals.QMAtoms().at(atom_id), atom_charge));
        }
      }
    }

=======

void Orca::Initialize(tools::Property& options) {

  // good luck

  // Orca file names
  std::string fileName = "system";

  _input_file_name = fileName + ".inp";
  _log_file_name = fileName + ".log";
  _shell_file_name = fileName + ".sh";
  _mo_file_name = fileName + ".gbw";

  ParseCommonOptions(options);

  // check if the optimize keyword is present, if yes, read updated coords
  std::string::size_type iop_pos =
      _options.find(" Opt"); /*optimization word in orca*/
  if (iop_pos != std::string::npos) {
    _is_optimization = true;
  }

  if (_write_guess) {
    iop_pos = _options.find("Guess MORead");
    if (iop_pos != std::string::npos) {
      _options = _options + "\n Guess MORead ";
    }
  }
}

/* Custom basis sets are written on a per-element basis to
 * the system.bas/aux file(s), which are then included in the
 * Orca input file using GTOName = "system.bas/aux"
 */
void Orca::WriteBasisset(const QMMolecule& qmatoms, std::string& bs_name,
                         std::string& el_file_name) {

  std::vector<std::string> UniqueElements = qmatoms.FindUniqueElements();

  tools::Elements elementInfo;
  BasisSet bs;
  bs.Load(bs_name);
  XTP_LOG(logDEBUG, *_pLog) << "Loaded Basis Set " << bs_name << flush;
  ofstream el_file;

  el_file.open(el_file_name);
  el_file << "$DATA" << endl;

  for (const std::string& element_name : UniqueElements) {
    const Element& element = bs.getElement(element_name);
    el_file << elementInfo.getEleFull(element_name) << endl;
    for (const Shell& shell : element) {
      for (const char& subtype : shell.getType()) {
        el_file << subtype << " " << shell.getSize() << endl;
        Index sh_idx = 0;
        for (const GaussianPrimitive& gaussian : shell) {
          sh_idx++;
          el_file << " " << sh_idx << " " << indent(gaussian.decay());
          el_file << " "
                  << indent(gaussian.Contractions()[FindLmax(
                         std::string(1, subtype))]);
          el_file << endl;
        }
      }
    }
  }
  el_file << "STOP\n";
  el_file.close();

  return;
}

/* Coordinates are written in standard Element,x,y,z format to the
 * input file.
 */
void Orca::WriteCoordinates(std::ofstream& inp_file,
                            const QMMolecule& qmatoms) {

  for (const QMAtom& atom : qmatoms) {
    Eigen::Vector3d pos = atom.getPos() * tools::conv::bohr2ang;
    inp_file << setw(3) << atom.getElement() << setw(12)
             << setiosflags(ios::fixed) << setprecision(5) << pos.x()
             << setw(12) << setiosflags(ios::fixed) << setprecision(5)
             << pos.y() << setw(12) << setiosflags(ios::fixed)
             << setprecision(5) << pos.z() << endl;
  }
  inp_file << "* \n" << endl;
  return;
}

/* If custom ECPs are used, they need to be specified in the input file
 * in a section following the basis set includes.
 */
void Orca::WriteECP(std::ofstream& inp_file, const QMMolecule& qmatoms) {

  inp_file << endl;
  std::vector<std::string> UniqueElements = qmatoms.FindUniqueElements();

  ECPBasisSet ecp;
  ecp.Load(_ecp_name);

  XTP_LOG(logDEBUG, *_pLog) << "Loaded Pseudopotentials " << _ecp_name << flush;

  for (const std::string& element_name : UniqueElements) {
    try {
      ecp.getElement(element_name);
    } catch (std::runtime_error& error) {
      XTP_LOG(logDEBUG, *_pLog)
          << "No pseudopotential for " << element_name << " available" << flush;
      continue;
    }
    const ECPElement& element = ecp.getElement(element_name);

    inp_file << "\n"
             << "NewECP"
             << " " << element_name << endl;
    inp_file << "N_core"
             << " " << element.getNcore() << endl;
    inp_file << "lmax"
             << " " << getLName(element.getLmax()) << endl;
    // For Orca the order doesn't matter but let's write it in ascending order
    // write remaining shells in ascending order s,p,d...
    for (Index i = 0; i <= element.getLmax(); i++) {
      for (const ECPShell& shell : element) {
        if (shell.getL() == i) {
          // shell type, number primitives, scale factor
          inp_file << shell.getType() << " " << shell.getSize() << endl;
          Index sh_idx = 0;
          for (const ECPGaussianPrimitive& gaussian : shell) {
            sh_idx++;
            inp_file << sh_idx << " " << gaussian._decay << " "
                     << gaussian._contraction << " " << gaussian._power << endl;
          }
        }
      }
    }
    inp_file << "end\n "
             << "\n"
             << endl;
  }
  return;
}

void Orca::WriteChargeOption() {
  std::string::size_type iop_pos = _options.find("pointcharges");
  if (iop_pos == std::string::npos) {
    _options = _options + "\n %pointcharges \"background.crg\"";
  }
}

/* For QM/MM the molecules in the MM environment are represented by
 * their atomic partial charge distributions. ORCA expects them in
 * q,x,y,z format in a separate file "background.crg"
 */
void Orca::WriteBackgroundCharges() {

  std::ofstream crg_file;
  std::string _crg_file_name_full = _run_dir + "/background.crg";
  crg_file.open(_crg_file_name_full);
  Index total_background = 0;

  for (const std::unique_ptr<StaticSite>& site : _externalsites) {
    if (site->getCharge() != 0.0) {
      total_background++;
    }
    std::vector<MinimalMMCharge> split_multipoles = SplitMultipoles(*site);
    total_background += split_multipoles.size();
  }  // counting only

  crg_file << total_background << endl;
  boost::format fmt("%1$+1.7f %2$+1.7f %3$+1.7f %4$+1.7f");
  // now write
  for (const std::unique_ptr<StaticSite>& site : _externalsites) {
    Eigen::Vector3d pos = site->getPos() * tools::conv::bohr2ang;
    string sitestring =
        boost::str(fmt % site->getCharge() % pos.x() % pos.y() % pos.z());
    if (site->getCharge() != 0.0) {
      crg_file << sitestring << endl;
    }
    std::vector<MinimalMMCharge> split_multipoles = SplitMultipoles(*site);
    for (const auto& mpoles : split_multipoles) {
      Eigen::Vector3d pos2 = mpoles._pos * tools::conv::bohr2ang;
      string multipole =
          boost::str(fmt % mpoles._q % pos2.x() % pos2.y() % pos2.z());
      crg_file << multipole << endl;
    }
  }

  return;
}

/**
 * Prepares the *.inp file from a vector of segments
 * Appends a guess constructed from monomer orbitals if supplied, Not
 * implemented yet
 */
bool Orca::WriteInputFile(const Orbitals& orbitals) {

  std::vector<std::string> results;
  std::string temp_suffix = "/id";
  std::string scratch_dir_backup = _scratch_dir;
  std::ofstream inp_file;
  std::string inp_file_name_full = _run_dir + "/" + _input_file_name;
  inp_file.open(inp_file_name_full);
  // header
  inp_file << "* xyz  " << _charge << " " << _spin << endl;
  Index threads = OPENMP::getMaxThreads();
  const QMMolecule& qmatoms = orbitals.QMAtoms();
  // put coordinates
  WriteCoordinates(inp_file, qmatoms);
  // add parallelization info
  inp_file << "%pal\n "
           << "nprocs " << threads << "\nend"
           << "\n"
           << endl;
  // basis set info
  if (_write_basis_set) {
    std::string el_file_name = _run_dir + "/" + "system.bas";
    WriteBasisset(qmatoms, _basisset_name, el_file_name);
    inp_file << "%basis\n " << endl;
    inp_file << "GTOName"
             << " "
             << "="
             << "\"system.bas\";" << endl;
    if (_write_auxbasis_set) {
      std::string aux_file_name = _run_dir + "/" + "system.aux";
      WriteBasisset(qmatoms, _auxbasisset_name, aux_file_name);
      inp_file << "GTOAuxName"
               << " "
               << "="
               << "\"system.aux\";" << endl;
    }
  }  // write_basis set

  // ECPs
  if (_write_pseudopotentials) {
    WriteECP(inp_file, qmatoms);
  }
  inp_file << "end\n "
           << "\n"
           << endl;  // This end is for the basis set block
  if (_write_charges) {
    WriteBackgroundCharges();
  }

  inp_file << _options << "\n";
  inp_file << endl;
  inp_file.close();
  // and now generate a shell script to run both jobs, if neccessary

  XTP_LOG(logDEBUG, *_pLog)
      << "Setting the scratch dir to " << _scratch_dir + temp_suffix << flush;
  _scratch_dir = scratch_dir_backup + temp_suffix;
  WriteShellScript();
  _scratch_dir = scratch_dir_backup;
  return true;
}

bool Orca::WriteShellScript() {
  ofstream shell_file;
  std::string shell_file_name_full = _run_dir + "/" + _shell_file_name;
  shell_file.open(shell_file_name_full);
  shell_file << "#!/bin/bash" << endl;
  shell_file << "mkdir -p " << _scratch_dir << endl;

  if (_write_guess) {
    if (!(boost::filesystem::exists(_run_dir + "/molA.gbw") &&
          boost::filesystem::exists(_run_dir + "/molB.gbw"))) {
      throw runtime_error(
          "Using guess relies on a molA.gbw and a molB.gbw file being in the "
          "directory.");
    }
    shell_file << _executable
               << "_mergefrag molA.gbw molB.gbw dimer.gbw > merge.log" << endl;
  }
  shell_file << _executable << " " << _input_file_name << " > "
             << _log_file_name << endl;  //" 2> run.error" << endl;
  shell_file.close();
  return true;
}

/**
 * Runs the Orca job.
 */
bool Orca::Run() {

  XTP_LOG(logDEBUG, *_pLog) << "Running Orca job" << flush;

  if (std::system(nullptr)) {

    std::string command = "cd " + _run_dir + "; sh " + _shell_file_name;
    Index check = std::system(command.c_str());
    if (check == -1) {
      XTP_LOG(logERROR, *_pLog)
          << _input_file_name << " failed to start" << flush;
      return false;
    }
    if (CheckLogFile()) {
      XTP_LOG(logDEBUG, *_pLog) << "Finished Orca job" << flush;
      return true;
    } else {
      XTP_LOG(logDEBUG, *_pLog) << "Orca job failed" << flush;
    }
  } else {
    XTP_LOG(logERROR, *_pLog)
        << _input_file_name << " failed to start" << flush;
    return false;
  }

  return true;
}

/**
 * Cleans up after the Orca job
 */
void Orca::CleanUp() {

  if (_write_guess) {
    remove((_run_dir + "/" + "molA.gbw").c_str());
    remove((_run_dir + "/" + "molB.gbw").c_str());
    remove((_run_dir + "/" + "dimer.gbw").c_str());
  }
  // cleaning up the generated files
  if (_cleanup.size() != 0) {
    tools::Tokenizer tok_cleanup(_cleanup, ",");
    std::vector<std::string> cleanup_info;
    tok_cleanup.ToVector(cleanup_info);
    for (const std::string& substring : cleanup_info) {
      if (substring == "inp") {
        std::string file_name = _run_dir + "/" + _input_file_name;
        remove(file_name.c_str());
      }

      if (substring == "bas") {
        std::string file_name = _run_dir + "/system.bas";
        remove(file_name.c_str());
      }

      if (substring == "log") {
        std::string file_name = _run_dir + "/" + _log_file_name;
        remove(file_name.c_str());
      }

      if (substring == "gbw") {
        std::string file_name = _run_dir + "/" + _mo_file_name;
        remove(file_name.c_str());
      }

      if (substring == "ges") {
        std::string file_name = _run_dir + "/system.ges";
        remove(file_name.c_str());
      }
      if (substring == "prop") {
        std::string file_name = _run_dir + "/system.prop";
        remove(file_name.c_str());
      }
    }
  }
  return;
}

StaticSegment Orca::GetCharges() const {

  StaticSegment result("charges", 0);

  XTP_LOG(logDEBUG, *_pLog) << "Parsing " << _log_file_name << flush;
  std::string log_file_name_full = _run_dir + "/" + _log_file_name;
  std::string line;

  std::ifstream input_file(log_file_name_full);
  while (input_file) {
    getline(input_file, line);
    boost::trim(line);
    GetCoordinates(result, line, input_file);

    std::string::size_type charge_pos = line.find("CHELPG Charges");

    if (charge_pos != std::string::npos) {
      XTP_LOG(logDEBUG, *_pLog) << "Getting charges" << flush;
      getline(input_file, line);
      std::vector<std::string> row = GetLineAndSplit(input_file, "\t ");
      Index nfields = Index(row.size());
      bool hasAtoms = result.size() > 0;
      while (nfields == 4) {
        Index atom_id = boost::lexical_cast<Index>(row.at(0));
        std::string atom_type = row.at(1);
        double atom_charge = boost::lexical_cast<double>(row.at(3));
        row = GetLineAndSplit(input_file, "\t ");
        nfields = Index(row.size());
        if (hasAtoms) {
          StaticSite& temp = result.at(atom_id);
          if (temp.getElement() != atom_type) {
            throw std::runtime_error(
                "Getting charges failed. Mismatch in elemts:" +
                temp.getElement() + " vs " + atom_type);
          }
          temp.setCharge(atom_charge);
        } else {
          StaticSite temp =
              StaticSite(atom_id, atom_type, Eigen::Vector3d::Zero());
          temp.setCharge(atom_charge);
          result.push_back(temp);
        }
      }
    }
  }
  return result;
}

Eigen::Matrix3d Orca::GetPolarizability() const {
  std::string line;
  ifstream input_file((_run_dir + "/" + _log_file_name));
  bool has_pol = false;

  Eigen::Matrix3d pol = Eigen::Matrix3d::Zero();
  while (input_file) {
    getline(input_file, line);
    boost::trim(line);

    std::string::size_type pol_pos = line.find("THE POLARIZABILITY TENSOR");
    if (pol_pos != std::string::npos) {
      XTP_LOG(logDEBUG, *_pLog) << "Getting polarizability" << flush;
      getline(input_file, line);
      getline(input_file, line);
      getline(input_file, line);

      if (line.find("The raw cartesian tensor (atomic units)") ==
          std::string::npos) {
        throw std::runtime_error(
            "Could not find cartesian polarisation tensor");
      }

      for (Index i = 0; i < 3; i++) {
        getline(input_file, line);
        tools::Tokenizer tok2(line, " ");
        std::vector<std::string> values = tok2.ToVector();
        if (values.size() != 3) {
          throw std::runtime_error("Polarisation line " + line +
                                   " cannot be parsed");
        }
        Eigen::Vector3d row;
        row << std::stod(values[0]), std::stod(values[1]), std::stod(values[2]);
        pol.row(i) = row;
      }

      has_pol = true;
    }
  }
  if (!has_pol) {
    throw std::runtime_error("Could not find polarisation in logfile");
  }
  return pol;
}

bool Orca::ParseLogFile(Orbitals& orbitals) {
  bool found_success = false;
  orbitals.setQMpackage(getPackageName());
  orbitals.setDFTbasisName(_basisset_name);
  if (_write_pseudopotentials) {
    orbitals.setECPName(_ecp_name);
  }

  XTP_LOG(logDEBUG, *_pLog) << "Parsing " << _log_file_name << flush;
  std::string log_file_name_full = _run_dir + "/" + _log_file_name;
  // check if LOG file is complete
  if (!CheckLogFile()) {
    return false;
  }
  std::map<Index, double> energies;
  std::map<Index, double> occupancy;

  std::string line;
  Index levels = 0;
  Index number_of_electrons = 0;
  std::vector<std::string> results;

  std::ifstream input_file(log_file_name_full);

  if (input_file.fail()) {
    XTP_LOG(logERROR, *_pLog)
        << "File " << log_file_name_full << " not found " << flush;
    return false;
  } else {
    XTP_LOG(logDEBUG, *_pLog)
        << "Reading Coordinates and occupationnumbers and energies from "
        << log_file_name_full << flush;
  }
  // Coordinates of the final configuration depending on whether it is an
  // optimization or not

  QMMolecule& mol = orbitals.QMAtoms();
  while (input_file) {
    getline(input_file, line);
    boost::trim(line);

    GetCoordinates(mol, line, input_file);

    std::string::size_type energy_pos = line.find("FINAL SINGLE");
    if (energy_pos != std::string::npos) {

      boost::algorithm::split(results, line, boost::is_any_of(" "),
                              boost::algorithm::token_compress_on);
      std::string energy = results[4];
      boost::trim(energy);
      orbitals.setQMEnergy(boost::lexical_cast<double>(energy));
      XTP_LOG(logDEBUG, *_pLog) << (boost::format("QM energy[Hrt]: %4.6f ") %
                                    orbitals.getDFTTotalEnergy())
                                       .str()
                                << flush;
    }

    std::string::size_type HFX_pos = line.find("Fraction HF Exchange ScalHFX");
    if (HFX_pos != std::string::npos) {
      boost::algorithm::split(results, line, boost::is_any_of(" "),
                              boost::algorithm::token_compress_on);
      double ScaHFX = boost::lexical_cast<double>(results.back());
      orbitals.setScaHFX(ScaHFX);
      XTP_LOG(logDEBUG, *_pLog)
          << "DFT with " << ScaHFX << " of HF exchange!" << flush;
    }

    std::string::size_type dim_pos = line.find("Basis Dimension");
    if (dim_pos != std::string::npos) {
      boost::algorithm::split(results, line, boost::is_any_of(" "),
                              boost::algorithm::token_compress_on);
      std::string dim =
          results[4];  // The 4th element of results vector is the Basis Dim
      boost::trim(dim);
      levels = boost::lexical_cast<Index>(dim);
      XTP_LOG(logDEBUG, *_pLog) << "Basis Dimension: " << levels << flush;
      XTP_LOG(logDEBUG, *_pLog) << "Energy levels: " << levels << flush;
    }

    std::string::size_type OE_pos = line.find("ORBITAL ENERGIES");
    if (OE_pos != std::string::npos) {

      number_of_electrons = 0;
      getline(input_file, line);
      getline(input_file, line);
      getline(input_file, line);
      if (line.find("E(Eh)") == std::string::npos) {
        XTP_LOG(logDEBUG, *_pLog)
            << "Warning: Orbital Energies not found in log file" << flush;
      }
      for (Index i = 0; i < levels; i++) {
        results = GetLineAndSplit(input_file, " ");
        std::string no = results[0];
        boost::trim(no);
        Index levelnumber = boost::lexical_cast<Index>(no);
        if (levelnumber != i) {
          XTP_LOG(logDEBUG, *_pLog) << "Have a look at the orbital energies "
                                       "something weird is going on"
                                    << flush;
        }
        std::string oc = results[1];
        boost::trim(oc);
        double occ = boost::lexical_cast<double>(oc);
        // We only count alpha electrons, each orbital must be empty or doubly
        // occupied
        if (occ == 2 || occ == 1) {
          number_of_electrons++;
          occupancy[i] = occ;
        } else if (occ == 0) {
          occupancy[i] = occ;
        } else {
          if (occ == 1) {
            XTP_LOG(logDEBUG, *_pLog)
                << "Watch out! No distinction between alpha and beta "
                   "electrons. Check if occ = 1 is suitable for your "
                   "calculation "
                << flush;
            number_of_electrons++;
            occupancy[i] = occ;
          } else {
            throw runtime_error(
                "Only empty or doubly occupied orbitals are allowed not "
                "running the right kind of DFT calculation");
          }
        }
        std::string e = results[2];
        boost::trim(e);
        energies[i] = boost::lexical_cast<double>(e);
      }
    }

>>>>>>> b3c6f927
    std::string::size_type success =
        line.find("*                     SUCCESS                       *");
    if (success != std::string::npos) {
      found_success = true;
    }
  }

  XTP_LOG(logDEBUG, *_pLog)
      << "Alpha electrons: " << number_of_electrons << flush;
<<<<<<< HEAD
  int occupied_levels = number_of_electrons;
  int unoccupied_levels = levels - occupied_levels;
=======
  Index occupied_levels = number_of_electrons;
  Index unoccupied_levels = levels - occupied_levels;
>>>>>>> b3c6f927
  XTP_LOG(logDEBUG, *_pLog) << "Occupied levels: " << occupied_levels << flush;
  XTP_LOG(logDEBUG, *_pLog)
      << "Unoccupied levels: " << unoccupied_levels << flush;

  /************************************************************/

  // copying information to the orbitals object

  orbitals.setBasisSetSize(levels);
<<<<<<< HEAD
  orbitals.setNumberOfElectrons(number_of_electrons);
  orbitals.setNumberOfLevels(occupied_levels, unoccupied_levels);
  orbitals.setSelfEnergy(0.0);

  // copying energies to a vector
  orbitals.MOEnergies().resize(levels);
  //_level = 1;
  for (int i = 0; i < orbitals.MOEnergies().size(); i++) {
    orbitals.MOEnergies()[i] = energies[i];
=======
  orbitals.setNumberOfAlphaElectrons(number_of_electrons);
  orbitals.setNumberOfOccupiedLevels(occupied_levels);

  // copying energies to a vector
  orbitals.MOs().eigenvalues().resize(levels);
  //_level = 1;
  for (Index i = 0; i < levels; i++) {
    orbitals.MOs().eigenvalues()[i] = energies[i];
>>>>>>> b3c6f927
  }

  XTP_LOG(logDEBUG, *_pLog) << "Done reading Log file" << flush;

  return found_success;
}
<<<<<<< HEAD

bool Orca::CheckLogFile() {
  // check if the log file exists
  ifstream input_file((_run_dir + "/" + _log_file_name).c_str());
=======
template <class T>
void Orca::GetCoordinates(T& mol, string& line, ifstream& input_file) const {
  std::string::size_type coordinates_pos =
      line.find("CARTESIAN COORDINATES (ANGSTROEM)");

  using Atom = typename std::iterator_traits<typename T::iterator>::value_type;

  if (coordinates_pos != std::string::npos) {
    XTP_LOG(logDEBUG, *_pLog) << "Getting the coordinates" << flush;
    bool has_QMAtoms = mol.size() > 0;
    // three garbage lines
    getline(input_file, line);
    // now starts the data in format
    // _id type Qnuc x y z
    vector<string> row = GetLineAndSplit(input_file, "\t ");
    Index nfields = Index(row.size());
    Index atom_id = 0;
    while (nfields == 4) {
      string atom_type = row.at(0);
      double x = boost::lexical_cast<double>(row.at(1));
      double y = boost::lexical_cast<double>(row.at(2));
      double z = boost::lexical_cast<double>(row.at(3));
      row = GetLineAndSplit(input_file, "\t ");
      nfields = Index(row.size());
      Eigen::Vector3d pos(x, y, z);
      pos *= tools::conv::ang2bohr;
      if (has_QMAtoms == false) {
        mol.push_back(Atom(atom_id, atom_type, pos));
      } else {
        Atom& pAtom = mol.at(atom_id);
        pAtom.setPos(pos);
      }
      atom_id++;
    }
  }
}

bool Orca::CheckLogFile() {
  // check if the log file exists
  ifstream input_file(_run_dir + "/" + _log_file_name);
>>>>>>> b3c6f927

  if (input_file.fail()) {
    XTP_LOG(logERROR, *_pLog) << "Orca LOG is not found" << flush;
    return false;
  };

  std::string line;
  while (input_file) {
    getline(input_file, line);
    boost::trim(line);
    std::string::size_type error = line.find("FATAL ERROR ENCOUNTERED");
    if (error != std::string::npos) {
      XTP_LOG(logERROR, *_pLog) << "ORCA encountered a fatal error, maybe a "
                                   "look in the log file may help."
                                << flush;
      return false;
    }
    error = line.find(
        "mpirun detected that one or more processes exited with non-zero "
        "status");
    if (error != std::string::npos) {
      XTP_LOG(logERROR, *_pLog)
          << "ORCA had an mpi problem, maybe your openmpi version is not good."
          << flush;
      return false;
    }
  }
  return true;
}

// Parses the Orca gbw file and stores data in the Orbitals object

<<<<<<< HEAD
bool Orca::ParseOrbitalsFile(Orbitals& orbitals) {
  if (!CheckLogFile()) return false;
  std::vector<double> coefficients;
  int basis_size = orbitals.getBasisSetSize();
  int levels = orbitals.getNumberOfLevels();
  if (basis_size == 0 || levels == 0) {
=======
bool Orca::ParseMOsFile(Orbitals& orbitals) {
  if (!CheckLogFile()) {
    return false;
  }
  std::vector<double> coefficients;
  Index basis_size = orbitals.getBasisSetSize();
  if (basis_size == 0) {
>>>>>>> b3c6f927
    throw runtime_error(
        "Basis size not set, calculator does not parse log file first");
  }

  XTP_LOG(logDEBUG, *_pLog)
      << "Reading the gbw file, this may or may not work so be careful: "
      << flush;
  ifstream infile;
<<<<<<< HEAD
  infile.open((_run_dir + "/" + _orb_file_name).c_str(), ios::binary | ios::in);
  if (!infile) {
    throw runtime_error("Could not open " + _orb_file_name + " file");
  }
  infile.seekg(24, ios::beg);
  char* buffer = new char[8];
  infile.read(buffer, 8);
  long int offset = *((long int*)buffer);

  infile.seekg(offset, ios::beg);
  infile.read(buffer, 4);
  int op_read = *((int*)buffer);
  infile.seekg(offset + 4, ios::beg);
  infile.read(buffer, 4);
  int dim_read = *((int*)buffer);
  infile.seekg(offset + 8, ios::beg);
  XTP_LOG(logDEBUG, *_pLog) << "Number of operators: " << op_read
                            << " Basis dimension: " << dim_read << flush;
  int n = op_read * dim_read * dim_read;
  delete[] buffer;
  buffer = new char[8];
  for (int i = 0; i < n; i++) {
    infile.read(buffer, 8);
    double mocoeff = *((double*)buffer);
    // XTP_LOG(logDEBUG,*_pLog) << mocoeff<< flush ;
    coefficients.push_back(mocoeff);
  }
  delete[] buffer;

  infile.close();
  // i -> MO, j -> AO
  (orbitals.MOCoefficients()).resize(levels, basis_size);
  for (int i = 0; i < orbitals.MOCoefficients().rows(); i++) {
    for (int j = 0; j < orbitals.MOCoefficients().cols(); j++) {
      orbitals.MOCoefficients()(j, i) = coefficients[j * basis_size + i];
=======
  infile.open(_run_dir + "/" + _mo_file_name, ios::binary | ios::in);
  if (!infile) {
    throw runtime_error("Could not open " + _mo_file_name + " file");
  }
  infile.seekg(24, ios::beg);
  std::array<char, 8> buffer;
  infile.read(buffer.data(), 8);
  if (!infile) {
    infile.close();
    return false;
  }
  Index offset = *((Index*)buffer.data());

  infile.seekg(offset, ios::beg);
  infile.read(buffer.data(), 4);
  if (!infile) {
    infile.close();
    return false;
  }
  int op_read = *((int*)buffer.data());
  infile.seekg(offset + 4, ios::beg);
  infile.read(buffer.data(), 4);
  if (!infile) {
    infile.close();
    return false;
  }
  int dim_read = *((int*)buffer.data());
  infile.seekg(offset + 8, ios::beg);
  XTP_LOG(logDEBUG, *_pLog) << "Number of operators: " << op_read
                            << " Basis dimension: " << dim_read << flush;
  Index n = op_read * dim_read * dim_read;
  for (Index i = 0; i < n; i++) {
    infile.read(buffer.data(), 8);
    if (!infile) {
      infile.close();
      return false;
    }
    double mocoeff = *((double*)buffer.data());
    coefficients.push_back(mocoeff);
  }

  infile.close();
  // i -> MO, j -> AO
  orbitals.MOs().eigenvectors().resize(basis_size, basis_size);
  for (Index i = 0; i < basis_size; i++) {
    for (Index j = 0; j < basis_size; j++) {
      orbitals.MOs().eigenvectors()(j, i) = coefficients[j * basis_size + i];
>>>>>>> b3c6f927
    }
  }
  ReorderOutput(orbitals);
  XTP_LOG(logDEBUG, *_pLog) << "Done parsing" << flush;
  return true;
}

<<<<<<< HEAD
std::string Orca::getLName(int lnum) {
=======
std::string Orca::getLName(Index lnum) {
>>>>>>> b3c6f927
  if (lnum == 0) {
    return "S";
  } else if (lnum == 1) {
    return "P";
  } else if (lnum == 2) {
    return "D";
  } else if (lnum == 3) {
    return "F";
  } else {
    throw runtime_error(
        "Orca::getLName functions higher than F not implemented");
  }
  return "0";
}

std::string Orca::indent(const double& number) {
  std::stringstream ssnumber;
  if (number >= 0) {
    ssnumber << "    ";
  } else {
    ssnumber << "   ";
  }
  ssnumber << setiosflags(ios::fixed) << setprecision(15) << std::scientific
           << number;
  std::string snumber = ssnumber.str();
  return snumber;
}

}  // namespace xtp
}  // namespace votca<|MERGE_RESOLUTION|>--- conflicted
+++ resolved
@@ -24,621 +24,12 @@
 #include <iomanip>
 #include <stdio.h>
 #include <votca/tools/elements.h>
-<<<<<<< HEAD
-=======
 #include <votca/xtp/ecpaobasis.h>
 #include <votca/xtp/orbitals.h>
->>>>>>> b3c6f927
 
 namespace votca {
 namespace xtp {
 using namespace std;
-<<<<<<< HEAD
-
-void Orca::Initialize(tools::Property& options) {
-
-  // good luck
-
-  // Orca file names
-  std::string fileName = "system";
-
-  _input_file_name = fileName + ".inp";
-  _log_file_name = fileName + ".log";
-  _shell_file_name = fileName + ".sh";
-  _orb_file_name = fileName + ".gbw";
-
-  std::string key = "package";
-  std::string _name = options.get(key + ".name").as<std::string>();
-
-  if (_name != "orca") {
-    cerr << "Tried to use " << _name << " package. ";
-    throw std::runtime_error("Wrong options file");
-  }
-
-  _executable = options.get(key + ".executable").as<std::string>();
-  _charge = options.get(key + ".charge").as<int>();
-  _spin = options.get(key + ".spin").as<int>();
-  _options = options.get(key + ".options").as<std::string>();
-  _memory = options.get(key + ".memory").as<std::string>();
-  _threads = options.get(key + ".threads").as<int>();
-  _scratch_dir = options.get(key + ".scratch").as<std::string>();
-  _cleanup = options.get(key + ".cleanup").as<std::string>();
-  _auxbasisset_name = options.get(key + ".auxbasisset").as<std::string>();
-
-  if (options.exists(key + ".outputVxc")) {
-    _output_Vxc = options.get(key + ".outputVxc").as<bool>();
-  } else
-    _output_Vxc = false;
-  if (_output_Vxc) {
-    throw std::runtime_error("Sorry " + _name + " does not support Vxc output");
-  }
-
-  if (_write_pseudopotentials)
-    _ecp_name = options.get(key + ".ecp").as<std::string>();
-  _basisset_name = options.get(key + ".basisset").as<std::string>();
-  _write_basis_set = options.get(key + ".writebasisset").as<bool>();
-  _write_pseudopotentials =
-      options.get(key + ".writepseudopotentials").as<bool>();
-  if (_write_pseudopotentials)
-    _ecp_name = options.get(key + ".ecp").as<std::string>();
-
-  // check if the optimize keyword is present, if yes, read updated coords
-  std::string::size_type iop_pos =
-      _options.find(" Opt"); /*optimization word in orca*/
-  if (iop_pos != std::string::npos) {
-    _is_optimization = true;
-  } else {
-    _is_optimization = false;
-  }
-
-  // check if the esp keyword is present, if yes, get the charges and save them
-  iop_pos = _options.find(" chelpg"); /*electrostatic potential related to
-                                         partial atomic charges I guess is
-                                         chelpg in orca but check */
-  if (iop_pos != std::string::npos ||
-      _options.find(" CHELPG") != std::string::npos) {
-    _get_charges = true;
-  } else {
-    _get_charges = false;
-  }
-
-  // check if the guess should be prepared, if yes, append the guess later
-  _write_guess = false;
-  iop_pos = _options.find("Guess MORead");
-  if (iop_pos != std::string::npos) _write_guess = true;
-  iop_pos = _options.find("Guess MORead\n");
-  if (iop_pos != std::string::npos) _write_guess = true;
-}
-
-/* Custom basis sets are written on a per-element basis to
- * the system.bas/aux file(s), which are then included in the
- * Orca input file using GTOName = "system.bas/aux"
- */
-void Orca::WriteBasisset(const QMMolecule& qmatoms, std::string& bs_name,
-                         std::string& el_file_name) {
-
-  std::vector<std::string> UniqueElements = qmatoms.FindUniqueElements();
-
-  tools::Elements elementInfo;
-  BasisSet bs;
-  bs.LoadBasisSet(bs_name);
-  XTP_LOG(logDEBUG, *_pLog) << "Loaded Basis Set " << bs_name << flush;
-  ofstream el_file;
-
-  el_file.open(el_file_name.c_str());
-  el_file << "$DATA" << endl;
-
-  for (const std::string& element_name : UniqueElements) {
-    const Element& element = bs.getElement(element_name);
-    el_file << elementInfo.getEleFull(element_name) << endl;
-    for (const Shell& shell : element) {
-      string type = shell.getType();
-      // check combined shells
-      for (unsigned i = 0; i < type.size(); ++i) {
-        string subtype = string(type, i, 1);
-        el_file << subtype << " " << shell.getSize() << endl;
-        int sh_idx = 0;
-        for (const GaussianPrimitive& gaussian : shell) {
-          sh_idx++;
-          el_file << " " << sh_idx << " " << indent(gaussian._decay);
-          el_file << " " << indent(gaussian._contraction[FindLmax(subtype)]);
-          el_file << endl;
-        }
-      }
-    }
-  }
-  el_file << "STOP\n";
-  el_file.close();
-
-  return;
-}
-
-/* Coordinates are written in standard Element,x,y,z format to the
- * input file.
- */
-void Orca::WriteCoordinates(std::ofstream& inp_file,
-                            const QMMolecule& qmatoms) {
-
-  for (const QMAtom& atom : qmatoms) {
-    Eigen::Vector3d pos = atom.getPos() * tools::conv::bohr2ang;
-    inp_file << setw(3) << atom.getElement().c_str() << setw(12)
-             << setiosflags(ios::fixed) << setprecision(5) << pos.x()
-             << setw(12) << setiosflags(ios::fixed) << setprecision(5)
-             << pos.y() << setw(12) << setiosflags(ios::fixed)
-             << setprecision(5) << pos.z() << endl;
-  }
-  inp_file << "* \n" << endl;
-  return;
-}
-
-/* If custom ECPs are used, they need to be specified in the input file
- * in a section following the basis set includes.
- */
-void Orca::WriteECP(std::ofstream& inp_file, const QMMolecule& qmatoms) {
-
-  inp_file << endl;
-  std::vector<std::string> UniqueElements = qmatoms.FindUniqueElements();
-
-  BasisSet ecp;
-  ecp.LoadPseudopotentialSet(_ecp_name);
-
-  XTP_LOG(logDEBUG, *_pLog) << "Loaded Pseudopotentials " << _ecp_name << flush;
-
-  for (const std::string& element_name : UniqueElements) {
-    try {
-      ecp.getElement(element_name);
-    } catch (std::runtime_error& error) {
-      XTP_LOG(logDEBUG, *_pLog)
-          << "No pseudopotential for " << element_name << " available" << flush;
-      continue;
-    }
-    const Element& element = ecp.getElement(element_name);
-
-    inp_file << "\n"
-             << "NewECP"
-             << " " << element_name << endl;
-    inp_file << "N_core"
-             << " " << element.getNcore() << endl;
-    inp_file << "lmax"
-             << " " << getLName(element.getLmax()) << endl;
-    // For Orca the order doesn't matter but let's write it in ascending order
-    // write remaining shells in ascending order s,p,d...
-    for (int i = 0; i <= element.getLmax(); i++) {
-      for (const Shell& shell : element) {
-        if (shell.getLmax() == i) {
-          // shell type, number primitives, scale factor
-          inp_file << shell.getType() << " " << shell.getSize() << endl;
-          int sh_idx = 0;
-          for (const GaussianPrimitive& gaussian : shell) {
-            sh_idx++;
-            inp_file << sh_idx << " " << gaussian._decay << " "
-                     << gaussian._contraction[0] << " " << gaussian._power
-                     << endl;
-          }
-        }
-      }
-    }
-    inp_file << "end\n "
-             << "\n"
-             << endl;
-  }
-  return;
-}
-
-void Orca::WriteChargeOption() {
-  std::string::size_type iop_pos = _options.find("pointcharges");
-  if (iop_pos == std::string::npos) {
-    _options = _options + "\n %pointcharges \"background.crg\"";
-  }
-}
-
-/* For QM/MM the molecules in the MM environment are represented by
- * their atomic partial charge distributions. ORCA expects them in
- * q,x,y,z format in a separate file "background.crg"
- */
-void Orca::WriteBackgroundCharges() {
-
-  std::ofstream crg_file;
-  std::string _crg_file_name_full = _run_dir + "/background.crg";
-  crg_file.open(_crg_file_name_full.c_str());
-  int total_background = 0;
-
-  for (const PolarSegment& seg : *_PolarSegments) {
-    for (const PolarSite& site : seg) {
-      if (site.getCharge() != 0.0) total_background++;
-      if (site.getRank() > 0 || _with_polarization) {
-        std::vector<MinimalMMCharge> split_multipoles = SplitMultipoles(site);
-        total_background += split_multipoles.size();
-      }
-    }
-  }  // counting only
-
-  crg_file << total_background << endl;
-  boost::format fmt("%1$+1.7f %2$+1.7f %3$+1.7f %4$+1.7f");
-  // now write
-  for (const PolarSegment& seg : *_PolarSegments) {
-    for (const PolarSite& site : seg) {
-      Eigen::Vector3d pos = site.getPos() * tools::conv::bohr2ang;
-      string sitestring =
-          boost::str(fmt % site.getCharge() % pos.x() % pos.y() % pos.z());
-      if (site.getCharge() != 0.0) crg_file << sitestring << endl;
-      if (site.getRank() > 0 || _with_polarization) {
-        std::vector<MinimalMMCharge> split_multipoles = SplitMultipoles(site);
-        for (const auto& mpoles : split_multipoles) {
-          Eigen::Vector3d pos = mpoles._pos * tools::conv::bohr2ang;
-          string multipole =
-              boost::str(fmt % mpoles._q % pos.x() % pos.y() % pos.z());
-          crg_file << multipole << endl;
-        }
-      }
-    }
-  }
-
-  return;
-}
-
-/**
- * Prepares the *.inp file from a vector of segments
- * Appends a guess constructed from monomer orbitals if supplied, Not
- * implemented yet
- */
-bool Orca::WriteInputFile(const Orbitals& orbitals) {
-
-  std::vector<std::string> results;
-  std::string temp_suffix = "/id";
-  std::string scratch_dir_backup = _scratch_dir;
-  std::ofstream inp_file;
-  std::string inp_file_name_full = _run_dir + "/" + _input_file_name;
-  inp_file.open(inp_file_name_full.c_str());
-  // header
-  inp_file << "* xyz  " << _charge << " " << _spin << endl;
-
-  const QMMolecule& qmatoms = orbitals.QMAtoms();
-  // put coordinates
-  WriteCoordinates(inp_file, qmatoms);
-  // add parallelization info
-  inp_file << "%pal\n "
-           << "nprocs " << _threads << "\nend"
-           << "\n"
-           << endl;
-  // basis set info
-  if (_write_basis_set) {
-    std::string el_file_name = _run_dir + "/" + "system.bas";
-    WriteBasisset(qmatoms, _basisset_name, el_file_name);
-    inp_file << "%basis\n " << endl;
-    inp_file << "GTOName"
-             << " "
-             << "="
-             << "\"system.bas\";" << endl;
-    if (_auxbasisset_name != "") {
-      std::string aux_file_name = _run_dir + "/" + "system.aux";
-      WriteBasisset(qmatoms, _auxbasisset_name, aux_file_name);
-      inp_file << "GTOAuxName"
-               << " "
-               << "="
-               << "\"system.aux\";" << endl;
-    }
-  }  // write_basis set
-
-  // ECPs
-  /* WRITING ECP INTO system.inp FILE for ORCA**/
-  if (_write_pseudopotentials) {
-    WriteECP(inp_file, qmatoms);
-  }  // write pseudopotentials
-  /* END   OF WRITING BASISSET/ECP INTO system.inp FILE for ORCA*************/
-  inp_file << "end\n "
-           << "\n"
-           << endl;  // This end is for the basis set block
-  if (_write_charges) {
-    WriteBackgroundCharges();
-  }
-
-  inp_file << _options << "\n";
-  inp_file << endl;
-  inp_file.close();
-  // and now generate a shell script to run both jobs, if neccessary
-
-  XTP_LOG(logDEBUG, *_pLog)
-      << "Setting the scratch dir to " << _scratch_dir + temp_suffix << flush;
-  _scratch_dir = scratch_dir_backup + temp_suffix;
-  WriteShellScript();
-  _scratch_dir = scratch_dir_backup;
-  return true;
-}
-
-bool Orca::WriteShellScript() {
-  ofstream shell_file;
-  std::string shell_file_name_full = _run_dir + "/" + _shell_file_name;
-  shell_file.open(shell_file_name_full.c_str());
-  shell_file << "#!/bin/bash" << endl;
-  shell_file << "mkdir -p " << _scratch_dir << endl;
-
-  if (_write_guess) {
-    if (!(boost::filesystem::exists(_run_dir + "/molA.gbw") &&
-          boost::filesystem::exists(_run_dir + "/molB.gbw"))) {
-      throw runtime_error(
-          "Using guess relies on a molA.gbw and a molB.gbw file being in the "
-          "directory.");
-    }
-    shell_file << _executable
-               << "_mergefrag molA.gbw molB.gbw dimer.gbw > merge.log" << endl;
-  }
-  shell_file << _executable << " " << _input_file_name << " > "
-             << _log_file_name << endl;  //" 2> run.error" << endl;
-  shell_file.close();
-  return true;
-}
-
-/**
- * Runs the Orca job.
- */
-bool Orca::Run() {
-
-  XTP_LOG(logDEBUG, *_pLog) << "Running Orca job" << flush;
-
-  if (std::system(NULL)) {
-
-    std::string _command = "cd " + _run_dir + "; sh " + _shell_file_name;
-    int check = std::system(_command.c_str());
-    if (check == -1) {
-      XTP_LOG(logERROR, *_pLog)
-          << _input_file_name << " failed to start" << flush;
-      return false;
-    }
-    if (CheckLogFile()) {
-      XTP_LOG(logDEBUG, *_pLog) << "Finished Orca job" << flush;
-      return true;
-    } else {
-      XTP_LOG(logDEBUG, *_pLog) << "Orca job failed" << flush;
-    }
-  } else {
-    XTP_LOG(logERROR, *_pLog)
-        << _input_file_name << " failed to start" << flush;
-    return false;
-  }
-
-  return true;
-}
-
-/**
- * Cleans up after the Orca job
- */
-void Orca::CleanUp() {
-
-  if (_write_guess) {
-    remove((_run_dir + "/" + "molA.gbw").c_str());
-    remove((_run_dir + "/" + "molB.gbw").c_str());
-    remove((_run_dir + "/" + "dimer.gbw").c_str());
-  }
-  // cleaning up the generated files
-  if (_cleanup.size() != 0) {
-    tools::Tokenizer tok_cleanup(_cleanup, ",");
-    std::vector<std::string> cleanup_info;
-    tok_cleanup.ToVector(cleanup_info);
-    for (const std::string& substring : cleanup_info) {
-      if (substring == "inp") {
-        std::string file_name = _run_dir + "/" + _input_file_name;
-        remove(file_name.c_str());
-      }
-
-      if (substring == "bas") {
-        std::string file_name = _run_dir + "/system.bas";
-        remove(file_name.c_str());
-      }
-
-      if (substring == "log") {
-        std::string file_name = _run_dir + "/" + _log_file_name;
-        remove(file_name.c_str());
-      }
-
-      if (substring == "gbw") {
-        std::string file_name = _run_dir + "/" + _orb_file_name;
-        remove(file_name.c_str());
-      }
-
-      if (substring == "ges") {
-        std::string file_name = _run_dir + "/system.ges";
-        remove(file_name.c_str());
-      }
-      if (substring == "prop") {
-        std::string file_name = _run_dir + "/system.prop";
-        remove(file_name.c_str());
-      }
-    }
-  }
-  return;
-}
-
-bool Orca::ParseLogFile(Orbitals& orbitals) {
-  bool found_success = false;
-  orbitals.setQMpackage("orca");
-  orbitals.setDFTbasis(_basisset_name);
-  if (_write_pseudopotentials) {
-    orbitals.setECP(_ecp_name);
-  }
-
-  XTP_LOG(logDEBUG, *_pLog) << "Parsing " << _log_file_name << flush;
-  std::string log_file_name_full = _run_dir + "/" + _log_file_name;
-  // check if LOG file is complete
-  if (!CheckLogFile()) return false;
-  std::map<int, double> energies;
-  std::map<int, double> occupancy;
-
-  std::string line;
-  unsigned levels = 0;
-  int number_of_electrons = 0;
-  std::vector<std::string> results;
-
-  std::ifstream input_file(log_file_name_full.c_str());
-
-  if (input_file.fail()) {
-    XTP_LOG(logERROR, *_pLog)
-        << "File " << log_file_name_full << " not found " << flush;
-    return false;
-  } else {
-    XTP_LOG(logDEBUG, *_pLog)
-        << "Reading Coordinates and occupationnumbers and energies from "
-        << log_file_name_full << flush;
-  }
-  // Coordinates of the final configuration depending on whether it is an
-  // optimization or not
-  while (input_file) {
-    getline(input_file, line);
-    boost::trim(line);
-
-    if (_is_optimization) {
-      throw runtime_error("Not implemented yet!");
-    }
-    bool found_optimization = true;
-    std::string::size_type coordinates_pos =
-        line.find("CARTESIAN COORDINATES (ANGSTROEM)");
-
-    if (found_optimization && coordinates_pos != std::string::npos) {
-      XTP_LOG(logDEBUG, *_pLog) << "Getting the coordinates" << flush;
-      bool has_QMAtoms = orbitals.hasQMAtoms();
-      // three garbage lines
-      getline(input_file, line);
-      // now starts the data in format
-      // _id type Qnuc x y z
-      std::vector<std::string> row = GetLineAndSplit(input_file, "\t ");
-      int nfields = row.size();
-      int atom_id = 0;
-      while (nfields == 4) {
-        std::string atom_type = row.at(0);
-        double x = stod(row.at(1));
-        double y = stod(row.at(2));
-        double z = stod(row.at(3));
-        row = GetLineAndSplit(input_file, "\t ");
-        nfields = row.size();
-        Eigen::Vector3d pos(x, y, z);
-        pos *= tools::conv::ang2bohr;
-        if (has_QMAtoms == false) {
-          orbitals.QMAtoms().push_back(QMAtom(atom_id, atom_type, pos));
-        } else {
-          QMAtom& pAtom = orbitals.QMAtoms().at(atom_id);
-          pAtom.setPos(pos);
-        }
-        atom_id++;
-      }
-    }
-
-    std::string::size_type energy_pos = line.find("Total Energy");
-    if (energy_pos != std::string::npos) {
-
-      boost::algorithm::split(results, line, boost::is_any_of(" "),
-                              boost::algorithm::token_compress_on);
-      std::string energy = results[3];
-      boost::trim(energy);
-      orbitals.setQMEnergy(stod(energy));
-      XTP_LOG(logDEBUG, *_pLog)
-          << (boost::format("QM energy[Hrt]: %4.6f ") % orbitals.getQMEnergy())
-                 .str()
-          << flush;
-    }
-
-    std::string::size_type HFX_pos = line.find("Fraction HF Exchange ScalHFX");
-    if (HFX_pos != std::string::npos) {
-      boost::algorithm::split(results, line, boost::is_any_of(" "),
-                              boost::algorithm::token_compress_on);
-      double ScaHFX = stod(results.back());
-      orbitals.setScaHFX(ScaHFX);
-      XTP_LOG(logDEBUG, *_pLog)
-          << "DFT with " << ScaHFX << " of HF exchange!" << flush;
-    }
-
-    std::string::size_type dim_pos = line.find("Basis Dimension");
-    if (dim_pos != std::string::npos) {
-      boost::algorithm::split(results, line, boost::is_any_of(" "),
-                              boost::algorithm::token_compress_on);
-      std::string dim =
-          results[4];  // The 4th element of results vector is the Basis Dim
-      boost::trim(dim);
-      levels = boost::lexical_cast<int>(dim);
-      XTP_LOG(logDEBUG, *_pLog) << "Basis Dimension: " << levels << flush;
-      XTP_LOG(logDEBUG, *_pLog) << "Energy levels: " << levels << flush;
-    }
-
-    std::string::size_type OE_pos = line.find("ORBITAL ENERGIES");
-    if (OE_pos != std::string::npos) {
-
-      number_of_electrons = 0;
-      getline(input_file, line);
-      getline(input_file, line);
-      getline(input_file, line);
-      if (line.find("E(Eh)") == std::string::npos) {
-        XTP_LOG(logDEBUG, *_pLog)
-            << "Warning: Orbital Energies not found in log file" << flush;
-      }
-      for (unsigned i = 0; i < levels; i++) {
-        results = GetLineAndSplit(input_file, " ");
-        std::string no = results[0];
-        boost::trim(no);
-        unsigned levelnumber = boost::lexical_cast<unsigned>(no);
-        if (levelnumber != i) {
-          XTP_LOG(logDEBUG, *_pLog) << "Have a look at the orbital energies "
-                                       "something weird is going on"
-                                    << flush;
-        }
-        std::string oc = results[1];
-        boost::trim(oc);
-        double occ = stod(oc);
-        // We only count alpha electrons, each orbital must be empty or doubly
-        // occupied
-        if (occ == 2 || occ == 1) {
-          number_of_electrons++;
-          occupancy[i] = occ;
-        } else if (occ == 0) {
-          occupancy[i] = occ;
-        } else {
-          if (occ == 1) {
-            XTP_LOG(logDEBUG, *_pLog)
-                << "Watch out! No distinction between alpha and beta "
-                   "electrons. Check if occ = 1 is suitable for your "
-                   "calculation "
-                << flush;
-            number_of_electrons++;
-            occupancy[i] = occ;
-          } else {
-            throw runtime_error(
-                "Only empty or doubly occupied orbitals are allowed not "
-                "running the right kind of DFT calculation");
-          }
-        }
-        std::string e = results[2];
-        boost::trim(e);
-        energies[i] = stod(e);
-      }
-    }
-    /*
-     *  Partial charges from the input file
-     */
-    std::string::size_type charge_pos = line.find("CHELPG Charges");
-
-    if (charge_pos != std::string::npos && _get_charges) {
-      XTP_LOG(logDEBUG, *_pLog) << "Getting charges" << flush;
-      getline(input_file, line);
-      std::vector<std::string> row = GetLineAndSplit(input_file, "\t ");
-      int nfields = row.size();
-      bool hasAtoms = orbitals.hasQMAtoms();
-      while (nfields == 4) {
-        int atom_id = boost::lexical_cast<int>(row.at(0));
-        std::string atom_type = row.at(1);
-        double atom_charge = stod(row.at(3));
-        row = GetLineAndSplit(input_file, "\t ");
-        nfields = row.size();
-        if (!hasAtoms) {
-          PolarSite temp =
-              PolarSite(atom_id, atom_type, Eigen::Vector3d::Zero());
-          temp.setCharge(atom_charge);
-          orbitals.Multipoles().push_back(temp);
-        } else {
-          orbitals.Multipoles().push_back(
-              PolarSite(orbitals.QMAtoms().at(atom_id), atom_charge));
-        }
-      }
-    }
-
-=======
 
 void Orca::Initialize(tools::Property& options) {
 
@@ -1224,7 +615,6 @@
       }
     }
 
->>>>>>> b3c6f927
     std::string::size_type success =
         line.find("*                     SUCCESS                       *");
     if (success != std::string::npos) {
@@ -1234,13 +624,8 @@
 
   XTP_LOG(logDEBUG, *_pLog)
       << "Alpha electrons: " << number_of_electrons << flush;
-<<<<<<< HEAD
-  int occupied_levels = number_of_electrons;
-  int unoccupied_levels = levels - occupied_levels;
-=======
   Index occupied_levels = number_of_electrons;
   Index unoccupied_levels = levels - occupied_levels;
->>>>>>> b3c6f927
   XTP_LOG(logDEBUG, *_pLog) << "Occupied levels: " << occupied_levels << flush;
   XTP_LOG(logDEBUG, *_pLog)
       << "Unoccupied levels: " << unoccupied_levels << flush;
@@ -1250,17 +635,6 @@
   // copying information to the orbitals object
 
   orbitals.setBasisSetSize(levels);
-<<<<<<< HEAD
-  orbitals.setNumberOfElectrons(number_of_electrons);
-  orbitals.setNumberOfLevels(occupied_levels, unoccupied_levels);
-  orbitals.setSelfEnergy(0.0);
-
-  // copying energies to a vector
-  orbitals.MOEnergies().resize(levels);
-  //_level = 1;
-  for (int i = 0; i < orbitals.MOEnergies().size(); i++) {
-    orbitals.MOEnergies()[i] = energies[i];
-=======
   orbitals.setNumberOfAlphaElectrons(number_of_electrons);
   orbitals.setNumberOfOccupiedLevels(occupied_levels);
 
@@ -1269,19 +643,12 @@
   //_level = 1;
   for (Index i = 0; i < levels; i++) {
     orbitals.MOs().eigenvalues()[i] = energies[i];
->>>>>>> b3c6f927
   }
 
   XTP_LOG(logDEBUG, *_pLog) << "Done reading Log file" << flush;
 
   return found_success;
 }
-<<<<<<< HEAD
-
-bool Orca::CheckLogFile() {
-  // check if the log file exists
-  ifstream input_file((_run_dir + "/" + _log_file_name).c_str());
-=======
 template <class T>
 void Orca::GetCoordinates(T& mol, string& line, ifstream& input_file) const {
   std::string::size_type coordinates_pos =
@@ -1322,7 +689,6 @@
 bool Orca::CheckLogFile() {
   // check if the log file exists
   ifstream input_file(_run_dir + "/" + _log_file_name);
->>>>>>> b3c6f927
 
   if (input_file.fail()) {
     XTP_LOG(logERROR, *_pLog) << "Orca LOG is not found" << flush;
@@ -1355,14 +721,6 @@
 
 // Parses the Orca gbw file and stores data in the Orbitals object
 
-<<<<<<< HEAD
-bool Orca::ParseOrbitalsFile(Orbitals& orbitals) {
-  if (!CheckLogFile()) return false;
-  std::vector<double> coefficients;
-  int basis_size = orbitals.getBasisSetSize();
-  int levels = orbitals.getNumberOfLevels();
-  if (basis_size == 0 || levels == 0) {
-=======
 bool Orca::ParseMOsFile(Orbitals& orbitals) {
   if (!CheckLogFile()) {
     return false;
@@ -1370,7 +728,6 @@
   std::vector<double> coefficients;
   Index basis_size = orbitals.getBasisSetSize();
   if (basis_size == 0) {
->>>>>>> b3c6f927
     throw runtime_error(
         "Basis size not set, calculator does not parse log file first");
   }
@@ -1379,43 +736,6 @@
       << "Reading the gbw file, this may or may not work so be careful: "
       << flush;
   ifstream infile;
-<<<<<<< HEAD
-  infile.open((_run_dir + "/" + _orb_file_name).c_str(), ios::binary | ios::in);
-  if (!infile) {
-    throw runtime_error("Could not open " + _orb_file_name + " file");
-  }
-  infile.seekg(24, ios::beg);
-  char* buffer = new char[8];
-  infile.read(buffer, 8);
-  long int offset = *((long int*)buffer);
-
-  infile.seekg(offset, ios::beg);
-  infile.read(buffer, 4);
-  int op_read = *((int*)buffer);
-  infile.seekg(offset + 4, ios::beg);
-  infile.read(buffer, 4);
-  int dim_read = *((int*)buffer);
-  infile.seekg(offset + 8, ios::beg);
-  XTP_LOG(logDEBUG, *_pLog) << "Number of operators: " << op_read
-                            << " Basis dimension: " << dim_read << flush;
-  int n = op_read * dim_read * dim_read;
-  delete[] buffer;
-  buffer = new char[8];
-  for (int i = 0; i < n; i++) {
-    infile.read(buffer, 8);
-    double mocoeff = *((double*)buffer);
-    // XTP_LOG(logDEBUG,*_pLog) << mocoeff<< flush ;
-    coefficients.push_back(mocoeff);
-  }
-  delete[] buffer;
-
-  infile.close();
-  // i -> MO, j -> AO
-  (orbitals.MOCoefficients()).resize(levels, basis_size);
-  for (int i = 0; i < orbitals.MOCoefficients().rows(); i++) {
-    for (int j = 0; j < orbitals.MOCoefficients().cols(); j++) {
-      orbitals.MOCoefficients()(j, i) = coefficients[j * basis_size + i];
-=======
   infile.open(_run_dir + "/" + _mo_file_name, ios::binary | ios::in);
   if (!infile) {
     throw runtime_error("Could not open " + _mo_file_name + " file");
@@ -1463,7 +783,6 @@
   for (Index i = 0; i < basis_size; i++) {
     for (Index j = 0; j < basis_size; j++) {
       orbitals.MOs().eigenvectors()(j, i) = coefficients[j * basis_size + i];
->>>>>>> b3c6f927
     }
   }
   ReorderOutput(orbitals);
@@ -1471,11 +790,7 @@
   return true;
 }
 
-<<<<<<< HEAD
-std::string Orca::getLName(int lnum) {
-=======
 std::string Orca::getLName(Index lnum) {
->>>>>>> b3c6f927
   if (lnum == 0) {
     return "S";
   } else if (lnum == 1) {
