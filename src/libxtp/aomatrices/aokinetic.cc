--- conflicted
+++ resolved
@@ -29,11 +29,7 @@
 
 
     
-<<<<<<< HEAD
-    void AOKinetic::FillBlock( ub::matrix_range< ub::matrix<double> >& _matrix,const AOShell* _shell_row,const AOShell* _shell_col) {
-=======
-    void AOKinetic::FillBlock( Eigen::Block<Eigen::MatrixXd> & _matrix,const AOShell* _shell_row,const AOShell* _shell_col, AOBasis* ecp) {
->>>>>>> 21612300
+    void AOKinetic::FillBlock( Eigen::Block<Eigen::MatrixXd> & _matrix,const AOShell* _shell_row,const AOShell* _shell_col) {
        
        
         // shell info, only lmax tells how far to go
