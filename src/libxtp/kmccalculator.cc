--- conflicted
+++ resolved
@@ -110,14 +110,9 @@
        
         cout << "spatial density: " << _numberofcharges / top->BoxVolume() << " nm^-3" << endl;
 
-<<<<<<< HEAD
-          for(auto& node:_nodes){
-            node.InitEscapeRate();
-=======
         for (auto* node:_nodes) {
             node->InitEscapeRate();
             node->MakeHuffTree();
->>>>>>> 4361d58c
         }
             
         return;
@@ -260,14 +255,7 @@
                     totalnumberofrates++;
                 }
 
-<<<<<<< HEAD
-                // Initialise escape rates
-                for (auto& node:_nodes) {
-                    node.InitEscapeRate();
-                }
-=======
                
->>>>>>> 4361d58c
 
             }
              // Initialise escape rates
@@ -304,19 +292,7 @@
         
         const GLink& KMCCalculator::ChooseHoppingDest(const GNode* node){
             double u = 1 - _RandomVariable.rand_uniform();
-<<<<<<< HEAD
-            
-            for (unsigned j = 0; j < node->events.size(); j++) {
-                u -= node->events[j].rate / node->getEscapeRate();
-                if (u <= 0 || j==node->events.size()-1) {    
-                    return (node->events[j]);
-                }
-            }
-            throw runtime_error("Choose Hopping Destination, somehow no event was found");
-            return node->events[0];
-=======
             return node->findHoppingDestination(u);
->>>>>>> 4361d58c
         }
         
         Chargecarrier* KMCCalculator::ChooseAffectedCarrier(double cumulated_rate){
