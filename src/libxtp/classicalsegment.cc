--- conflicted
+++ resolved
@@ -1,9 +1,5 @@
 /*
-<<<<<<< HEAD
- *            Copyright 2016-2020 The VOTCA Development Team
-=======
  *            Copyright 2009-2020 The VOTCA Development Team
->>>>>>> f3eea3e0
  *                       (http://www.votca.org)
  *
  *      Licensed under the Apache License, Version 2.0 (the "License")
