#! /bin/bash
#
# Copyright 2009 The VOTCA Development Team (http://www.votca.org)
#
# Licensed under the Apache License, Version 2.0 (the "License");
# you may not use this file except in compliance with the License.
# You may obtain a copy of the License at
#
#     http://www.apache.org/licenses/LICENSE-2.0
#
# Unless required by applicable law or agreed to in writing, software
# distributed under the License is distributed on an "AS IS" BASIS,
# WITHOUT WARRANTIES OR CONDITIONS OF ANY KIND, either express or implied.
# See the License for the specific language governing permissions and
# limitations under the License.
#

#-------------------defines----------------

if [ "$1" = "--help" ]; then
  cat <<EOF
${0##*/}, version %version%



We have defined some useful (?) functions:
* log           = send a message to the logfile
* msg           = message to stdout and logfile
* die           = error message to stderr and logfile,
                  and kills all csg process
* do_external   = get scriptname for sourcewrapper and run it
                  supports for_all
* for_all       = run a command for all non-bonded pairs
* logrun        = exec to log output
* run_or_exit   = logrun + die if error
* true_or_exit  = run + die if error (no loging)
* check_for     = checks if a binary exist in the path
* check_deps    = checks the dependencies of a script

Examples:
* log "Hi"
* msg "Hi"
* die "Error at line 99"
* do_external init gromacs NVT
* do_external init potential for_all bonded
* for_all bonded init_potential.sh 1 2 3
* logrun CMD
* run_or_exit CMD

USES: \$CSGXMLFILE \$SOURCE_WRAPPER \$CSGLOG \$CSGRESTART csg_property printf cp date

PROVIDES: log die msg csg_get_interaction_property csg_get_property csg_taillog do_external for_all is_done mark_done sed run_or_exit cat_external show_external logrun check_for check_deps int_check get_stepname update_stepnames get_current_step_dir get_last_step_dir get_main_dir get_current_step_nr get_step_nr cp_from_to cp_from_main_dir cp_from_last_step get_time use_mpi

NEEDS:
EOF
exit 0
fi


log () {
  local warn
  if [ "$1" = "--no-warn" ]; then
    shift
    warn="no"
  else
    warn="yes"
  fi
  if [ -z "$LOG_REDIRECTED" ]; then
    if [ -n "$CSGLOG" ]; then
      echo -e "$*" >> $CSGLOG
    else
      echo -e "$*"
    fi
  else
    if [ "$warn" = "yes" ]; then
      echo -e "WARNING: Nested log call, when calling 'log $*'"
      echo -e "         log was redirected by '$LOG_REDIRECTED'"
      echo -e "         Try to avoid this, by removing one redirect, csg_call functions common --help"
    fi
    echo -e "$*"
  fi
}
export -f log

#echo a msg but log it too
msg() {
  [[ -z "$CSGLOG" ]] || log "$*"
  echo -e "$*"
}
export -f msg

unset -f die
die () {
  [[ -z "$CSGLOG" ]] || log --no-warn "$*"
  echo -e "$*" 1>&2
  [ -z "$CSGLOG" ] || echo "For details see $CSGLOG" 1>&2
  log --no-warn "killing all processes...."
  #send kill signal to all process within the process groups
  kill 0
  exit 1
}
export -f die

#takes a task, show content of the according script
cat_external() {
  local script
  [[ -n "${SOURCE_WRAPPER}" ]] || die "cat_external: SOURCE_WRAPPER is undefined"
  script="$($SOURCE_WRAPPER $1 $2)" || die "cat_external: $SOURCE_WRAPPER $1 $2 failed"
  cat "$script"
}
export -f cat_external

#takes a task, shows the according script
show_external() {
  local script
  [[ -n "${SOURCE_WRAPPER}" ]] || die "cat_external: SOURCE_WRAPPER is undefined"
  script="$($SOURCE_WRAPPER $1 $2)" || die "cat_external: $SOURCE_WRAPPER $1 $2 failed"
  echo "$script"
}
export -f show_external

#takes a task, find the according script and run it.
#first 2 argument are the task
do_external() {
  local script tags quiet="no"
  [ "$1" = "-q" ] && quiet="yes" && shift
  [[ -n "${SOURCE_WRAPPER}" ]] || die "do_external: SOURCE_WRAPPER is undefined"
  script="$($SOURCE_WRAPPER $1 $2)" || die "do_external: $SOURCE_WRAPPER $1 $2 failed"
  tags="$1 $2"
  shift 2
  #logrun do_external is a good combi to use
  [ "$quiet" = "no" ] && log --no-warn "Running subscript '${script##*/} $*'(from tags $tags)"
  $script "$@" 2>&1 || die "do_external: subscript $script $* (from tags $tags) failed"
}
export -f do_external

logrun(){
  local ret
  [[ -n "$1" ]] || die "logrun: missing argument"
  #--no-warn due to the fact that we get the warning anyway
  log --no-warn "logrun: run '$*'"
  if [ -z "$LOG_REDIRECTED" ]; then
    export LOG_REDIRECTED="logrun '$*'"
    if [ -n "$CSGLOG" ]; then
      "$@" >> $CSGLOG 2>&1
      ret=$?
    else
      "$@" 2>&1
      ret=$?
    fi
    unset LOG_REDIRECTED
  else
    echo -e "WARNING: Nested log call, when calling 'logrun $*'"
    echo -e "         log was redirected by '$LOG_REDIRECTED'"
    echo -e "         Try to avoid this, by removing one redirect, csg_call functions common --help"
    "$@" 2>&1
    ret=$?
  fi
  return $ret
}
export -f logrun

#useful subroutine check if a command was succesful AND log the output
run_or_exit() {
   logrun "$@" || die "run_or_exit: '$*' failed"
}
export -f run_or_exit

#useful subroutine check if a command was succesful AND log the output
true_or_exit() {
   local ret
   ret="$("$@" 2>&1)" || die "true_or_exit: '$*' failed with error message '$ret'"
   echo "$ret"
}
export -f true_or_exit

#do somefor all pairs, 1st argument is the type
for_all (){
  local bondtype csg_get
  local name interactions
  if [ -z "$2" ]; then
    die "for_all need at least two arguments"
  fi
  bondtype="$1"
  shift
  #check that type is bonded or non-bonded
  if [ "$bondtype" != "non-bonded" ]; then
    die  "for_all: Argmuent 1 '$bondtype' is not non-bonded"
  fi
  [[ -n "$CSGXMLFILE" ]] || die "for_all: CSGXMLFILE is undefined"
  [[ -n "$(type -p csg_property)" ]] || die "for_all: Could not find csg_property"
  log "For all $bondtype"
  interactions="$(csg_property --file $CSGXMLFILE --short --path cg.${bondtype} --print name)" \
    || die "for_all: csg_property --file $CSGXMLFILE --short --path cg.${bondtype} --print name' failed"
  for name in $interactions; do
    log "for_all: run '$*'"
    #we need to use bash -c here to allow things like $(csg_get_interaction_property xxx) in arguments
    #write variable defines in the front is better, that export
    #no need to run unset afterwards
    bondtype="$bondtype" \
    bondname="$name" \
    bash -c "$*" || die "for_all: bash -c '$*' failed for bondname '$name'"
  done
}
export -f for_all

csg_taillog () {
  sync
  [[ -n "$CSGLOG" ]] || die "csg_taillog: logfile (CSGLOG) was not defined"
  tail "$@" "$CSGLOG"
}
export -f csg_taillog

#the save version of csg_get
csg_get_interaction_property () {
  local ret allow_empty cmd
  if [ "$1" = "--allow-empty" ]; then
    shift
    allow_empty="yes"
  else
    allow_empty="no"
  fi
  [[ -n "$1" ]] || die "csg_get_interaction_property: Missig argument"
  [[ -n "$CSGXMLFILE" ]] || die "csg_get_interaction_property: CSGXMLFILE is undefined"
  [[ -n "$bondtype" ]] || die "csg_get_interaction_property: bondtype is undefined"
  [[ -n "$bondname" ]] || die "csg_get_interaction_property: bondname is undefined"
  [[ -n "$(type -p csg_property)" ]] || die "csg_get_interaction_property: Could not find csg_property"
  cmd="csg_property --file $CSGXMLFILE --short --path cg.${bondtype} --filter name=$bondname --print $1"
<<<<<<< HEAD
  if ret="$($cmd 2>&1)"; then
    [ -z "$ret" ] && [ -n "$2" ] && ret="$2"
  else
    [ -z "$2" ] && die "csg_get_interaction_property:\n'$cmd'\nfailed geting '$1' with error msg:\n $ret\n and no default for $1"
    ret="$2"
=======
  #the --filter option will make csg_property fail, don't stop if we have an default
  if ! ret="$($cmd 2>&1)"; then
    [ "$allow_empty" = "no" ] && [ -z "$2" ] && \
      die "csg_get_interaction_property:\n'$cmd'\nfailed geting '$1' with error msg:\n $ret\n and no default for $1"
    #ret has error message
    ret=""
>>>>>>> 6827c3bd
  fi
  [ "$allow_empty" = "no" ] && [ -z "$ret" ] && [ -n "$2" ] && ret="$2"
  [[ "$allow_empty" = "no" ]] && [[ -z "$ret" ]] && \
    die "csg_get_interaction_property: Could not get '$1'\nResult of '$cmd' was empty"
  echo "$ret"
}
export -f csg_get_interaction_property

#get a property from xml
csg_get_property () {
  local ret allow_empty cmd
  if [ "$1" = "--allow-empty" ]; then
    shift
    allow_empty="yes"
  else
    allow_empty="no"
  fi
  [[ -n "$1" ]] || die "csg_get_property: Missig argument"
  [[ -n "$CSGXMLFILE" ]] || die "csg_get_property: CSGXMLFILE is undefined"
  [[ -n "$(type -p csg_property)" ]] || die "csg_get_property: Could not find csg_property"
  cmd="csg_property --file $CSGXMLFILE --path ${1} --short --print ."
  #csg_property only fails if xml file is bad otherwise result is empty
  ret="$(true_or_exit $cmd)"
  [[ -z "$ret" ]] && [[ -n "$2" ]] && ret="$2"
  [[ "$allow_empty" = "no" ]] && [[ -z "$ret" ]] && \
    die "csg_get_property: Could not get '$1'\nResult of '$cmd' was empty"
  echo "$ret"
}
export -f csg_get_property

mark_done () {
  [[ -n "$1" ]] || die "mark_done: Missig argument"
  [[ -n "$CSGRESTART" ]] || die "mark_done: CSGRESTART is undefined"
  echo "$1 done" >> ${PWD}/$CSGRESTART
}
export -f mark_done

is_done () {
  [[ -n "$1" ]] || die "is_done: Missig argument"
  [[ -n "$CSGRESTART" ]] || die "mark_done: CSGRESTART is undefined"
  [[ -f ${PWD}/${CSGRESTART} ]] || return 1
  [[ -n "$(sed -n "/^$1 done\$/p" ${PWD}/${CSGRESTART})" ]] && return 0
  return 1
}
export -f is_done

check_for () {
  [[ -n "$2" ]] || die "check_for: Missig arguments"
  file="$1"
  shift
  local exe
  for exe in $@; do
    if [ -z "${exe##\$*}" ]; then
      exe=${exe#\$}
      [[ -n "${!exe}" ]] || die "check_for: '${exe}' is undefined in ${file}"
      continue
    fi
    [[ -n "$(type -t $exe)" ]] || die "check_for: Could not find $exe needed by ${file}"
  done
}
export -f check_for

check_deps () {
  [[ -n "$1" ]] || die "check_deps: Missig argument"
  local deps
  deps="$(true_or_exit $1 --help)"
  deps="$(echo "$deps" | sed -n '/^USES:/p')" || die "check_deps: sed failed"
  [[ -z "${deps}" ]] && msg "check_for '$1' has no used block please add it" && return 0
  deps=$(echo "$deps" | sed 's/USES://')
  [[ -z "${deps}" ]] && return 0
  check_for "${1##*/}" $deps
}
export -f check_deps

int_check() {
  [[ -n "$2" ]] || die "int_check: Missig argument"
  [[ -z "${1//[0-9]}" ]] && return 0
  shift
  die "$*"
}
export -f int_check

get_stepname() {
  local name
  [[ -n "$1" ]] || die "get_stepname: Missig argument"
  if [ "$1" = "--trunc" ]; then
    echo "step_"
    return 0
  fi
  int_check "${1#-}" "get_stepname: needs a int as argument, but was $1"
  name="$(printf step_%03i "$1")"
  [ -z "$name" ] && die "get_stepname: Could not get stepname"
  echo "$name"
}
export -f get_stepname

update_stepnames(){
  local thisstep laststep nr
  [[ -n "$1" ]] || die "update_stepnames: Missig argument"
  nr="$1"
  int_check "$nr" "update_stepnames: needs a int as argument"
  [ -z "$CSG_MAINDIR" ] && die "update_stepnames: CSG_MAINDIR is empty"
  [ -d "$CSG_MAINDIR" ] || die "update_stepnames: $CSG_MAINDIR is not dir"
  thisstep="$(get_stepname $nr)"
  laststep="$(get_stepname $((nr-1)) )"
  export CSG_THISSTEP="$CSG_MAINDIR/$thisstep"
  export CSG_LASTSTEP="$CSG_MAINDIR/$laststep"
}
export -f update_stepnames

get_current_step_dir() {
  [ -z "$CSG_THISSTEP" ] && die "get_current_step_dir: CSG_THISSTEP is empty"
  if [ "$1" = "--no-check" ]; then
    :
  else
    [ -d "$CSG_THISSTEP" ] || die "get_last_step_dir: $CSG_THISSTEP is not dir"
  fi
  echo "$CSG_THISSTEP"

}
export -f get_current_step_dir

get_last_step_dir() {
  [ -z "$CSG_LASTSTEP" ] && die "get_last_step_dir: CSG_LASTSTEP is empty"
  [ -d "$CSG_LASTSTEP" ] || die "get_last_step_dir: $CSG_LASTSTEP is not dir"
  echo "$CSG_LASTSTEP"
}
export -f get_last_step_dir

get_main_dir() {
  [ -z "$CSG_MAINDIR" ] && die "get_main_dir: CSG_MAINDIR is empty"
  [ -d "$CSG_MAINDIR" ] || die "update_stepnames: $CSG_MAINDIR is not dir"
  echo "$CSG_MAINDIR"
}
export -f get_main_dir

get_current_step_nr() {
  local name nr
  name=$(get_current_step_dir)
  nr=$(get_step_nr $name)
  echo "$nr"
}
export -f get_current_step_nr

get_step_nr() {
  local nr trunc
  trunc=$(get_stepname --trunc)
  [[ -n "$1" ]] || die "get_step_nr: Missig argument"
  nr=${1##*/}
  nr=${nr#$trunc}
  #convert to base 10 and cut leading zeros
  nr=$((10#$nr))
  int_check "$nr" "get_step_nr: Could not fetch step nr"
  echo "$nr"
}
export -f get_step_nr

cp_from_to() {
  local i to from where
  if [ "$1" = "--from" ]; then
    from="$2"
    shift 2
  else
    die "cp_form_to: first argument should be --from DIR"
  fi
  if [ "$1" = "--where" ]; then
    where="$2"
    shift 2
  else
    where="."
  fi
  if [ "$1" = "--no-check" ]; then
    shift
  else
    [ -d "$where" ] || die "cp_from_to: $where is not a dir"
    [ -d "$from" ] || die "cp_from_to: $from is not a dir"
  fi
  [ -z "$1" ] && die "cp_from_main_dir: Missing argument"
  for i in $@; do
    #no glob pattern in $i or could not be expanded
    if [ "$from/$i" = "$(echo $from/$i)" ]; then
      [ -e "$from/$i" ] || die "cp_from_to: could not find '$from/$i'"
    fi
    cp -r $from/$i "$where" 2>&1 || die "cp_from_to: cp -r '$from/$i' '$where' failed"
  done
}
export -f cp_from_to

cp_from_main_dir() {
  log "cp_from_main_dir: '$@'"
  run_or_exit cp_from_to --from $(get_main_dir) "$@"
}
export -f cp_from_main_dir

cp_from_last_step() {
  log "cp_from_last_step: '$@'"
  run_or_exit cp_from_to --from $(get_last_step_dir) "$@"
}
export -f cp_from_last_step

get_time() {
  date +%s || die "get_time:  time +%s failed"
}
export -f get_time

use_mpi() {
  local tasks
  tasks="$(csg_get_property --allow-empty cg.inverse.mpi.tasks)"
  [ -z "$tasks" ] && return 1
  int_check "$tasks" "use_mpi: cg.inverse.mpi.tasks needs to be a number"
  [ $tasks -le 1 ] && return 1
  return 0
}
export -f use_mpi

get_table_comment() {
  local version
  [[ -n "$(type -p csg_call)" ]] || die "get_defaults_comment: Could not find csg_version"
  version="$(csg_call --version)" || die "get_defaults_comment: csg_call --version failed"
  echo "Created on $(date) by $USER@$HOSTNAME"
  echo "called from $version" | sed "s/csg_call/${0##*/}/"
  echo "settings file: $CSGXMLFILE"
  echo "working directory: $PWD"
}
export -f get_table_comment<|MERGE_RESOLUTION|>--- conflicted
+++ resolved
@@ -226,20 +226,12 @@
   [[ -n "$bondname" ]] || die "csg_get_interaction_property: bondname is undefined"
   [[ -n "$(type -p csg_property)" ]] || die "csg_get_interaction_property: Could not find csg_property"
   cmd="csg_property --file $CSGXMLFILE --short --path cg.${bondtype} --filter name=$bondname --print $1"
-<<<<<<< HEAD
-  if ret="$($cmd 2>&1)"; then
-    [ -z "$ret" ] && [ -n "$2" ] && ret="$2"
-  else
-    [ -z "$2" ] && die "csg_get_interaction_property:\n'$cmd'\nfailed geting '$1' with error msg:\n $ret\n and no default for $1"
-    ret="$2"
-=======
   #the --filter option will make csg_property fail, don't stop if we have an default
   if ! ret="$($cmd 2>&1)"; then
     [ "$allow_empty" = "no" ] && [ -z "$2" ] && \
       die "csg_get_interaction_property:\n'$cmd'\nfailed geting '$1' with error msg:\n $ret\n and no default for $1"
     #ret has error message
     ret=""
->>>>>>> 6827c3bd
   fi
   [ "$allow_empty" = "no" ] && [ -z "$ret" ] && [ -n "$2" ] && ret="$2"
   [[ "$allow_empty" = "no" ]] && [[ -z "$ret" ]] && \
