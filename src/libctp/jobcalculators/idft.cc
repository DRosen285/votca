/*
 *            Copyright 2009-2012 The VOTCA Development Team
 *                       (http://www.votca.org)
 *
 *      Licensed under the Apache License, Version 2.0 (the "License")
 *
 * You may not use this file except in compliance with the License.
 * You may obtain a copy of the License at
 *
 *              http://www.apache.org/licenses/LICENSE-2.0
 *
 * Unless required by applicable law or agreed to in writing, software
 * distributed under the License is distributed on an "AS IS" BASIS,
 * WITHOUT WARRANTIES OR CONDITIONS OF ANY KIND, either express or implied.
 * See the License for the specific language governing permissions and
 * limitations under the License.
 *
 */


#include "idft.h"

#include <boost/format.hpp>
#include <boost/filesystem.hpp>
#include <boost/numeric/ublas/matrix_proxy.hpp>
#include <boost/numeric/ublas/vector_proxy.hpp>

#include <votca/ctp/logger.h>
#include <votca/ctp/qmpackagefactory.h>
#include <votca/ctp/overlap.h>

using boost::format;
using namespace boost::filesystem;
using namespace votca::tools;

namespace ub = boost::numeric::ublas;
    
namespace votca { namespace ctp {
    
// +++++++++++++++++++++++++++++ //
// IDFT MEMBER FUNCTIONS         //
// +++++++++++++++++++++++++++++ //

void IDFT::Initialize(votca::tools::Property* options ) {

    _energy_difference = 0.0;
    
    _do_input = false;
    _do_run = false;
    _do_parse = false;
    _do_project = false;
    _do_trim = false;
    _do_extract = false;
    
    _store_orbitals = false;
    _store_overlap = false;
    _store_integrals = false;
    
    // update options with the VOTCASHARE defaults   
    UpdateWithDefaults( options );
    ParseOptionsXML( options  );
    
    // register all QM packages (Gaussian, turbomole, etc))
    QMPackageFactory::RegisterAll();

}

void IDFT::ParseOptionsXML( votca::tools::Property *opt ) {
   
    // Orbitals are in fort.7 file; number of electrons in .log file
    
    string key = "options." + Identify();
    _energy_difference = opt->get( key + ".degeneracy" ).as< double > ();
    
    string _tasks_string = opt->get(key+".tasks").as<string> ();
    if (_tasks_string.find("input") != std::string::npos) _do_input = true;
    if (_tasks_string.find("run") != std::string::npos) _do_run = true;
    if (_tasks_string.find("parse") != std::string::npos) _do_parse = true;
    if (_tasks_string.find("project") != std::string::npos) _do_project = true;
    if (_tasks_string.find("trim") != std::string::npos) _do_trim = true;
    if (_tasks_string.find("extract") != std::string::npos) _do_extract = true;

    string _store_string = opt->get(key+".store").as<string> ();
    if (_store_string.find("orbitals") != std::string::npos) _store_orbitals = true;
    if (_store_string.find("overlap") != std::string::npos) _store_overlap = true;
    if (_store_string.find("integrals") != std::string::npos) _store_integrals = true;
    
    _max_occupied_levels = opt->get(key+".levels").as<int> ();
    _max_unoccupied_levels = _max_occupied_levels;

    _trim_factor = opt->get(key+".trim").as<int> ();
    
    string _package_xml = opt->get(key+".package").as<string> ();
    //cout << endl << "... ... Parsing " << _package_xml << endl ;

    load_property_from_xml( _package_options, _package_xml.c_str() );    
    
     key = "package";
    _package = _package_options.get(key+".name").as<string> ();
    
    key = "options." + Identify() +".job";
    _jobfile = opt->get(key + ".file").as<string>();    

}

void IDFT::LoadOrbitals(string file_name, Orbitals* orbitals, Logger *log ) {

    LOG(logDEBUG, *log) << "Loading " << file_name << flush; 
    std::ifstream ifs( file_name.c_str() );
    boost::archive::binary_iarchive ia( ifs );
    try {
        ia >> *orbitals;
    } catch(std::exception &err) {
        LOG(logDEBUG, *log) << "Could not load orbitals from " << file_name << flush; 
        std::cerr << "An error occurred:\n" << err.what() << endl;
    } 
    ifs.close();

}

Job::JobResult IDFT::EvalJob(Topology *top, Job *job, QMThread *opThread) {

    string idft_work_dir = "OR_FILES";
    string edft_work_dir = "OR_FILES";
    string frame_dir =  "frame_" + boost::lexical_cast<string>(top->getDatabaseId());     
   
    bool _run_status = false;
    bool _parse_log_status = false ;
    bool _parse_orbitals_status = false;
    bool _calculate_integrals = false;
    stringstream sout;
    string output;
    
    int HOMO_A;
    int HOMO_B;
    int LUMO_A;
    int LUMO_B;
    Orbitals _orbitalsA, _orbitalsB;
    Overlap _overlap; 



    
     // report back to the progress observer
    Job::JobResult jres = Job::JobResult();
    
    // get the logger from the thread
    Logger* pLog = opThread->getLogger();   
    
    // get the information about the job executed by the thread
    int _job_ID = job->getId();
    Property _job_input = job->getInput();  
    list<Property*> segment_list = _job_input.Select( "segment" );    
    int ID_A   = segment_list.front()->getAttribute<int>( "id" );
    string type_A = segment_list.front()->getAttribute<string>( "type" );
    int ID_B   = segment_list.back()->getAttribute<int>( "id" );
    string type_B = segment_list.back()->getAttribute<string>( "type" );

    // set the folders 
    string _pair_dir = ( format("%1%%2%%3%%4%%5%") % "pair" % "_" % ID_A % "_" % ID_B ).str();
     
    path arg_path, arg_pathA, arg_pathB, arg_pathAB;
           
    string orbFileA  = (arg_pathA /  edft_work_dir / "molecules" / frame_dir / (format("%1%_%2%%3%") % "molecule" % ID_A % ".orb").str()).c_str();
    string orbFileB  = (arg_pathB /  edft_work_dir / "molecules" / frame_dir / (format("%1%_%2%%3%") % "molecule" % ID_B % ".orb").str()).c_str();
    string orbFileAB = (arg_pathAB / idft_work_dir / "pairs" / frame_dir / (format("%1%%2%%3%%4%%5%") % "pair_" % ID_A % "_" % ID_B % ".orb" ).str()).c_str();
    string _orb_dir  = (arg_path / idft_work_dir / "pairs" / frame_dir).c_str();
    
    Segment *seg_A = top->getSegment( ID_A );   
    assert( seg_A->getName() == type_A );
    
    Segment *seg_B = top->getSegment( ID_B );
    assert( seg_B->getName() == type_B );
    
    LOG(logINFO,*pLog) << TimeStamp() << " Evaluating pair "  
            << _job_ID << " ["  << ID_A << ":" << ID_B << "] out of " << 
           (top->NBList()).size()  << flush; 

    string _qmpackage_work_dir = (arg_path / idft_work_dir / _package / frame_dir / _pair_dir).c_str();    
    // get the corresponding object from the QMPackageFactory
    QMPackage *_qmpackage =  QMPackages().Create( _package );
    // set a log file for the package
    _qmpackage->setLog( pLog );       
    // set the run dir 
    _qmpackage->setRunDir( _qmpackage_work_dir );
    // get the package options
    _qmpackage->Initialize( &_package_options );

    
    // if asked, prepare the input files
    if (_do_input) {
        boost::filesystem::create_directories( _qmpackage_work_dir );
        Orbitals *_orbitalsAB = NULL;        
        if ( _qmpackage->GuessRequested() ) { // do not want to do an SCF loop for a dimer
            LOG(logINFO,*pLog) << "Guess requested, reading molecular orbitals" << flush;
            Orbitals _orbitalsA, _orbitalsB;   
            _orbitalsAB = new Orbitals();
            // load the corresponding monomer orbitals and prepare the dimer guess 
            
            // failed to load; wrap-up and finish current job
            if ( !_orbitalsA.Load( orbFileA ) ) {
               LOG(logERROR,*pLog) << "Do input: failed loading orbitals from " << orbFileA << flush; 
               cout << *pLog;
               output += "failed on " + orbFileA;
               jres.setOutput( output ); 
               jres.setStatus(Job::FAILED);
               delete _qmpackage;
               return jres;
            }
            
            if ( !_orbitalsB.Load( orbFileB ) ) {
               LOG(logERROR,*pLog) << "Do input: failed loading orbitals from " << orbFileB << flush; 
               cout << *pLog;
               output += "failed on " + orbFileB;
               jres.setOutput( output ); 
               jres.setStatus(Job::FAILED);
               delete _qmpackage;
               return jres;
            }

            PrepareGuess(&_orbitalsA, &_orbitalsB, _orbitalsAB, pLog);
        }
        
        // if a pair object is available, take into account PBC, otherwise write as is
        QMNBList* nblist = &top->NBList();
        QMPair* pair = nblist->FindPair(seg_A, seg_B);
    
        if ( pair == NULL ) {
            vector < Segment* > segments;
            segments.push_back( seg_A );
            segments.push_back( seg_B );
            LOG(logWARNING,*pLog) << "PBCs are not taken into account when writing the coordinate file!" << flush; 
            _qmpackage->WriteInputFile(segments, _orbitalsAB);
        } else {
            _qmpackage->WriteInputFilePBC(pair, _orbitalsAB);
        }
        
        delete _orbitalsAB;
    } // end of the input
 
    
    // run the executable
    if ( _do_run ) {
            _run_status = _qmpackage->Run( );
            if ( !_run_status ) {
                    output += "run failed; " ;
                    LOG(logERROR,*pLog) << _qmpackage->getPackageName() << " run failed" << flush;
                    cout << *pLog;
                    jres.setOutput( output ); 
                    jres.setStatus(Job::FAILED);
                    delete _qmpackage;
                    return jres;
            } 
    } // end of the run
    
    
    // This will be later used to write orbitals of the dimer to a file 
    // SOMETHING TO CLEANUP
    Orbitals _orbitalsAB; 
   // parse the log/orbitals files
    if ( _do_parse ) {
             _parse_log_status = _qmpackage->ParseLogFile( &_orbitalsAB );

            if ( !_parse_log_status ) {
                    output += "log incomplete; ";
                    LOG(logERROR,*pLog) << "LOG parsing failed" << flush;
                    cout << *pLog;
                    jres.setOutput( output ); 
                    jres.setStatus(Job::FAILED);
                    delete _qmpackage;
                    return jres;
            } 
            
            _parse_orbitals_status = _qmpackage->ParseOrbitalsFile( &_orbitalsAB );

            if ( !_parse_orbitals_status ) {
                    output += "fort7 failed; " ;
                    LOG(logERROR,*pLog) << "Orbitals parsing failed" << flush;
                    cout << *pLog;
                    jres.setOutput( output ); 
                    jres.setStatus(Job::FAILED);
                    delete _qmpackage;
                    return jres;
            } 
    } // end of the parse orbitals/log

   // orbital file used to archive parsed data
    string _pair_file = ( format("%1%%2%%3%%4%%5%") % "pair_" % ID_A % "_" % ID_B % ".orb" ).str();
   ub::matrix<double> _JAB;

   
   Property _job_summary;

   // Orbitals _orbitalsA, _orbitalsB;

   
   if ( _do_project ) {
       
       // orbitals must be loaded from a file
       if ( !_do_parse ) LoadOrbitals( orbFileAB, &_orbitalsAB, pLog );
       
       
       // failed to load; wrap-up and finish current job
       if ( !_orbitalsA.Load( orbFileA ) ) {
               LOG(logERROR,*pLog) << "Failed loading orbitals from " << orbFileA << flush; 
               cout << *pLog;
               output += "failed on " + orbFileA;
               jres.setOutput( output ); 
               jres.setStatus(Job::FAILED);
               delete _qmpackage;
               return jres;
       }
       
        if ( !_orbitalsB.Load( orbFileB ) ) {
              LOG(logERROR,*pLog) << "Failed loading orbitals from " << orbFileB << flush; 
               cout << *pLog;
               output += "failed on " + orbFileB;
               jres.setOutput( output ); 
               jres.setStatus(Job::FAILED);
               delete _qmpackage;
               return jres;
        }
 
        if ( _do_trim ) {
             LOG(logDEBUG,*pLog) << "Trimming virtual orbitals A:" 
                    << _orbitalsA.getNumberOfLevels() - _orbitalsA.getNumberOfElectrons() << "->" 
                    << _orbitalsA.getNumberOfElectrons()*(_trim_factor-1);             
            _orbitalsA.Trim(_trim_factor);
            
            LOG(logDEBUG,*pLog) << " B:" 
                    << _orbitalsB.getNumberOfLevels() - _orbitalsB.getNumberOfElectrons() << "->" 
                    << _orbitalsB.getNumberOfElectrons()*(_trim_factor-1) << flush;              
            _orbitalsB.Trim(_trim_factor);
        }
     
        _overlap.setLogger(pLog);
         
        // 10 seconds for a small system
        //_calculate_integrals = _overlap.CalculateIntegralsOptimized( &_orbitalsA, &_orbitalsB, &_orbitalsAB, &_JAB );
        // 7 seconds with GSL overloading
        _calculate_integrals = _overlap.CalculateIntegrals( &_orbitalsA, &_orbitalsB, &_orbitalsAB, &_JAB );

        if ( !_calculate_integrals ) {
                output += "integrals failed; " ;
                LOG(logERROR,*pLog) << "Calculating integrals failed" << flush;
                cout << *pLog;
                jres.setOutput( output ); 
                jres.setStatus(Job::FAILED);
                return jres;
        } 
    
        HOMO_A = _orbitalsA.getNumberOfElectrons() ;
        HOMO_B = _orbitalsB.getNumberOfElectrons() ;
    
        LUMO_A = HOMO_A + 1;
        LUMO_B = HOMO_B + 1;
    
        double J_h = _overlap.getCouplingElement( HOMO_A , HOMO_B, &_orbitalsA, &_orbitalsB, &_JAB, _energy_difference );
        double J_e = _overlap.getCouplingElement( LUMO_A , LUMO_B, &_orbitalsA, &_orbitalsB, &_JAB, _energy_difference );
    
        LOG(logINFO,*pLog) << "Couplings h/e " << ID_A << ":" << ID_B << " " << J_h  << ":" << J_e  << flush; 
       
        // Output the thread run summary and clean the Logger
        LOG(logINFO,*pLog) << TimeStamp() << " Finished evaluating pair " << ID_A << ":" << ID_B << flush; 
        //cout << *pLog;

       // save orbitals 
       boost::filesystem::create_directories(_orb_dir);  

       LOG(logDEBUG,*pLog) << "Saving orbitals to " << _pair_file << flush;
       std::ofstream ofs( orbFileAB.c_str() );
       boost::archive::binary_oarchive oa( ofs );

       if ( !( _store_orbitals && _do_parse && _parse_orbitals_status) )  {
           _store_orbitals = false; 
           LOG(logINFO,*pLog) << "Not storing orbitals" << flush;
       }
       if ( !( _store_overlap && _do_parse && _parse_log_status) )  {
           _store_overlap = false;
           LOG(logINFO,*pLog) << "Not storing overlap" << flush;
       }
       if ( !( _store_integrals && _do_project && _calculate_integrals) )  {
           _store_integrals = false; 
           LOG(logINFO,*pLog) << "Not storing integrals" << flush;           
       } else {
           _orbitalsAB.setIntegrals( &_JAB );
       }

       _orbitalsAB.setStorage( _store_orbitals, _store_overlap, _store_integrals );

       
       oa << _orbitalsAB;
       ofs.close();
   
    /* save project summary    
     * <pair idA="" idB="" typeA="" typeB="">
     *          <overlap orbA="" orbB="" enA="" enB="" ></overlap>
     * </pair>
     */

   } // end of the projection loop
   
   
   if ( _do_extract ) {
       LoadOrbitals( orbFileAB, &_orbitalsAB, pLog );
       LoadOrbitals( orbFileA, &_orbitalsA, pLog );
       LoadOrbitals( orbFileB, &_orbitalsB, pLog );
       _orbitalsA.Trim(_trim_factor);
       _orbitalsB.Trim(_trim_factor);
       _JAB = *_orbitalsAB.getIntegrals();
       HOMO_A = _orbitalsA.getNumberOfElectrons() ;
       HOMO_B = _orbitalsB.getNumberOfElectrons() ;
       LUMO_A = HOMO_A + 1;
       LUMO_B = HOMO_B + 1;
       
       
   }
   
   if ( _do_project || _do_extract ) {
        Property *_job_output = &_job_summary.add("output","");
        Property *_pair_summary = &_job_output->add("pair","");
         string nameA = seg_A->getName();
         string nameB = seg_B->getName();
        _pair_summary->setAttribute("idA", ID_A);
        _pair_summary->setAttribute("idB", ID_B);
        _pair_summary->setAttribute("homoA", HOMO_A);
        _pair_summary->setAttribute("homoB", HOMO_B);
        _pair_summary->setAttribute("typeA", nameA);
        _pair_summary->setAttribute("typeB", nameB);
        for (int levelA = HOMO_A - _max_occupied_levels +1; levelA <= LUMO_A + _max_unoccupied_levels - 1; ++levelA ) {
                for (int levelB = HOMO_B - _max_occupied_levels + 1; levelB <= LUMO_B + _max_unoccupied_levels -1 ; ++levelB ) {        
                        Property *_overlap_summary = &_pair_summary->add("overlap",""); 
                        double JAB = _overlap.getCouplingElement( levelA , levelB, &_orbitalsA, &_orbitalsB, &_JAB, _energy_difference );
                        double energyA = _orbitalsA.getEnergy( levelA );
                        double energyB = _orbitalsB.getEnergy( levelB );
                        _overlap_summary->setAttribute("orbA", levelA);
                        _overlap_summary->setAttribute("orbB", levelB);
                        _overlap_summary->setAttribute("jAB", JAB);
                        _overlap_summary->setAttribute("eA", energyA);
                        _overlap_summary->setAttribute("eB", energyB);
                }
        }
        
        votca::tools::PropertyIOManipulator iomXML(votca::tools::PropertyIOManipulator::XML, 1, "");
        sout <<  iomXML << _job_summary;
   } 
   

   // cleanup whatever is not needed
   _qmpackage->CleanUp();
   delete _qmpackage;
   
    jres.setOutput( _job_summary );   
    jres.setStatus(Job::COMPLETE);
    
    return jres;
}


void IDFT::PrepareGuess( Orbitals* _orbitalsA, Orbitals* _orbitalsB, Orbitals* _orbitalsAB, Logger *log ) 
{
    
    LOG(logDEBUG,*log)  << "Constructing the guess for dimer orbitals" << flush;   
   
    // constructing the direct product orbA x orbB
    int _basisA = _orbitalsA->getBasisSetSize();
    int _basisB = _orbitalsB->getBasisSetSize();
       
    int _levelsA = _orbitalsA->getNumberOfLevels();
    int _levelsB = _orbitalsB->getNumberOfLevels();
    
    int _electronsA = _orbitalsA->getNumberOfElectrons();
    int _electronsB = _orbitalsB->getNumberOfElectrons();
    
    ub::zero_matrix<double> zeroB( _levelsA, _basisB ) ;
    ub::zero_matrix<double> zeroA( _levelsB, _basisA ) ;
    
    ub::matrix<double>* _mo_coefficients = _orbitalsAB->getOrbitals();    
    //cout << "MO coefficients " << *_mo_coefficients << endl;
    
    // AxB = | A 0 |  //   A = [EA, EB]  //
    //       | 0 B |  //                 //
    _mo_coefficients->resize( _levelsA + _levelsB, _basisA + _basisB  );
    _orbitalsAB->setBasisSetSize( _basisA + _basisB );
    _orbitalsAB->setNumberOfLevels( _electronsA - _electronsB , 
                                    _levelsA + _levelsB - _electronsA - _electronsB );
    _orbitalsAB->setNumberOfElectrons( _electronsA + _electronsB );
    
    ub::project( *_mo_coefficients, ub::range (0, _levelsA ), ub::range ( _basisA, _basisA +_basisB ) ) = zeroB;
    ub::project( *_mo_coefficients, ub::range (_levelsA, _levelsA + _levelsB ), ub::range ( 0, _basisA ) ) = zeroA;    
    ub::project( *_mo_coefficients, ub::range (0, _levelsA ), ub::range ( 0, _basisA ) ) = *_orbitalsA->getOrbitals();
    ub::project( *_mo_coefficients, ub::range (_levelsA, _levelsA + _levelsB ), ub::range ( _basisA, _basisA + _basisB ) ) = *_orbitalsB->getOrbitals();   

    //cout << "MO coefficients " << *_mo_coefficients << endl;
    
    ub::vector<double>* _energies = _orbitalsAB->getEnergies();
    _energies->resize( _levelsA + _levelsB );
     
    ub::project( *_energies, ub::range (0, _levelsA ) ) = *_orbitalsA->getEnergies();
    ub::project( *_energies, ub::range (_levelsA, _levelsA + _levelsB ) ) = *_orbitalsB->getEnergies();
    
    //cout << "MO energies " << *_energies << endl;
    
    ///"... ... Have now " >> _energies->size() >> " energies\n" >> *opThread;

}   

void IDFT::WriteJobFile(Topology *top) {

    cout << endl << "... ... Writing job file " << flush;
    ofstream ofs;
    ofs.open(_jobfile.c_str(), ofstream::out);
    if (!ofs.is_open()) throw runtime_error("\nERROR: bad file handle: " + _jobfile);

 
    QMNBList::iterator pit;
    QMNBList &nblist = top->NBList();    

    int jobCount = 0;
    if (nblist.size() == 0) {
        cout << endl << "... ... No pairs in neighbor list, skip." << flush;
        return;
    }    

    ofs << "<jobs>" << endl;    
    string tag = "";
    
    for (pit = nblist.begin(); pit != nblist.end(); ++pit) {

        int id1 = (*pit)->Seg1()->getId();
        string name1 = (*pit)->Seg1()->getName();
        int id2 = (*pit)->Seg2()->getId();
        string name2 = (*pit)->Seg2()->getName();   

        int id = ++jobCount;

        Property Input;
        Property *pInput = &Input.add("input","");
        Property *pSegment =  &pInput->add("segment" , boost::lexical_cast<string>(id1) );
        pSegment->setAttribute<string>("type", name1 );
        pSegment->setAttribute<int>("id", id1 );

        pSegment =  &pInput->add("segment" , boost::lexical_cast<string>(id2) );
        pSegment->setAttribute<string>("type", name2 );
        pSegment->setAttribute<int>("id", id2 );
        
        Job job(id, tag, Input, Job::AVAILABLE );
        job.ToStream(ofs,"xml");
        
    }

    // CLOSE STREAM
    ofs << "</jobs>" << endl;    
    ofs.close();
    
    cout << endl << "... ... In total " << jobCount << " jobs" << flush;
    
}

/**
 * Reads-in electronic couplings from the job file to topology 
 * Does not detect level degeneracy! (TO DO)
 * Does not account for SUPEREXCHANGE (TO DO) 
 * 
void IDFT::ReadJobFile( Topology *top ) 
{
    Property xml;

    QMNBList &nblist = top->NBList();   
    int _number_of_pairs = nblist.size();
    int _current_pairs = 0;
    int _incomplete_jobs = 0;
    
    Logger log;
    log.setReportLevel(logINFO);
    
    // load the xml job file into the property object
    load_property_from_xml(xml, _jobfile);
    
    list<Property*> jobProps = xml.Select("jobs.job");
    list<Property*> ::iterator it;

    for (it = jobProps.begin(); it != jobProps.end(); ++it) {
 
        // check if this job has output, otherwise complain
        if ( (*it)->exists("output") && (*it)->exists("output.pair") ) {
            
            Property poutput = (*it)->get("output.pair");
            
            int homoA = poutput.getAttribute<int>("homoA");
            int homoB = poutput.getAttribute<int>("homoB");
            
            int idA = poutput.getAttribute<int>("idA");
            int idB = poutput.getAttribute<int>("idB");
                       
            string typeA = poutput.getAttribute<string>("typeA");
            string typeB = poutput.getAttribute<string>("typeB");

            //cout << idA << ":" << idB << "\n"; 
            Segment *segA = top->getSegment(idA);
            Segment *segB = top->getSegment(idB);
            QMPair *qmp = nblist.FindPair(segA,segB);
            
            // there is no pair in the neighbor list with this name
            if (qmp == NULL) { 
                LOG(logINFO, log) << "No pair " <<  idA << ":" << idB << " found in the neighbor list. Ignoring" << flush; 
            }   else {
                
                _current_pairs++;
                
                list<Property*> pOverlap = poutput.Select("overlap");
                list<Property*> ::iterator itOverlap;

                    // run over all level combinations and select HOMO-HOMO and LUMO-LUMO
                    for (itOverlap = pOverlap.begin(); itOverlap != pOverlap.end(); ++itOverlap) {

                        double energyA = (*itOverlap)->getAttribute<double>("eA");
                        double energyB = (*itOverlap)->getAttribute<double>("eB");
                        double overlapAB = (*itOverlap)->getAttribute<double>("jAB");
                        int orbA = (*itOverlap)->getAttribute<double>("orbA");
                        int orbB = (*itOverlap)->getAttribute<double>("orbB");

                        if ( orbA == homoA && orbB == homoB ) {
                                qmp->setJeff2(overlapAB*overlapAB, 1);
                                qmp->setIsPathCarrier(true, 1);
                        }

                        if ( orbA == homoA+1 && orbB == homoB+1 ) {
                                qmp->setJeff2(overlapAB*overlapAB, -1);
                                qmp->setIsPathCarrier(true, -1);
                        }
                    }    
            }
            
        } else { // output not found, job failed - report - throw an exception in the future
            _incomplete_jobs++;
            LOG(logINFO, log) << "Job " << (*it)->get( "id" ).as<string>() << " status is: " << (*it)->get( "status" ).as<string>() << endl;
        }
    }
    
    LOG(logINFO, log) << "Pairs [total:saved] " <<  _number_of_pairs << ":" << _current_pairs << " Incomplete jobs: " << _incomplete_jobs << flush; 
    cout << log;
}
*/

/** 
 * Imports electronic couplings with superexchange
 */  

void IDFT::ReadJobFile(Topology *top) {

    Property xml;

    vector<Property*> records;
    
    // gets the neighborlist from the topology
    QMNBList &nblist = top->NBList();
    int _number_of_pairs = nblist.size();
    int _current_pairs = 0;
    int _incomplete_jobs = 0;
    
    // output using logger
    Logger _log;
    _log.setReportLevel(logINFO);
    
    // generate lists of bridges for superexchange pairs
    nblist.GenerateSuperExchange();

    // load the QC results in a vector indexed by the pair ID
    load_property_from_xml(xml, _jobfile);
    list<Property*> jobProps = xml.Select("jobs.job");
    
    records.resize( jobProps.size() + 1  );
    
    // loop over all jobs = pair records in the job file
    for (list<Property*> ::iterator  it = jobProps.begin(); it != jobProps.end(); ++it) {
 
        // if job produced an output, then continue with analysis
        if ( (*it)->exists("output") && (*it)->exists("output.pair") ) {
            
            // get the output records
            Property poutput = (*it)->get("output.pair");
            // id's of two segments of a pair
            int idA = poutput.getAttribute<int>("idA");
            int idB = poutput.getAttribute<int>("idB");
            // segments which correspond to these ids           
            Segment *segA = top->getSegment(idA);
            Segment *segB = top->getSegment(idB);
            // pair that corresponds to the two segments
            QMPair *qmp = nblist.FindPair(segA,segB);
            
            if (qmp == NULL) { // there is no pair in the neighbor list with this name
                LOG(logINFO, _log) << "No pair " <<  idA << ":" << idB << " found in the neighbor list. Ignoring" << flush; 
            }   else {
                //LOG(logINFO, _log) << "Store in record: " <<  idA << ":" << idB << flush; 
                records[qmp->getId()] = & ((*it)->get("output.pair"));
            }
        } else {
            Property thebadone = (*it)->get("id");
            throw runtime_error("\nERROR: Job file incomplete.\n Job with id "+thebadone.as<string>()+" is not finished. Check your job file for FAIL, AVAILABLE, or ASSIGNED. Exiting\n");
        }
    } // finished loading from the file


    // loop over all pairs in the neighbor list
    std::cout << "Neighborlist size " << top->NBList().size() << std::endl;
    for (QMNBList::iterator ipair = top->NBList().begin(); ipair != top->NBList().end(); ++ipair) {
        
        QMPair *pair = *ipair;
        Segment* segmentA = pair->Seg1();
        Segment* segmentB = pair->Seg2();
        
        double Jhop2_homo = 0;
        double Jeff_homo = 0;
        double Jeff_lumo = 0;
        
        cout << "\nProcessing pair " << segmentA->getId() << ":" << segmentB->getId() << flush;
        
        QMPair::PairType _ptype = pair->getType();
        Property* pair_property = records[ pair->getId() ];
 
        int homoA = pair_property->getAttribute<int>("homoA");
        int homoB = pair_property->getAttribute<int>("homoB");
       
        // If a pair is of a direct type 
        if ( _ptype == QMPair::Hopping ||  _ptype == QMPair::SuperExchangeAndHopping ) {
            cout << ":hopping" ;
            list<Property*> pOverlap = pair_property->Select("overlap");
 
            for (list<Property*> ::iterator itOverlap = pOverlap.begin(); itOverlap != pOverlap.end(); ++itOverlap) {

                double overlapAB = (*itOverlap)->getAttribute<double>("jAB");
                int orbA = (*itOverlap)->getAttribute<double>("orbA");
                int orbB = (*itOverlap)->getAttribute<double>("orbB");
                // cout << " orbA:orbB " << orbA << ":" << orbB << flush;
                if ( orbA == homoA && orbB == homoB ) {
                    Jeff_homo += overlapAB;
                    Jhop2_homo += overlapAB*overlapAB;
                }

                if ( orbA == homoA+1 && orbB == homoB+1 ) {
                    Jeff_lumo += overlapAB;
                }
                
            }    
            
        }
        
        // if pair has bridges
        if ( _ptype == QMPair::SuperExchange  ||  _ptype == QMPair::SuperExchangeAndHopping ) {
            cout << ":superexchange" << endl;
            list<Property*> pOverlap = pair_property->Select("overlap");
            
            // this is to select HOMO_A and HOMO_B 
            double overlapAB;
            int orbA;
            int orbB;
            double energyA;
            double energyB;
            
            for (list<Property*> ::iterator itOverlap = pOverlap.begin(); itOverlap != pOverlap.end(); ++itOverlap) {
               orbA = (*itOverlap)->getAttribute<int>("orbA");
               orbB = (*itOverlap)->getAttribute<int>("orbB");
               if ( orbA == homoA && orbB == homoB ) {  
                    overlapAB = (*itOverlap)->getAttribute<double>("jAB");
                    energyA = (*itOverlap)->getAttribute<double>("eA");
                    energyB = (*itOverlap)->getAttribute<double>("eB");
                    break;
                }
            }
            
            // cout << " homoA:homoB, orbA:orbB " << homoA << ":" << homoB << "," << orbA << ":" << orbB;

            /*QMNBList::iterator nit;
            for (nit = nblist.begin(); nit != nblist.end(); ++nit) {
                
                QMPair *qmp = *nit;
                Segment *seg1 = qmp->Seg1();
                Segment *seg2 = qmp->Seg2();
                
                cout << "ID1 " << seg1->getId();
                cout << " <> ID2 " << seg2->getId() << endl;
                
            }*/
            // loop over the bridging segments
            for ( vector< Segment* >::const_iterator itBridge = pair->getBridgingSegments().begin() ; itBridge != pair->getBridgingSegments().end(); itBridge++ ) {
                        
                Segment* Bridge = *itBridge;
                int IDBridge = Bridge->getId();
                
                cout << " bridging molecule:" << IDBridge << "\n    bridge constructed via the pairs" << endl;

                // pairs from the bridge to the donor and acceptor
                QMPair* Bridge_A = nblist.FindPair( segmentA, Bridge );
                if( Bridge_A == NULL ) cout << "Bridge-SegmentA pair not found" << std::endl;  

                QMPair* Bridge_B = nblist.FindPair( segmentB, Bridge );
                if( Bridge_B == NULL ) cout << "Bridge-SegmentB pair not found " << segmentB->getId() << ":" << Bridge->getId()<< std::endl;
                

                // cout << " IDBA:IDBB " << Bridge_A->getId() << ":" << Bridge_B->getId() << endl;

                
                Property* pBridge_A = records[ Bridge_A->getId() ];
                Property* pBridge_B = records[ Bridge_B->getId() ];

                list<Property*> pOverlapA = pBridge_A->Select("overlap");
                list<Property*> pOverlapB = pBridge_B->Select("overlap");

                // IDs of the Donor and Acceptor
                int IdA = segmentA->getId();
                int IdB = segmentB->getId();


                                
                // IDs stored in the file
                int id1A = pBridge_A->getAttribute<int>("idA");
                int id2A = pBridge_A->getAttribute<int>("idB");

                int id1B = pBridge_B->getAttribute<int>("idA");
                int id2B = pBridge_B->getAttribute<int>("idB");
                
                cout << "    " << id1A << ":" << id2A << " (id:" <<   Bridge_A->getId() << ") " << "  |  "  << id1B << ":" << id2B << " (id:" <<   Bridge_B->getId() << ") " << endl;
                        
                // suffix for the donor and acceptor 
                string suffixA = ( id1A == IDBridge ) ? "B" : "A"; // use "A" as a bridge 
                string suffixB = ( id1B == IDBridge ) ? "B" : "A"; // use "A" as a bridge 
                string suffixBridgeA = ( id1A == IDBridge ) ? "A" : "B";
                string suffixBridgeB = ( id1B == IDBridge ) ? "A" : "B";
                
                // cout << " id1A:id1B " << id1A << ":" << id1B << endl;
                
                //cout << *pBridge_A << endl;
                //cout << *pBridge_B << endl;
               
                //double check if the records are correct
                int homoBridgeA = pBridge_A->getAttribute<int>("homo" + suffixBridgeA );
                int homoBridgeB = pBridge_B->getAttribute<int>("homo" + suffixBridgeB );
                assert( homoBridgeA == homoBridgeB );
                int homoBridge = homoBridgeA;
                
                // double loop over all levels of A and B
                int levelcount = 0;

                cout << "LEVEL " << ", ENERGY " << ", ENERGYDIFF " << " , JEFFSINGLE " <<  ", JEFF " << ", J_DB " << ", J_BA " << endl;
                for (list<Property*> ::iterator itOverlapA = pOverlapA.begin(); itOverlapA != pOverlapA.end(); ++itOverlapA) {
                for (list<Property*> ::iterator itOverlapB = pOverlapB.begin(); itOverlapB != pOverlapB.end(); ++itOverlapB) {
                    
                    int orbDonor = (*itOverlapA)->getAttribute<int>( "orb" + suffixA );
                    int orbAcceptor = (*itOverlapB)->getAttribute<int>( "orb" + suffixB );
                    int orbBridgeA  = (*itOverlapA)->getAttribute<int>( "orb" + suffixBridgeA );
                    int orbBridgeB = (*itOverlapB)->getAttribute<int>( "orb" + suffixBridgeB );
                    
                    if (  orbDonor == homoA && orbAcceptor == homoB && orbBridgeA == orbBridgeB && orbBridgeA <= homoBridge) {
                        
                        double jDB = (*itOverlapA)->getAttribute<double>( "jAB" );
                        double jBA = (*itOverlapB)->getAttribute<double>( "jAB" );
                        double eA  = (*itOverlapA)->getAttribute<double>( "e" + suffixA );
                        double eB  = (*itOverlapB)->getAttribute<double>( "e" + suffixB );
                        
                        double eBridgeA  = (*itOverlapA)->getAttribute<double>( "e" + suffixBridgeA );
                        double eBridgeB  = (*itOverlapB)->getAttribute<double>( "e" + suffixBridgeB );
                        
                        //assert( eBridgeA - eBridgeB < 1e-50 );
                     
                        // cout << "    bridge level: " << (*itOverlapA)->getAttribute<int>( "orb" + suffixBridgeA ) << " (hole transfer)";
                        // cout <<  " (HOMO: " << homoBridge << ")" << endl;
                        // cout << "      J_DB = " << jDB << "  |  J_BA = " << jBA << endl;
                        // cout << "      E_D = " << eA << ", E_B = " <<  eBridgeA << ", E_A = " << eB << endl;
                        
                        // This in principle violates detailed balance. Any ideas?
<<<<<<< HEAD
                        Jeff_homo += 0.5 * (jDB*jBA / (eA - eBridgeA) + jDB*jBA / (eB - eBridgeB));
=======
                        double Jeff = 0.5 * (jDB*jBA / (eA - eBridgeA) + jDB*jBA / (eB - eBridgeB));
                        Jeff2_homo += Jeff*Jeff;
>>>>>>> cff8bf11
                        
                        cout << orbBridgeA << ", " << eBridgeA << ", " << eA-eBridgeA << " , " <<   0.5 * (jDB*jBA / (eA - eBridgeA) + jDB*jBA / (eB - eBridgeB)) << ", " << Jeff_homo << ", " << jDB << ", " << jBA << endl;
                        levelcount += 1;
                                
                    }

                    if (  orbDonor == homoA+1 && orbAcceptor == homoB+1 && orbBridgeA == orbBridgeB && orbBridgeA > homoBridge) {
                        
                        // cout << " electron transfer" << endl;
                        double jDB = (*itOverlapA)->getAttribute<double>( "jAB" );
                        double jBA = (*itOverlapB)->getAttribute<double>( "jAB" );
                        double eA  = (*itOverlapA)->getAttribute<double>( "e" + suffixA );
                        double eB  = (*itOverlapB)->getAttribute<double>( "e" + suffixB );
                        
                        double eBridgeA  = (*itOverlapA)->getAttribute<double>( "e" + suffixBridgeA );
                        double eBridgeB  = (*itOverlapB)->getAttribute<double>( "e" + suffixBridgeB );
                        
                         // This in principle violates detailed balance. Any ideas?
<<<<<<< HEAD
                        double Jeff_lumo = 0.5 * (jDB*jBA / (eA - eBridgeA) + jDB*jBA / (eB - eBridgeB));
=======
                        double Jeff = 0.5 * (jDB*jBA / (eA - eBridgeA) + jDB*jBA / (eB - eBridgeB));
                        Jeff2_lumo += Jeff*Jeff;
                        //jDB*jBA / (eB - eBridgeB);
>>>>>>> cff8bf11
                                
                    }
                    
                     
                }}
            } // end over bridges 
          
        } // end of if superexchange
        
        double Jeff2_homo = Jeff_homo*Jeff_homo;
        double Jeff2_lumo = Jeff_lumo*Jeff_lumo;
        

        cout << " Jhop2_HOMO: " << Jhop2_homo << endl;
        cout << " Jeff2_HOMO: " << Jeff2_homo << " (+" << (Jeff2_homo-Jhop2_homo)/Jhop2_homo*100 << " %)" << endl;
        // cout << " Jeff2_LUMO: " << Jeff2_lumo << endl;
        
        cout << endl;
                    
        pair->setJeff2(Jeff2_homo, 1);
        pair->setIsPathCarrier(true, 1);
        
        pair->setJeff2(Jeff2_lumo, -1);
        pair->setIsPathCarrier(true, -1);

    }
                    
    LOG(logINFO, _log) << "Pairs [total:updated] " <<  _number_of_pairs << ":" << _current_pairs << " Incomplete jobs: " << _incomplete_jobs << flush; 
    cout << _log;
}



}};<|MERGE_RESOLUTION|>--- conflicted
+++ resolved
@@ -869,12 +869,7 @@
                         // cout << "      E_D = " << eA << ", E_B = " <<  eBridgeA << ", E_A = " << eB << endl;
                         
                         // This in principle violates detailed balance. Any ideas?
-<<<<<<< HEAD
                         Jeff_homo += 0.5 * (jDB*jBA / (eA - eBridgeA) + jDB*jBA / (eB - eBridgeB));
-=======
-                        double Jeff = 0.5 * (jDB*jBA / (eA - eBridgeA) + jDB*jBA / (eB - eBridgeB));
-                        Jeff2_homo += Jeff*Jeff;
->>>>>>> cff8bf11
                         
                         cout << orbBridgeA << ", " << eBridgeA << ", " << eA-eBridgeA << " , " <<   0.5 * (jDB*jBA / (eA - eBridgeA) + jDB*jBA / (eB - eBridgeB)) << ", " << Jeff_homo << ", " << jDB << ", " << jBA << endl;
                         levelcount += 1;
@@ -893,13 +888,7 @@
                         double eBridgeB  = (*itOverlapB)->getAttribute<double>( "e" + suffixBridgeB );
                         
                          // This in principle violates detailed balance. Any ideas?
-<<<<<<< HEAD
                         double Jeff_lumo = 0.5 * (jDB*jBA / (eA - eBridgeA) + jDB*jBA / (eB - eBridgeB));
-=======
-                        double Jeff = 0.5 * (jDB*jBA / (eA - eBridgeA) + jDB*jBA / (eB - eBridgeB));
-                        Jeff2_lumo += Jeff*Jeff;
-                        //jDB*jBA / (eB - eBridgeB);
->>>>>>> cff8bf11
                                 
                     }
                     
