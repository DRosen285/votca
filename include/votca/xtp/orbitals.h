--- conflicted
+++ resolved
@@ -425,12 +425,9 @@
 
   bool _use_Hqp_offdiag = true;
 
-<<<<<<< HEAD
-  // Version 2 changed shell ordering
-=======
   // Version 2: adds BSE energies after perturbative dynamical screening
->>>>>>> a4cb696c
-  static constexpr int orbitals_version() { return 2; }
+  // Version 3 changed shell ordering
+  static constexpr int orbitals_version() { return 3; }
 };
 
 }  // namespace xtp
