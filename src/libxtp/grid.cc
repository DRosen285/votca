--- conflicted
+++ resolved
@@ -25,11 +25,7 @@
 
 
 namespace votca { namespace xtp {
-<<<<<<< HEAD
-
-=======
   using namespace tools;
->>>>>>> 2e8b6b50
     
 Grid::Grid(const Grid &obj)
     :_cutoff(obj._cutoff),_gridspacing(obj._gridspacing),_cutoff_inside(obj._cutoff_inside),_shift_cutoff(obj._shift_cutoff),
