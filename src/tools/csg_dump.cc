--- conflicted
+++ resolved
@@ -49,14 +49,5 @@
                     (*mol)->getBeadName(i) << " " << (*mol)->getBead(i)->getType()->getName() << endl;
         }
     }
-<<<<<<< HEAD
-    // did an error occour?
-    catch(std::exception &error) {
-        cerr << "An error occured!" << endl << error.what() << endl;
-    }
-    return 0;
-}
-=======
     return true;
 }
->>>>>>> e8e320fb
