--- conflicted
+++ resolved
@@ -79,23 +79,11 @@
     FillBlock(block, shell, dftbasis, dft_orbitals);
 
     // put into correct position
-<<<<<<< HEAD
-    for (int m_level = 0; m_level < this->msize(); m_level++) {
-      for (int i_gw = 0; i_gw < shell.getNumFunc(); i_gw++) {
-        for (int n_level = 0; n_level < this->nsize(); n_level++) {
-          _matrix[m_level](n_level, shell.getStartIndex() + i_gw) =
-              block[m_level](n_level, i_gw);
-        }  // n-th DFT orbital
-      }    // GW basis function in shell
-    }      // m-th DFT orbital
-  }        // shells of GW basis set
-=======
     for (int m_level = 0; m_level < _mtotal; m_level++) {
-      _matrix[m_level].block(0, shell->getStartIndex(), _ntotal,
-                             shell->getNumFunc()) = block[m_level];
+      _matrix[m_level].block(0, shell.getStartIndex(), _ntotal,
+                             shell.getNumFunc()) = block[m_level];
     }  // m-th DFT orbital
   }    // shells of GW basis set
->>>>>>> 7d5fa052
 
   AOOverlap auxoverlap;
   auxoverlap.Fill(gwbasis);
@@ -134,29 +122,13 @@
     const int row_start = shell_row.getStartIndex();
     // ThreecMatrix is symmetric, restrict explicit calculation to triangular
     // matrix
-<<<<<<< HEAD
     for (int col = 0; col <= row; col++) {
       const AOShell& shell_col = dftbasis.getShell(col);
       const int col_start = shell_col.getStartIndex();
 
       tensor3d threec_block(extents[range(0, auxshell.getNumFunc())][range(
           0, shell_row.getNumFunc())][range(0, shell_col.getNumFunc())]);
-      for (int i = 0; i < auxshell.getNumFunc(); ++i) {
-        for (int j = 0; j < shell_row.getNumFunc(); ++j) {
-          for (int k = 0; k < shell_col.getNumFunc(); ++k) {
-            threec_block[i][j][k] = 0.0;
-          }
-        }
-      }
-=======
-    for (unsigned col = 0; col <= row; col++) {
-      const AOShell* shell_col = dftbasis.getShell(col);
-      const int col_start = shell_col->getStartIndex();
-
-      tensor3d threec_block(extents[range(0, auxshell->getNumFunc())][range(
-          0, shell_row->getNumFunc())][range(0, shell_col->getNumFunc())]);
       std::fill_n(threec_block.data(), threec_block.num_elements(), 0.0);
->>>>>>> 7d5fa052
 
       bool nonzero =
           FillThreeCenterRepBlock(threec_block, auxshell, shell_row, shell_col);
@@ -165,40 +137,21 @@
           for (int row_c = 0; row_c < shell_row.getNumFunc(); row_c++) {
             for (int col_c = 0; col_c < shell_col.getNumFunc(); col_c++) {
               // symmetry
-<<<<<<< HEAD
               if ((col_start + col_c) > (row_start + row_c)) {
-                continue;
+                break;
               }
               symmstorage[aux_c](row_start + row_c, col_start + col_c) =
                   threec_block[aux_c][row_c][col_c];
-=======
-              if ((col_start + _col) > (row_start + _row)) {
-                break;
-              }
-              symmstorage[_aux](col_start + _col, row_start + _row) =
-                  threec_block[_aux][_row][_col];
->>>>>>> 7d5fa052
             }  // ROW copy
           }    // COL copy
         }      // AUX copy
       }
     }  // gamma-loop
   }    // alpha-loop
-<<<<<<< HEAD
   for (int k = 0; k < auxshell.getNumFunc(); ++k) {
-    Eigen::MatrixXd& matrix = symmstorage[k];
-    for (int i = 0; i < matrix.rows(); ++i) {
-      for (int j = 0; j < i; ++j) {
-        matrix(j, i) = matrix(i, j);
-      }
-    }
-    Eigen::MatrixXd threec_inMo = dftn.transpose() * matrix * dftm;
-=======
-  for (int k = 0; k < auxshell->getNumFunc(); ++k) {
     const Eigen::MatrixXd& matrix = symmstorage[k];
     Eigen::MatrixXd threec_inMo =
         dftn.transpose() * matrix.selfadjointView<Eigen::Upper>() * dftm;
->>>>>>> 7d5fa052
     for (int i = 0; i < threec_inMo.cols(); ++i) {
       block[i].col(k) = threec_inMo.col(i);
     }
