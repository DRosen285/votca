/*
 * Copyright 2009-2020 The VOTCA Development Team (http://www.votca.org)
 *
 * Licensed under the Apache License, Version 2.0 (the "License");
 * you may not use this file except in compliance with the License.
 *
 *     http://www.apache.org/licenses/LICENSE-2.0
 *
 * Unless required by applicable law or agreed to in writing, software
 * distributed under the License is distributed on an "AS IS" BASIS,
 * WITHOUT WARRANTIES OR CONDITIONS OF ANY KIND, either express or implied.
 * See the License for the specific language governing permissions and
 * limitations under the License.
 *
 */
#include <libint2/initialize.h>
#define BOOST_TEST_MAIN

#define BOOST_TEST_MODULE cubefilewriter_test

// Third party includes
#include <boost/test/unit_test.hpp>
<<<<<<< HEAD
#include <votca/tools/getline.h>
=======

// VOTCA includes
>>>>>>> f3eea3e0
#include <votca/tools/tokenizer.h>

// Local VOTCA includes
#include "votca/tools/eigenio_matrixmarket.h"
#include "votca/xtp/cubefile_writer.h"

using namespace votca::xtp;

BOOST_AUTO_TEST_SUITE(cubefilewriter_test)

Eigen::VectorXd Readcubefile(const std::string& filename) {

  std::ifstream in1;
  in1.open(filename, std::ios::in);

  std::string result = "";
  std::string s;
  votca::tools::getline(in1, s);
  votca::tools::getline(in1, s);
  votca::tools::getline(in1, s);
  std::vector<double> cube_values;
  do {
    votca::tools::Tokenizer tok(s, " ");
    std::vector<double> values;
    tok.ConvertToVector<double>(values);
    cube_values.insert(cube_values.end(), values.begin(), values.end());
  } while (votca::tools::getline(in1, s));
  return Eigen::Map<Eigen::VectorXd>(cube_values.data(), cube_values.size());
}

BOOST_AUTO_TEST_CASE(constructors_test) {
  libint2::initialize();
  Orbitals A;
  A.setDFTbasisName(std::string(XTP_TEST_DATA_FOLDER) +
                    "/cubefile_writer/3-21G.xml");
  A.QMAtoms().LoadFromFile(std::string(XTP_TEST_DATA_FOLDER) +
                           "/cubefile_writer/molecule.xyz");
  A.setBasisSetSize(17);
  A.setNumberOfAlphaElectrons(5);
  A.setNumberOfOccupiedLevels(5);
  A.MOs().eigenvalues() = Eigen::VectorXd::Zero(17);
  A.MOs().eigenvalues() << -19.8117, -6.22408, -6.14094, -6.14094, -6.14094,
      -3.72889, -3.72889, -3.72889, -3.64731, -3.09048, -3.09048, -3.09048,
      -2.63214, -2.08206, -2.08206, -2.08206, -2.03268;

  A.MOs().eigenvectors() = votca::tools::EigenIO_MatrixMarket::ReadMatrix(
      std::string(XTP_TEST_DATA_FOLDER) + "/cubefile_writer/A_MOs.mm");

  A.setBSEindices(0, 16);
  A.setTDAApprox(true);
  A.setGWindices(0, 16);
  Eigen::MatrixXd spsi_ref = votca::tools::EigenIO_MatrixMarket::ReadMatrix(
      std::string(XTP_TEST_DATA_FOLDER) + "/cubefile_writer/spsi_ref.mm");

  A.BSESinglets().eigenvectors() = spsi_ref;

  Eigen::Array<votca::Index, 3, 1> steps(3, 4, 7);
  Logger log;
  double padding = 0.5;
  CubeFile_Writer writer(steps, padding, log);
  QMState state("s1");
  writer.WriteFile("test_writer.cube", A, state, false);

  auto result1 = Readcubefile("test_writer.cube");

  Eigen::VectorXd values_ref1 = votca::tools::EigenIO_MatrixMarket::ReadMatrix(
      std::string(XTP_TEST_DATA_FOLDER) + "/cubefile_writer/values_ref1.mm");

  BOOST_CHECK_EQUAL(values_ref1.size(), result1.size());

  bool check_ref1 = values_ref1.isApprox(result1, 1e-4);
  BOOST_CHECK_EQUAL(check_ref1, true);
  if (!check_ref1) {
    std::cout << "ref" << std::endl;
    std::cout << values_ref1.transpose() << std::endl;
    std::cout << "result" << std::endl;
    std::cout << result1.transpose() << std::endl;
  }

  writer.WriteFile("test_writer2.cube", A, state, true);

  auto result2 = Readcubefile("test_writer2.cube");

  Eigen::VectorXd values_ref2 = votca::tools::EigenIO_MatrixMarket::ReadMatrix(
      std::string(XTP_TEST_DATA_FOLDER) + "/cubefile_writer/values_ref2.mm");

  bool check_ref2 = values_ref2.isApprox(result2, 1e-4);
  BOOST_CHECK_EQUAL(values_ref2.size(), result2.size());
  BOOST_CHECK_EQUAL(check_ref2, true);
  if (!check_ref2) {
    std::cout << "ref" << std::endl;
    std::cout << values_ref2.transpose() << std::endl;
    std::cout << "result" << std::endl;
    std::cout << result2.transpose() << std::endl;
  }

  Eigen::Array<votca::Index, 3, 1> steps2(3, 4, 8);
  Logger log2;
  double padding2 = 0.75;
  CubeFile_Writer writer2(steps2, padding2, log2);

  QMState state2("ks5");
  writer2.WriteFile("test_writer3.cube", A, state2, false);

  auto result3 = Readcubefile("test_writer3.cube");

  Eigen::VectorXd values_ref3 = votca::tools::EigenIO_MatrixMarket::ReadMatrix(
      std::string(XTP_TEST_DATA_FOLDER) + "/cubefile_writer/values_ref3.mm");

  BOOST_CHECK_EQUAL(values_ref3.size(), result3.size());
  bool check_ref3 = values_ref3.isApprox(result3, 1e-4);
  BOOST_CHECK_EQUAL(check_ref3, true);
  if (!check_ref3) {
    std::cout << "ref" << std::endl;
    std::cout << values_ref3.transpose() << std::endl;
    std::cout << "result" << std::endl;
    std::cout << result3.transpose() << std::endl;
  }

  libint2::finalize();
}

BOOST_AUTO_TEST_SUITE_END()<|MERGE_RESOLUTION|>--- conflicted
+++ resolved
@@ -20,12 +20,9 @@
 
 // Third party includes
 #include <boost/test/unit_test.hpp>
-<<<<<<< HEAD
-#include <votca/tools/getline.h>
-=======
 
 // VOTCA includes
->>>>>>> f3eea3e0
+#include <votca/tools/getline.h>
 #include <votca/tools/tokenizer.h>
 
 // Local VOTCA includes
