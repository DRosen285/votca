/*
 *            Copyright 2009-2018 The VOTCA Development Team
 *                       (http://www.votca.org)
 *
 *      Licensed under the Apache License, Version 2.0 (the "License")
 *
 * You may not use this file except in compliance with the License.
 * You may obtain a copy of the License at
 *
 *              http://www.apache.org/licenses/LICENSE-2.0
 *
 * Unless required by applicable law or agreed to in writing, software
 * distributed under the License is distributed on an "AS IS" BASIS,
 * WITHOUT WARRANTIES OR CONDITIONS OF ANY KIND, either express or implied.
 * See the License for the specific language governing permissions and
 * limitations under the License.
 *
 */

#include <votca/xtp/gwbseengine.h>
#include <votca/xtp/gwbse.h>
#include <boost/format.hpp>
#include <boost/filesystem.hpp>
#include <votca/ctp/logger.h>
#include <votca/xtp/qmpackage.h>



using boost::format;
using namespace boost::filesystem;
using std::flush;
namespace votca {
    namespace xtp {

        // +++++++++++++++++++++++++++++ //
        // GWBSEENGINE MEMBER FUNCTIONS  //
        // +++++++++++++++++++++++++++++ //

        void GWBSEEngine::Initialize(tools::Property& options, std::string archive_filename) {


            _archive_file = archive_filename;
            std::string key = Identify();

            // get the tasks
            std::string _tasks_string = options.get(".tasks").as<std::string> ();
            _do_guess = false;
            _do_dft_input = false;
            _do_dft_run = false;
            _do_dft_parse = false;
            _do_gwbse = false;

            if (_tasks_string.find("guess") != std::string::npos) _do_guess = true;
            if (_tasks_string.find("input") != std::string::npos) _do_dft_input = true;
            if (_tasks_string.find("dft") != std::string::npos) _do_dft_run = true;
            if (_tasks_string.find("parse") != std::string::npos) _do_dft_parse = true;
            if (_tasks_string.find("gwbse") != std::string::npos) _do_gwbse = true;

            // XML option file for GWBSE
            std::string _gwbse_xml = options.get(".gwbse_options").as<std::string> ();
            load_property_from_xml(_gwbse_options, _gwbse_xml.c_str());

            // DFT log and MO file names
            _MO_file = options.get(".mofile").as<std::string> ();
            _dftlog_file = options.get(".dftlog").as<std::string> ();

            // Logger redirection
            _redirect_logger = options.ifExistsReturnElseReturnDefault<bool>(".redirect_logger", false);
            _logger_file = "gwbse.log";

            // for requested merged guess, two archived orbitals objects are needed
<<<<<<< HEAD
            if ( _do_guess ){
=======
            if (_do_guess) {
>>>>>>> d4744c08
                _guess_archiveA = options.ifExistsReturnElseThrowRuntimeError<std::string>(".archiveA");
                _guess_archiveB = options.ifExistsReturnElseThrowRuntimeError<std::string>(".archiveB");
            }

            return;
        }

        /* 
         *    CALL DFT and GWBSE modules to get excitation energies
         * 
         */


<<<<<<< HEAD
        void GWBSEEngine::ExcitationEnergies(QMPackage* qmpackage, Orbitals& orbitals) {
=======
        void GWBSEEngine::ExcitationEnergies(Orbitals& orbitals) {
>>>>>>> d4744c08

            //redirect log, if required
            // define own logger for GW-BSE that is written into a runFolder logfile
            ctp::Logger gwbse_engine_logger(_pLog->getReportLevel());
<<<<<<< HEAD
            ctp::Logger* logger=_pLog;
=======
            ctp::Logger* logger = _pLog;
>>>>>>> d4744c08
            if (_redirect_logger) {
                gwbse_engine_logger.setMultithreading(false);
                gwbse_engine_logger.setPreface(ctp::logINFO, (format("\n ...")).str());
                gwbse_engine_logger.setPreface(ctp::logERROR, (format("\n ...")).str());
                gwbse_engine_logger.setPreface(ctp::logWARNING, (format("\n ...")).str());
                gwbse_engine_logger.setPreface(ctp::logDEBUG, (format("\n ...")).str());
<<<<<<< HEAD
                logger=&gwbse_engine_logger;
            }
            qmpackage->setLog(logger);
            if (_do_dft_input) {
                // required for merged guess
                if (qmpackage->GuessRequested() && _do_guess) { // do not want to do an SCF loop for a dimer
                    CTP_LOG_SAVE(ctp::logINFO,*logger) << "Guess requested, reading molecular orbitals" << flush;
=======
                logger = &gwbse_engine_logger;
            }
            _qmpackage->setLog(logger);
            if (_do_dft_input) {
                // required for merged guess
                if (_qmpackage->GuessRequested() && _do_guess) { // do not want to do an SCF loop for a dimer
                    CTP_LOG_SAVE(ctp::logINFO, *logger) << "Guess requested, reading molecular orbitals" << flush;
>>>>>>> d4744c08
                    Orbitals orbitalsA, orbitalsB;
                    orbitalsA.ReadFromCpt(_guess_archiveA);
                    orbitalsB.ReadFromCpt(_guess_archiveB);
                    orbitals.PrepareDimerGuess(orbitalsA, orbitalsB);
<<<<<<< HEAD
                }  
                qmpackage->WriteInputFile(orbitals);
            }
            if (_do_dft_run) {
                bool run_success = qmpackage->Run( orbitals );
=======
                }
                _qmpackage->WriteInputFile(orbitals);
            }
            if (_do_dft_run) {
                bool run_success = _qmpackage->Run(orbitals);
>>>>>>> d4744c08
                if (!run_success) {
                    throw std::runtime_error(std::string("\n DFT-run failed. Stopping!"));
                }
            }

            // parse DFT data, if required
<<<<<<< HEAD
            if (_do_dft_parse && qmpackage->getPackageName()!="xtp") {
                  
                     CTP_LOG_SAVE(ctp::logINFO,*logger) << "Parsing DFT data from " << _dftlog_file << " and " << _MO_file << flush;
                    qmpackage->setLogFileName(_dftlog_file);
                    qmpackage->setOrbitalsFileName(_MO_file);
                    qmpackage->ParseLogFile(orbitals);
                    qmpackage->ParseOrbitalsFile(orbitals);
=======
            if (_do_dft_parse && _qmpackage->getPackageName() != "xtp") {
                CTP_LOG_SAVE(ctp::logINFO, *logger) << "Parsing DFT data from " << _dftlog_file << " and " << _MO_file << flush;
                _qmpackage->setLogFileName(_dftlog_file);
                _qmpackage->setOrbitalsFileName(_MO_file);
                _qmpackage->ParseLogFile(orbitals);
                _qmpackage->ParseOrbitalsFile(orbitals);
>>>>>>> d4744c08
            }

            // if no parsing of DFT data is requested, reload serialized orbitals object
            if (!_do_dft_parse && _do_gwbse) {
                CTP_LOG_SAVE(ctp::logINFO, *logger) << "Loading serialized data from " << _archive_file << flush;
                orbitals.ReadFromCpt(_archive_file);
            }
            tools::Property &output_summary = _summary.add("output", "");
            if (_do_gwbse) {
                GWBSE gwbse = GWBSE(orbitals);
                gwbse.setLogger(logger);
                gwbse.Initialize(_gwbse_options);
                gwbse.Evaluate();
                gwbse.addoutput(output_summary);
            }
            if (_redirect_logger) WriteLoggerToFile(logger);
            return;
        }

        void GWBSEEngine::WriteLoggerToFile(ctp::Logger* pLog) {
            std::ofstream ofs;
            ofs.open(_logger_file.c_str(), std::ofstream::out);
            if (!ofs.is_open()) {
                throw std::runtime_error("Bad file handle: " + _logger_file);
            }
            ofs << (*pLog) << std::endl;
            ofs.close();
            return;
        }

    }
}<|MERGE_RESOLUTION|>--- conflicted
+++ resolved
@@ -69,11 +69,7 @@
             _logger_file = "gwbse.log";
 
             // for requested merged guess, two archived orbitals objects are needed
-<<<<<<< HEAD
-            if ( _do_guess ){
-=======
             if (_do_guess) {
->>>>>>> d4744c08
                 _guess_archiveA = options.ifExistsReturnElseThrowRuntimeError<std::string>(".archiveA");
                 _guess_archiveB = options.ifExistsReturnElseThrowRuntimeError<std::string>(".archiveB");
             }
@@ -87,35 +83,18 @@
          */
 
 
-<<<<<<< HEAD
-        void GWBSEEngine::ExcitationEnergies(QMPackage* qmpackage, Orbitals& orbitals) {
-=======
         void GWBSEEngine::ExcitationEnergies(Orbitals& orbitals) {
->>>>>>> d4744c08
 
             //redirect log, if required
             // define own logger for GW-BSE that is written into a runFolder logfile
             ctp::Logger gwbse_engine_logger(_pLog->getReportLevel());
-<<<<<<< HEAD
-            ctp::Logger* logger=_pLog;
-=======
             ctp::Logger* logger = _pLog;
->>>>>>> d4744c08
             if (_redirect_logger) {
                 gwbse_engine_logger.setMultithreading(false);
                 gwbse_engine_logger.setPreface(ctp::logINFO, (format("\n ...")).str());
                 gwbse_engine_logger.setPreface(ctp::logERROR, (format("\n ...")).str());
                 gwbse_engine_logger.setPreface(ctp::logWARNING, (format("\n ...")).str());
                 gwbse_engine_logger.setPreface(ctp::logDEBUG, (format("\n ...")).str());
-<<<<<<< HEAD
-                logger=&gwbse_engine_logger;
-            }
-            qmpackage->setLog(logger);
-            if (_do_dft_input) {
-                // required for merged guess
-                if (qmpackage->GuessRequested() && _do_guess) { // do not want to do an SCF loop for a dimer
-                    CTP_LOG_SAVE(ctp::logINFO,*logger) << "Guess requested, reading molecular orbitals" << flush;
-=======
                 logger = &gwbse_engine_logger;
             }
             _qmpackage->setLog(logger);
@@ -123,46 +102,27 @@
                 // required for merged guess
                 if (_qmpackage->GuessRequested() && _do_guess) { // do not want to do an SCF loop for a dimer
                     CTP_LOG_SAVE(ctp::logINFO, *logger) << "Guess requested, reading molecular orbitals" << flush;
->>>>>>> d4744c08
                     Orbitals orbitalsA, orbitalsB;
                     orbitalsA.ReadFromCpt(_guess_archiveA);
                     orbitalsB.ReadFromCpt(_guess_archiveB);
                     orbitals.PrepareDimerGuess(orbitalsA, orbitalsB);
-<<<<<<< HEAD
-                }  
-                qmpackage->WriteInputFile(orbitals);
-            }
-            if (_do_dft_run) {
-                bool run_success = qmpackage->Run( orbitals );
-=======
                 }
                 _qmpackage->WriteInputFile(orbitals);
             }
             if (_do_dft_run) {
                 bool run_success = _qmpackage->Run(orbitals);
->>>>>>> d4744c08
                 if (!run_success) {
                     throw std::runtime_error(std::string("\n DFT-run failed. Stopping!"));
                 }
             }
 
             // parse DFT data, if required
-<<<<<<< HEAD
-            if (_do_dft_parse && qmpackage->getPackageName()!="xtp") {
-                  
-                     CTP_LOG_SAVE(ctp::logINFO,*logger) << "Parsing DFT data from " << _dftlog_file << " and " << _MO_file << flush;
-                    qmpackage->setLogFileName(_dftlog_file);
-                    qmpackage->setOrbitalsFileName(_MO_file);
-                    qmpackage->ParseLogFile(orbitals);
-                    qmpackage->ParseOrbitalsFile(orbitals);
-=======
             if (_do_dft_parse && _qmpackage->getPackageName() != "xtp") {
                 CTP_LOG_SAVE(ctp::logINFO, *logger) << "Parsing DFT data from " << _dftlog_file << " and " << _MO_file << flush;
                 _qmpackage->setLogFileName(_dftlog_file);
                 _qmpackage->setOrbitalsFileName(_MO_file);
                 _qmpackage->ParseLogFile(orbitals);
                 _qmpackage->ParseOrbitalsFile(orbitals);
->>>>>>> d4744c08
             }
 
             // if no parsing of DFT data is requested, reload serialized orbitals object
