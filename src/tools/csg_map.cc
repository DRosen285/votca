--- conflicted
+++ resolved
@@ -123,11 +123,7 @@
             bn->setF(bi->getF());
           }
 
-<<<<<<< HEAD
-          mi->AddBead(&hybtol.Beads()[beadid], molecule->getBeadName(i));
-=======
-          mi->AddBead(hybtol.Beads()[beadid], molecule.getBeadName(i));
->>>>>>> ccb4074e
+          mi->AddBead(&hybtol.Beads()[beadid], molecule.getBeadName(i));
         }
 
         if (mi->getId() < top->MoleculeCount()) {
