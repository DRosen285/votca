--- conflicted
+++ resolved
@@ -17,12 +17,7 @@
       set(PY_COV_OPTS --cov-report=xml --cov=${CMAKE_CURRENT_SOURCE_DIR})
     endif()
 
-<<<<<<< HEAD
-  add_test(unit_csg_functions.py ${Python_EXECUTABLE} -m pytest -q ${PY_COV_OPTS} ${CMAKE_CURRENT_SOURCE_DIR}/csg_functions.py)
-  set_tests_properties(unit_csg_functions.py PROPERTIES LABELS "csg;votca;unit")
-=======
-    add_test(unit_iie.py ${Python_EXECUTABLE} -m pytest -q ${PY_COV_OPTS} ${CMAKE_CURRENT_SOURCE_DIR}/iie.py)
-    set_tests_properties(unit_iie.py PROPERTIES LABELS "csg;votca;unit")
+    add_test(unit_csg_functions.py ${Python_EXECUTABLE} -m pytest -q ${PY_COV_OPTS} ${CMAKE_CURRENT_SOURCE_DIR}/csg_functions.py)
+    set_tests_properties(unit_csg_functions.py PROPERTIES LABELS "csg;votca;unit")
   endif()
->>>>>>> 016c3d15
 endif()