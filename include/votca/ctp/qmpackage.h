--- conflicted
+++ resolved
@@ -84,14 +84,9 @@
     
     bool                                _write_guess;
     bool                                _write_charges;
-<<<<<<< HEAD
-    bool                                _is_optimization;
-    
-=======
     bool                                _write_basis_set;
     bool                                _write_pseudopotentials;
-
->>>>>>> 5d4f0636
+    
     Logger*                             _pLog;
        
 };
