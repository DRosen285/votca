set(XTP_PROGS) 
foreach(PROG xtp_map xtp_run xtp_tools xtp_parallel xtp_dump)
  file(GLOB ${PROG}_SOURCES ${PROG}*.cc)
<<<<<<< HEAD

  if( ${PROG} STREQUAL "xtp_map" )
     add_executable(xtp_map xtp_map.cc Md2QmEngine.cc)
  else()
     add_executable(${PROG} ${${PROG}_SOURCES})
  endif()

  target_link_libraries(${PROG} votca_xtp )

=======
  add_executable(${PROG} ${${PROG}_SOURCES})
  target_link_libraries(${PROG} votca_xtp)
>>>>>>> 6201e219
  install(TARGETS ${PROG} RUNTIME DESTINATION ${CMAKE_INSTALL_BINDIR})

  if (BUILD_MANPAGES)
     add_custom_command(OUTPUT ${PROG}.man
       COMMAND ${CMAKE_CURRENT_BINARY_DIR}/${PROG} --man > ${PROG}.man
       COMMENT "Building ${PROG} manpage"
       DEPENDS ${PROG})
     add_custom_target(${PROG}_manpage DEPENDS ${PROG}.man)
     add_dependencies(manpages ${PROG}_manpage)
     install(FILES ${CMAKE_CURRENT_BINARY_DIR}/${PROG}.man DESTINATION ${CMAKE_INSTALL_MANDIR}/man1 RENAME ${PROG}.1)
  endif (BUILD_MANPAGES)
  list(APPEND XTP_PROGS "${PROG}")

  if(ENABLE_TESTING)
    add_test(${PROG}Help ${PROG} --help)
    # run tests for tools, csg, ctp as well for coverage
    set_tests_properties(${PROG}Help PROPERTIES LABELS "xtp;tools;csg;votca")
  endif(ENABLE_TESTING)
endforeach(PROG)
set(XTP_PROGS "${XTP_PROGS}" PARENT_SCOPE)<|MERGE_RESOLUTION|>--- conflicted
+++ resolved
@@ -1,20 +1,8 @@
 set(XTP_PROGS) 
 foreach(PROG xtp_map xtp_run xtp_tools xtp_parallel xtp_dump)
   file(GLOB ${PROG}_SOURCES ${PROG}*.cc)
-<<<<<<< HEAD
-
-  if( ${PROG} STREQUAL "xtp_map" )
-     add_executable(xtp_map xtp_map.cc Md2QmEngine.cc)
-  else()
-     add_executable(${PROG} ${${PROG}_SOURCES})
-  endif()
-
-  target_link_libraries(${PROG} votca_xtp )
-
-=======
   add_executable(${PROG} ${${PROG}_SOURCES})
   target_link_libraries(${PROG} votca_xtp)
->>>>>>> 6201e219
   install(TARGETS ${PROG} RUNTIME DESTINATION ${CMAKE_INSTALL_BINDIR})
 
   if (BUILD_MANPAGES)
