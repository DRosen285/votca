<?xml version="1.0" encoding="UTF-8"?>
<configurationDescriptor version="97">
  <logicalFolder name="root" displayName="root" projectFiles="true" kind="ROOT">
    <logicalFolder name="f1" displayName="Calculators" projectFiles="true">
      <logicalFolder name="f2" displayName="Calculators" projectFiles="true">
        <itemPath>../../src/libxtp/calculators/eanalyze.h</itemPath>
        <itemPath>../../src/libxtp/calculators/einternal.h</itemPath>
        <itemPath>../../src/libxtp/calculators/ianalyze.h</itemPath>
        <itemPath>../../src/libxtp/calculators/jobwriter.cc</itemPath>
        <itemPath>../../src/libxtp/calculators/jobwriter.h</itemPath>
        <itemPath>../../src/libxtp/calculators/kmclifetime.cc</itemPath>
        <itemPath>../../src/libxtp/calculators/kmclifetime.h</itemPath>
        <itemPath>../../src/libxtp/calculators/kmcmultiple.cc</itemPath>
        <itemPath>../../src/libxtp/calculators/kmcmultiple.h</itemPath>
        <itemPath>../../src/libxtp/calculators/neighborlist.h</itemPath>
        <itemPath>../../src/libxtp/calculators/rates.h</itemPath>
        <itemPath>../../src/libxtp/calculators/sandbox.h</itemPath>
        <itemPath>../../src/libxtp/calculators/stateserver.h</itemPath>
      </logicalFolder>
      <logicalFolder name="f1" displayName="JobCalculators" projectFiles="true">
        <itemPath>../../src/libxtp/jobcalculators/dma.cc</itemPath>
        <itemPath>../../src/libxtp/jobcalculators/dma.h</itemPath>
        <itemPath>../../src/libxtp/jobcalculators/edft.h</itemPath>
        <itemPath>../../src/libxtp/jobcalculators/egwbse.cc</itemPath>
        <itemPath>../../src/libxtp/jobcalculators/egwbse.h</itemPath>
        <itemPath>../../src/libxtp/jobcalculators/idft.cc</itemPath>
        <itemPath>../../src/libxtp/jobcalculators/idft.h</itemPath>
        <itemPath>../../src/libxtp/jobcalculators/iexcitoncl.cc</itemPath>
        <itemPath>../../src/libxtp/jobcalculators/iexcitoncl.h</itemPath>
        <itemPath>../../src/libxtp/jobcalculators/igwbse.cc</itemPath>
        <itemPath>../../src/libxtp/jobcalculators/igwbse.h</itemPath>
        <itemPath>../../src/libxtp/jobcalculators/qmape.h</itemPath>
        <itemPath>../../src/libxtp/jobcalculators/qmmm.h</itemPath>
      </logicalFolder>
      <logicalFolder name="f3" displayName="Tools" projectFiles="true">
        <itemPath>../../src/libxtp/tools/dft.h</itemPath>
        <itemPath>../../src/libxtp/tools/exciton.cc</itemPath>
        <itemPath>../../src/libxtp/tools/exciton.h</itemPath>
        <itemPath>../../src/libxtp/tools/excitoncoupling.h</itemPath>
        <itemPath>../../src/libxtp/tools/gencube.h</itemPath>
        <itemPath>../../src/libxtp/tools/log2mps.h</itemPath>
        <itemPath>../../src/libxtp/tools/matrixproduct.h</itemPath>
        <itemPath>../../src/libxtp/tools/partialcharges.h</itemPath>
        <itemPath>../../src/libxtp/tools/pdb2map.h</itemPath>
        <itemPath>../../src/libxtp/tools/pdb2top.h</itemPath>
        <itemPath>../../src/libxtp/tools/qmanalyze.h</itemPath>
        <itemPath>../../src/libxtp/tools/qmsandbox.h</itemPath>
        <itemPath>../../src/libxtp/tools/spectrum.h</itemPath>
      </logicalFolder>
    </logicalFolder>
    <logicalFolder name="f3" displayName="Extractors" projectFiles="true">
      <itemPath>../../src/libxtp/extractors/energyextractor.h</itemPath>
      <itemPath>../../src/libxtp/extractors/integralsextractor.h</itemPath>
      <itemPath>../../src/libxtp/extractors/occupationsextractor.h</itemPath>
      <itemPath>../../src/libxtp/extractors/pairsextractor.h</itemPath>
      <itemPath>../../src/libxtp/extractors/ratesextractor.h</itemPath>
      <itemPath>../../src/libxtp/extractors/segmentsextractor.h</itemPath>
      <itemPath>../../src/libxtp/extractors/trajextractor.h</itemPath>
    </logicalFolder>
    <logicalFolder name="HeaderFiles"
                   displayName="Header Files"
                   projectFiles="true">
      <itemPath>../../include/votca/xtp/ERIs.h</itemPath>
      <itemPath>../../include/votca/xtp/adiis.h</itemPath>
      <itemPath>../../include/votca/xtp/aobasis.h</itemPath>
      <itemPath>../../include/votca/xtp/aomatrix.h</itemPath>
      <itemPath>../../include/votca/xtp/aoshell.h</itemPath>
      <itemPath>../../include/votca/xtp/basisset.h</itemPath>
      <itemPath>../../include/votca/xtp/bfgs-trm.h</itemPath>
      <itemPath>../../include/votca/xtp/bsecoupling.h</itemPath>
      <itemPath>../../include/votca/xtp/calculatorfactory.h</itemPath>
      <itemPath>../../include/votca/xtp/chargecarrier.h</itemPath>
      <itemPath>../../include/votca/xtp/convergenceacc.h</itemPath>
      <itemPath>../../include/votca/xtp/dftcoupling.h</itemPath>
      <itemPath>../../include/votca/xtp/dftengine.h</itemPath>
      <itemPath>../../include/votca/xtp/diis.h</itemPath>
      <itemPath>../../include/votca/xtp/elements.h</itemPath>
      <itemPath>../../include/votca/xtp/esp2multipole.h</itemPath>
      <itemPath>../../include/votca/xtp/espfit.h</itemPath>
      <itemPath>../../include/votca/xtp/exchange_correlation.h</itemPath>
      <itemPath>../../include/votca/xtp/extractorfactory.h</itemPath>
      <itemPath>../../include/votca/xtp/forces.h</itemPath>
      <itemPath>../../include/votca/xtp/gdma.h</itemPath>
      <itemPath>../../include/votca/xtp/glink.h</itemPath>
      <itemPath>../../include/votca/xtp/gnode.h</itemPath>
      <itemPath>../../include/votca/xtp/grid.h</itemPath>
      <itemPath>../../include/votca/xtp/grid_containers.h</itemPath>
      <itemPath>../../include/votca/xtp/gridbox.h</itemPath>
      <itemPath>../../include/votca/xtp/gwbse.h</itemPath>
      <itemPath>../../include/votca/xtp/gwbseengine.h</itemPath>
      <itemPath>../../include/votca/xtp/jobapplication.h</itemPath>
      <itemPath>../../include/votca/xtp/jobcalculatorfactory.h</itemPath>
      <itemPath>../../include/votca/xtp/kmccalculator.h</itemPath>
      <itemPath>../../include/votca/xtp/lowdin.h</itemPath>
      <itemPath>../../include/votca/xtp/mixing.h</itemPath>
      <itemPath>../../include/votca/xtp/mulliken.h</itemPath>
      <itemPath>../../include/votca/xtp/nbo.h</itemPath>
      <itemPath>../../include/votca/xtp/numerical_integrations.h</itemPath>
      <itemPath>../../include/votca/xtp/orbitals.h</itemPath>
      <itemPath>../../include/votca/xtp/qmapemachine.h</itemPath>
      <itemPath>../../include/votca/xtp/qmdatabase.h</itemPath>
      <itemPath>../../include/votca/xtp/qminterface.h</itemPath>
      <itemPath>../../include/votca/xtp/qmiter.h</itemPath>
      <itemPath>../../include/votca/xtp/qmmachine.h</itemPath>
      <itemPath>../../include/votca/xtp/qmpackage.h</itemPath>
      <itemPath>../../include/votca/xtp/qmpackagefactory.h</itemPath>
      <itemPath>../../include/votca/xtp/radial_euler_maclaurin_rule.h</itemPath>
      <itemPath>../../include/votca/xtp/sphere_lebedev_rule.h</itemPath>
      <itemPath>../../include/votca/xtp/sqlapplication.h</itemPath>
      <itemPath>../../include/votca/xtp/statesaversqlite.h</itemPath>
      <itemPath>../../include/votca/xtp/threecenters.h</itemPath>
      <itemPath>../../include/votca/xtp/toolfactory.h</itemPath>
      <itemPath>../../include/votca/xtp/version.h</itemPath>
      <itemPath>../../include/votca/xtp/votca_config.h.in</itemPath>
      <itemPath>../../include/votca/xtp/vxc_functionals.h</itemPath>
      <itemPath>../../include/votca/xtp/xtpapplication.h</itemPath>
    </logicalFolder>
    <logicalFolder name="f2" displayName="QMPackages" projectFiles="true">
      <itemPath>../../src/libxtp/qmpackages/gaussian.cc</itemPath>
      <itemPath>../../src/libxtp/qmpackages/gaussian.h</itemPath>
      <itemPath>../../src/libxtp/qmpackages/nwchem.cc</itemPath>
      <itemPath>../../src/libxtp/qmpackages/nwchem.h</itemPath>
      <itemPath>../../src/libxtp/qmpackages/orca.cc</itemPath>
      <itemPath>../../src/libxtp/qmpackages/orca.h</itemPath>
      <itemPath>../../src/libxtp/qmpackages/turbomole.cc</itemPath>
      <itemPath>../../src/libxtp/qmpackages/turbomole.h</itemPath>
    </logicalFolder>
    <logicalFolder name="ResourceFiles"
                   displayName="Resource Files"
                   projectFiles="true">
    </logicalFolder>
    <logicalFolder name="SourceFiles"
                   displayName="Source Files"
                   projectFiles="true">
      <logicalFolder name="f5" displayName="aomatrices" projectFiles="true">
        <itemPath>../../src/libxtp/aomatrices/aocoulomb.cc</itemPath>
        <itemPath>../../src/libxtp/aomatrices/aodipole.cc</itemPath>
        <itemPath>../../src/libxtp/aomatrices/aodipole_potential.cc</itemPath>
        <itemPath>../../src/libxtp/aomatrices/aoecp.cc</itemPath>
        <itemPath>../../src/libxtp/aomatrices/aoesp.cc</itemPath>
        <itemPath>../../src/libxtp/aomatrices/aokinetic.cc</itemPath>
        <itemPath>../../src/libxtp/aomatrices/aomatrix.cc</itemPath>
        <itemPath>../../src/libxtp/aomatrices/aomomentum.cc</itemPath>
        <itemPath>../../src/libxtp/aomatrices/aooverlap.cc</itemPath>
        <itemPath>../../src/libxtp/aomatrices/aoquadrupole_potential.cc</itemPath>
      </logicalFolder>
      <logicalFolder name="f2" displayName="Applications" projectFiles="true">
        <itemPath>../../src/libxtp/jobapplication.cc</itemPath>
        <itemPath>../../src/libxtp/sqlapplication.cc</itemPath>
        <itemPath>../../src/libxtp/xtpapplication.cc</itemPath>
      </logicalFolder>
      <logicalFolder name="f7" displayName="dftengine" projectFiles="true">
        <itemPath>../../src/libxtp/adiis.cc</itemPath>
        <itemPath>../../src/libxtp/convergenceacc.cc</itemPath>
        <itemPath>../../src/libxtp/dftengine/dftengine.cc</itemPath>
        <itemPath>../../src/libxtp/diis.cc</itemPath>
        <itemPath>../../src/libxtp/mixing.cc</itemPath>
      </logicalFolder>
      <logicalFolder name="f1" displayName="Factories" projectFiles="true">
        <itemPath>../../src/libxtp/calculatorfactory.cc</itemPath>
        <itemPath>../../src/libxtp/extractorfactory.cc</itemPath>
        <itemPath>../../src/libxtp/jobcalculatorfactory.cc</itemPath>
        <itemPath>../../src/libxtp/qmpackagefactory.cc</itemPath>
        <itemPath>../../src/libxtp/toolfactory.cc</itemPath>
      </logicalFolder>
      <logicalFolder name="f8" displayName="geometryopt" projectFiles="true">
        <itemPath>../../src/libxtp/bfgs-trm.cc</itemPath>
        <itemPath>../../src/libxtp/forces.cc</itemPath>
        <itemPath>../../src/libxtp/geometry_optimization.cc</itemPath>
      </logicalFolder>
      <logicalFolder name="f3" displayName="kmc" projectFiles="true">
        <itemPath>../../src/libxtp/gnode.cc</itemPath>
        <itemPath>../../src/libxtp/kmccalculator.cc</itemPath>
      </logicalFolder>
      <logicalFolder name="f4" displayName="mbgft" projectFiles="true">
        <itemPath>../../src/libxtp/gwbse/bse.cc</itemPath>
        <itemPath>../../src/libxtp/gwbse/bse_analysis.cc</itemPath>
        <itemPath>../../src/libxtp/gwbse/gwa.cc</itemPath>
        <itemPath>../../src/libxtp/gwbse/gwbse.cc</itemPath>
        <itemPath>../../src/libxtp/gwbse/gwbseengine.cc</itemPath>
        <itemPath>../../src/libxtp/gwbse/rpa.cc</itemPath>
      </logicalFolder>
      <logicalFolder name="f6" displayName="NumInt" projectFiles="true">
        <itemPath>../../src/libxtp/gridbox.cc</itemPath>
        <itemPath>../../src/libxtp/numerical_integration/numerical_integrations.cc</itemPath>
        <itemPath>../../src/libxtp/numerical_integration/radial_euler_maclaurin_rule.cc</itemPath>
        <itemPath>../../src/libxtp/numerical_integration/sphere_lebedev_rule.cc</itemPath>
      </logicalFolder>
      <itemPath>../../src/libxtp/ERIs.cc</itemPath>
      <itemPath>../../src/libxtp/aobasis.cc</itemPath>
      <itemPath>../../src/libxtp/aoshell.cc</itemPath>
      <itemPath>../../src/libxtp/basisset.cc</itemPath>
      <itemPath>../../src/libxtp/bsecoupling.cc</itemPath>
      <itemPath>../../src/libxtp/dftcoupling.cc</itemPath>
      <itemPath>../../src/libxtp/esp2multipole.cc</itemPath>
      <itemPath>../../src/libxtp/espfit.cc</itemPath>
      <itemPath>../../src/libxtp/exchange_correlation.cc</itemPath>
      <itemPath>../../src/libxtp/fourcenter_rep.cc</itemPath>
      <itemPath>../../src/libxtp/fourcenters_dft.cc</itemPath>
      <itemPath>../../src/libxtp/gdma.cc</itemPath>
      <itemPath>../../src/libxtp/grid.cc</itemPath>
      <itemPath>../../src/libxtp/gyration.cc</itemPath>
      <itemPath>../../src/libxtp/lowdin.cc</itemPath>
      <itemPath>../../src/libxtp/mulliken.cc</itemPath>
      <itemPath>../../src/libxtp/nbo.cc</itemPath>
      <itemPath>../../src/libxtp/orbitals.cc</itemPath>
      <itemPath>../../src/libxtp/qmapemachine.cc</itemPath>
      <itemPath>../../src/libxtp/qmdatabase.cc</itemPath>
      <itemPath>../../src/libxtp/qminterface.cc</itemPath>
      <itemPath>../../src/libxtp/qmiter.cc</itemPath>
      <itemPath>../../src/libxtp/qmmachine.cc</itemPath>
      <itemPath>../../src/libxtp/qmpackage.cc</itemPath>
      <itemPath>../../src/libxtp/statesaversqlite.cc</itemPath>
      <itemPath>../../src/libxtp/threecenter_rep.cc</itemPath>
      <itemPath>../../src/libxtp/threecenters.cc</itemPath>
      <itemPath>../../src/libxtp/threecenters_dft.cc</itemPath>
      <itemPath>../../src/libxtp/threecenters_tools.cc</itemPath>
      <itemPath>../../src/libxtp/version.cc</itemPath>
      <itemPath>../../src/libxtp/version_nb.cc</itemPath>
    </logicalFolder>
    <logicalFolder name="f4" displayName="tests" projectFiles="true" kind="ROOT">
      <itemPath>../../src/tests/test_adiis.cc</itemPath>
      <itemPath>../../src/tests/test_aomatrix.cc</itemPath>
      <itemPath>../../src/tests/test_convergenceacc.cc</itemPath>
      <itemPath>../../src/tests/test_glink.cc</itemPath>
      <itemPath>../../src/tests/test_orbitals.cc</itemPath>
    </logicalFolder>
  </logicalFolder>
  <sourceRootList>
    <Elem>../../include</Elem>
    <Elem>../../../../include</Elem>
    <Elem>../../include</Elem>
    <Elem>../../../../include</Elem>
    <Elem>../../include</Elem>
    <Elem>../../../../include</Elem>
    <Elem>../../include</Elem>
    <Elem>../../../../include</Elem>
    <Elem>../../include</Elem>
    <Elem>../../../../include</Elem>
    <Elem>../../include</Elem>
    <Elem>../../../../include</Elem>
    <Elem>../../include</Elem>
    <Elem>../../../../include</Elem>
    <Elem>../../include</Elem>
    <Elem>../../../../include</Elem>
    <Elem>../../include</Elem>
    <Elem>../../../../include</Elem>
    <Elem>../../include</Elem>
    <Elem>../../../../include</Elem>
    <Elem>../../include</Elem>
    <Elem>../../../../include</Elem>
    <Elem>../../include</Elem>
    <Elem>../../../../include</Elem>
  </sourceRootList>
  <projectmakefile>Makefile</projectmakefile>
  <confs>
    <conf name="Debug" type="3">
      <toolsSet>
        <compilerSet>GNU|GNU</compilerSet>
        <dependencyChecking>true</dependencyChecking>
        <rebuildPropChanged>false</rebuildPropChanged>
      </toolsSet>
      <compileType>
        <ccTool>
          <incDir>
            <pElem>../../include</pElem>
            <pElem>../../../tools/include</pElem>
            <pElem>../../../csg/include</pElem>
            <pElem>../../../xtp/include</pElem>
            <pElem>/usr/include/libxml2</pElem>
            <pElem>/sw/linux/intel/XE13u2/mkl/include</pElem>
          </incDir>
        </ccTool>
        <archiverTool>
          <output>../../src/libxtp/libxtp.a</output>
        </archiverTool>
      </compileType>
      <item path="../../include/votca/xtp/ERIs.h" ex="false" tool="3" flavor2="0">
      </item>
      <item path="../../include/votca/xtp/adiis.h" ex="false" tool="3" flavor2="0">
      </item>
      <item path="../../include/votca/xtp/aobasis.h" ex="false" tool="3" flavor2="0">
      </item>
      <item path="../../include/votca/xtp/aomatrix.h" ex="false" tool="3" flavor2="0">
      </item>
      <item path="../../include/votca/xtp/aoshell.h" ex="false" tool="3" flavor2="0">
      </item>
      <item path="../../include/votca/xtp/basisset.h" ex="false" tool="3" flavor2="0">
      </item>
      <item path="../../include/votca/xtp/bfgs-trm.h" ex="false" tool="3" flavor2="0">
      </item>
      <item path="../../include/votca/xtp/bsecoupling.h"
            ex="false"
            tool="3"
            flavor2="0">
      </item>
      <item path="../../include/votca/xtp/calculatorfactory.h"
            ex="false"
            tool="3"
            flavor2="0">
      </item>
      <item path="../../include/votca/xtp/chargecarrier.h"
            ex="false"
            tool="3"
            flavor2="0">
      </item>
      <item path="../../include/votca/xtp/convergenceacc.h"
            ex="false"
            tool="3"
            flavor2="0">
      </item>
      <item path="../../include/votca/xtp/dftcoupling.h"
            ex="false"
            tool="3"
            flavor2="0">
      </item>
      <item path="../../include/votca/xtp/dftengine.h"
            ex="false"
            tool="3"
            flavor2="0">
      </item>
      <item path="../../include/votca/xtp/diis.h" ex="false" tool="3" flavor2="0">
      </item>
      <item path="../../include/votca/xtp/elements.h" ex="false" tool="3" flavor2="0">
      </item>
      <item path="../../include/votca/xtp/esp2multipole.h"
            ex="false"
            tool="3"
            flavor2="0">
      </item>
      <item path="../../include/votca/xtp/espfit.h" ex="false" tool="3" flavor2="0">
      </item>
      <item path="../../include/votca/xtp/exchange_correlation.h"
            ex="false"
            tool="3"
            flavor2="0">
      </item>
      <item path="../../include/votca/xtp/extractorfactory.h"
            ex="false"
            tool="3"
            flavor2="0">
      </item>
      <item path="../../include/votca/xtp/forces.h" ex="false" tool="3" flavor2="0">
      </item>
      <item path="../../include/votca/xtp/gdma.h" ex="false" tool="3" flavor2="0">
      </item>
      <item path="../../include/votca/xtp/glink.h" ex="false" tool="3" flavor2="0">
      </item>
      <item path="../../include/votca/xtp/gnode.h" ex="false" tool="3" flavor2="0">
      </item>
      <item path="../../include/votca/xtp/grid.h" ex="false" tool="3" flavor2="0">
      </item>
      <item path="../../include/votca/xtp/grid_containers.h"
            ex="false"
            tool="3"
            flavor2="0">
      </item>
      <item path="../../include/votca/xtp/gridbox.h" ex="false" tool="3" flavor2="0">
      </item>
      <item path="../../include/votca/xtp/gwbse.h" ex="false" tool="3" flavor2="0">
      </item>
      <item path="../../include/votca/xtp/gwbseengine.h"
            ex="false"
            tool="3"
            flavor2="0">
      </item>
      <item path="../../include/votca/xtp/jobapplication.h"
            ex="false"
            tool="3"
            flavor2="0">
      </item>
      <item path="../../include/votca/xtp/jobcalculatorfactory.h"
            ex="false"
            tool="3"
            flavor2="0">
      </item>
      <item path="../../include/votca/xtp/kmccalculator.h"
            ex="false"
            tool="3"
            flavor2="0">
      </item>
      <item path="../../include/votca/xtp/lowdin.h" ex="false" tool="3" flavor2="0">
      </item>
      <item path="../../include/votca/xtp/mixing.h" ex="false" tool="3" flavor2="0">
      </item>
      <item path="../../include/votca/xtp/mulliken.h" ex="false" tool="3" flavor2="0">
      </item>
      <item path="../../include/votca/xtp/nbo.h" ex="false" tool="3" flavor2="0">
      </item>
      <item path="../../include/votca/xtp/numerical_integrations.h"
            ex="false"
            tool="3"
            flavor2="0">
      </item>
      <item path="../../include/votca/xtp/orbitals.h" ex="false" tool="3" flavor2="0">
      </item>
      <item path="../../include/votca/xtp/qmapemachine.h"
            ex="false"
            tool="3"
            flavor2="0">
      </item>
      <item path="../../include/votca/xtp/qmdatabase.h"
            ex="false"
            tool="3"
            flavor2="0">
      </item>
      <item path="../../include/votca/xtp/qminterface.h"
            ex="false"
            tool="3"
            flavor2="0">
      </item>
      <item path="../../include/votca/xtp/qmiter.h" ex="false" tool="3" flavor2="0">
      </item>
      <item path="../../include/votca/xtp/qmpackage.h"
            ex="false"
            tool="3"
            flavor2="0">
      </item>
      <item path="../../include/votca/xtp/qmpackagefactory.h"
            ex="false"
            tool="3"
            flavor2="0">
      </item>
      <item path="../../include/votca/xtp/radial_euler_maclaurin_rule.h"
            ex="false"
            tool="3"
            flavor2="0">
      </item>
      <item path="../../include/votca/xtp/sphere_lebedev_rule.h"
            ex="false"
            tool="3"
            flavor2="0">
      </item>
      <item path="../../include/votca/xtp/sqlapplication.h"
            ex="false"
            tool="3"
            flavor2="0">
      </item>
      <item path="../../include/votca/xtp/statesaversqlite.h"
            ex="false"
            tool="3"
            flavor2="0">
      </item>
      <item path="../../include/votca/xtp/threecenters.h"
            ex="false"
            tool="3"
            flavor2="0">
      </item>
      <item path="../../include/votca/xtp/toolfactory.h"
            ex="false"
            tool="3"
            flavor2="0">
      </item>
      <item path="../../include/votca/xtp/version.h" ex="false" tool="3" flavor2="0">
      </item>
      <item path="../../include/votca/xtp/votca_config.h.in"
            ex="false"
            tool="3"
            flavor2="0">
      </item>
      <item path="../../include/votca/xtp/vxc_functionals.h"
            ex="false"
            tool="3"
            flavor2="0">
      </item>
      <item path="../../include/votca/xtp/xtpapplication.h"
            ex="false"
            tool="3"
            flavor2="0">
      </item>
      <item path="../../src/libxtp/ERIs.cc" ex="false" tool="1" flavor2="0">
      </item>
      <item path="../../src/libxtp/adiis.cc" ex="false" tool="1" flavor2="0">
      </item>
      <item path="../../src/libxtp/aobasis.cc" ex="false" tool="1" flavor2="0">
      </item>
      <item path="../../src/libxtp/aomatrices/aodipole.cc"
            ex="false"
            tool="1"
            flavor2="0">
      </item>
      <item path="../../src/libxtp/aomatrices/aodipole_potential.cc"
            ex="false"
            tool="1"
            flavor2="0">
      </item>
      <item path="../../src/libxtp/aomatrices/aoecp.cc"
            ex="false"
            tool="1"
            flavor2="0">
      </item>
      <item path="../../src/libxtp/aomatrices/aoesp.cc"
            ex="false"
            tool="1"
            flavor2="0">
      </item>
      <item path="../../src/libxtp/aomatrices/aokinetic.cc"
            ex="false"
            tool="1"
            flavor2="0">
      </item>
      <item path="../../src/libxtp/aomatrices/aomatrix.cc"
            ex="false"
            tool="1"
            flavor2="0">
      </item>
      <item path="../../src/libxtp/aomatrices/aomomentum.cc"
            ex="false"
            tool="1"
            flavor2="0">
      </item>
      <item path="../../src/libxtp/aomatrices/aooverlap.cc"
            ex="false"
            tool="1"
            flavor2="0">
      </item>
      <item path="../../src/libxtp/aomatrices/aoquadrupole_potential.cc"
            ex="false"
            tool="1"
            flavor2="0">
      </item>
      <item path="../../src/libxtp/aoshell.cc" ex="false" tool="1" flavor2="0">
      </item>
      <item path="../../src/libxtp/basisset.cc" ex="false" tool="1" flavor2="0">
      </item>
      <item path="../../src/libxtp/bfgs-trm.cc" ex="false" tool="1" flavor2="0">
      </item>
      <item path="../../src/libxtp/bsecoupling.cc" ex="false" tool="1" flavor2="0">
      </item>
      <item path="../../src/libxtp/calculatorfactory.cc"
            ex="false"
            tool="1"
            flavor2="0">
      </item>
      <item path="../../src/libxtp/calculators/eanalyze.h"
            ex="false"
            tool="3"
            flavor2="0">
      </item>
      <item path="../../src/libxtp/calculators/einternal.h"
            ex="false"
            tool="3"
            flavor2="0">
      </item>
      <item path="../../src/libxtp/calculators/ianalyze.h"
            ex="false"
            tool="3"
            flavor2="0">
      </item>
      <item path="../../src/libxtp/calculators/jobwriter.cc"
            ex="false"
            tool="1"
            flavor2="0">
      </item>
      <item path="../../src/libxtp/calculators/jobwriter.h"
            ex="false"
            tool="3"
            flavor2="0">
      </item>
      <item path="../../src/libxtp/calculators/kmclifetime.cc"
            ex="false"
            tool="1"
            flavor2="0">
      </item>
      <item path="../../src/libxtp/calculators/kmclifetime.h"
            ex="false"
            tool="3"
            flavor2="0">
      </item>
      <item path="../../src/libxtp/calculators/kmcmultiple.cc"
            ex="false"
            tool="1"
            flavor2="0">
      </item>
      <item path="../../src/libxtp/calculators/kmcmultiple.h"
            ex="false"
            tool="3"
            flavor2="0">
      </item>
      <item path="../../src/libxtp/calculators/neighborlist.h"
            ex="false"
            tool="3"
            flavor2="0">
      </item>
      <item path="../../src/libxtp/calculators/rates.h"
            ex="false"
            tool="3"
            flavor2="0">
      </item>
      <item path="../../src/libxtp/calculators/sandbox.h"
            ex="false"
            tool="3"
            flavor2="0">
      </item>
      <item path="../../src/libxtp/calculators/stateserver.h"
            ex="false"
            tool="3"
            flavor2="0">
      </item>
      <item path="../../src/libxtp/convergenceacc.cc" ex="false" tool="1" flavor2="0">
      </item>
      <item path="../../src/libxtp/dftcoupling.cc" ex="false" tool="1" flavor2="0">
      </item>
      <item path="../../src/libxtp/dftengine/dftengine.cc"
            ex="false"
            tool="1"
            flavor2="0">
      </item>
      <item path="../../src/libxtp/diis.cc" ex="false" tool="1" flavor2="0">
      </item>
      <item path="../../src/libxtp/esp2multipole.cc" ex="false" tool="1" flavor2="0">
      </item>
      <item path="../../src/libxtp/espfit.cc" ex="false" tool="1" flavor2="0">
      </item>
      <item path="../../src/libxtp/exchange_correlation.cc"
            ex="false"
            tool="1"
            flavor2="0">
      </item>
      <item path="../../src/libxtp/extractorfactory.cc"
            ex="false"
            tool="1"
            flavor2="0">
      </item>
      <item path="../../src/libxtp/extractors/energyextractor.h"
            ex="false"
            tool="3"
            flavor2="0">
      </item>
      <item path="../../src/libxtp/extractors/integralsextractor.h"
            ex="false"
            tool="3"
            flavor2="0">
      </item>
      <item path="../../src/libxtp/extractors/occupationsextractor.h"
            ex="false"
            tool="3"
            flavor2="0">
      </item>
      <item path="../../src/libxtp/extractors/pairsextractor.h"
            ex="false"
            tool="3"
            flavor2="0">
      </item>
      <item path="../../src/libxtp/extractors/ratesextractor.h"
            ex="false"
            tool="3"
            flavor2="0">
      </item>
      <item path="../../src/libxtp/extractors/segmentsextractor.h"
            ex="false"
            tool="3"
            flavor2="0">
      </item>
      <item path="../../src/libxtp/extractors/trajextractor.h"
            ex="false"
            tool="3"
            flavor2="0">
      </item>
      <item path="../../src/libxtp/forces.cc" ex="false" tool="1" flavor2="0">
      </item>
      <item path="../../src/libxtp/fourcenter_rep.cc" ex="false" tool="1" flavor2="0">
      </item>
      <item path="../../src/libxtp/fourcenters_dft.cc"
            ex="false"
            tool="1"
            flavor2="0">
      </item>
      <item path="../../src/libxtp/gdma.cc" ex="false" tool="1" flavor2="0">
      </item>
      <item path="../../src/libxtp/geometry_optimization.cc"
            ex="false"
            tool="1"
            flavor2="0">
      </item>
      <item path="../../src/libxtp/gnode.cc" ex="false" tool="1" flavor2="0">
      </item>
      <item path="../../src/libxtp/grid.cc" ex="false" tool="1" flavor2="0">
      </item>
      <item path="../../src/libxtp/gridbox.cc" ex="false" tool="1" flavor2="0">
      </item>
      <item path="../../src/libxtp/gwbse/bse.cc" ex="false" tool="1" flavor2="0">
      </item>
      <item path="../../src/libxtp/gwbse/bse_analysis.cc"
            ex="false"
            tool="1"
            flavor2="0">
      </item>
      <item path="../../src/libxtp/gwbse/gwa.cc" ex="false" tool="1" flavor2="0">
      </item>
      <item path="../../src/libxtp/gwbse/gwbse.cc" ex="false" tool="1" flavor2="0">
      </item>
      <item path="../../src/libxtp/gwbse/gwbseengine.cc"
            ex="false"
            tool="1"
            flavor2="0">
      </item>
      <item path="../../src/libxtp/gwbse/rpa.cc" ex="false" tool="1" flavor2="0">
      </item>
      <item path="../../src/libxtp/gyration.cc" ex="false" tool="1" flavor2="0">
      </item>
      <item path="../../src/libxtp/jobapplication.cc" ex="false" tool="1" flavor2="0">
      </item>
      <item path="../../src/libxtp/jobcalculatorfactory.cc"
            ex="false"
            tool="1"
            flavor2="0">
      </item>
      <item path="../../src/libxtp/jobcalculators/dma.cc"
            ex="false"
            tool="1"
            flavor2="0">
      </item>
      <item path="../../src/libxtp/jobcalculators/dma.h"
            ex="false"
            tool="3"
            flavor2="0">
      </item>
      <item path="../../src/libxtp/jobcalculators/edft.h"
            ex="false"
            tool="3"
            flavor2="0">
      </item>
      <item path="../../src/libxtp/jobcalculators/egwbse.cc"
            ex="false"
            tool="1"
            flavor2="0">
      </item>
      <item path="../../src/libxtp/jobcalculators/egwbse.h"
            ex="false"
            tool="3"
            flavor2="0">
      </item>
      <item path="../../src/libxtp/jobcalculators/idft.cc"
            ex="false"
            tool="1"
            flavor2="0">
      </item>
      <item path="../../src/libxtp/jobcalculators/idft.h"
            ex="false"
            tool="3"
            flavor2="0">
      </item>
      <item path="../../src/libxtp/jobcalculators/iexcitoncl.cc"
            ex="false"
            tool="1"
            flavor2="0">
      </item>
      <item path="../../src/libxtp/jobcalculators/iexcitoncl.h"
            ex="false"
            tool="3"
            flavor2="0">
      </item>
      <item path="../../src/libxtp/jobcalculators/igwbse.cc"
            ex="false"
            tool="1"
            flavor2="0">
      </item>
      <item path="../../src/libxtp/jobcalculators/igwbse.h"
            ex="false"
            tool="3"
            flavor2="0">
      </item>
      <item path="../../src/libxtp/jobcalculators/qmape.h"
            ex="false"
            tool="3"
            flavor2="0">
      </item>
      <item path="../../src/libxtp/jobcalculators/qmmm.h"
            ex="false"
            tool="3"
            flavor2="0">
      </item>
      <item path="../../src/libxtp/kmccalculator.cc" ex="false" tool="1" flavor2="0">
      </item>
      <item path="../../src/libxtp/lowdin.cc" ex="false" tool="1" flavor2="0">
      </item>
      <item path="../../src/libxtp/mixing.cc" ex="false" tool="1" flavor2="0">
      </item>
      <item path="../../src/libxtp/mulliken.cc" ex="false" tool="1" flavor2="0">
      </item>
      <item path="../../src/libxtp/nbo.cc" ex="false" tool="1" flavor2="0">
      </item>
      <item path="../../src/libxtp/numerical_integration/numerical_integrations.cc"
            ex="false"
            tool="1"
            flavor2="0">
      </item>
      <item path="../../src/libxtp/numerical_integration/radial_euler_maclaurin_rule.cc"
            ex="false"
            tool="1"
            flavor2="0">
      </item>
      <item path="../../src/libxtp/numerical_integration/sphere_lebedev_rule.cc"
            ex="false"
            tool="1"
            flavor2="0">
      </item>
      <item path="../../src/libxtp/orbitals.cc" ex="false" tool="1" flavor2="0">
      </item>
      <item path="../../src/libxtp/qmapemachine.cc" ex="false" tool="1" flavor2="0">
      </item>
      <item path="../../src/libxtp/qmdatabase.cc" ex="false" tool="1" flavor2="0">
      </item>
      <item path="../../src/libxtp/qminterface.cc" ex="false" tool="1" flavor2="0">
      </item>
      <item path="../../src/libxtp/qmiter.cc" ex="false" tool="1" flavor2="0">
      </item>
      <item path="../../src/libxtp/qmmachine.cc" ex="false" tool="1" flavor2="0">
      </item>
      <item path="../../src/libxtp/qmpackage.cc" ex="false" tool="1" flavor2="0">
      </item>
      <item path="../../src/libxtp/qmpackagefactory.cc"
            ex="false"
            tool="1"
            flavor2="0">
      </item>
      <item path="../../src/libxtp/qmpackages/gaussian.cc"
            ex="false"
            tool="1"
            flavor2="0">
      </item>
      <item path="../../src/libxtp/qmpackages/gaussian.h"
            ex="false"
            tool="3"
            flavor2="0">
      </item>
      <item path="../../src/libxtp/qmpackages/nwchem.cc"
            ex="false"
            tool="1"
            flavor2="0">
      </item>
      <item path="../../src/libxtp/qmpackages/nwchem.h"
            ex="false"
            tool="3"
            flavor2="0">
      </item>
      <item path="../../src/libxtp/qmpackages/orca.cc"
            ex="false"
            tool="1"
            flavor2="0">
      </item>
      <item path="../../src/libxtp/qmpackages/orca.h" ex="false" tool="3" flavor2="0">
      </item>
      <item path="../../src/libxtp/qmpackages/turbomole.cc"
            ex="false"
            tool="1"
            flavor2="0">
      </item>
      <item path="../../src/libxtp/qmpackages/turbomole.h"
            ex="false"
            tool="3"
            flavor2="0">
      </item>
      <item path="../../src/libxtp/sqlapplication.cc" ex="false" tool="1" flavor2="0">
      </item>
      <item path="../../src/libxtp/statesaversqlite.cc"
            ex="false"
            tool="1"
            flavor2="0">
      </item>
      <item path="../../src/libxtp/threecenter_rep.cc"
            ex="false"
            tool="1"
            flavor2="0">
      </item>
      <item path="../../src/libxtp/threecenters.cc" ex="false" tool="1" flavor2="0">
      </item>
      <item path="../../src/libxtp/threecenters_dft.cc"
            ex="false"
            tool="1"
            flavor2="0">
      </item>
      <item path="../../src/libxtp/threecenters_tools.cc"
            ex="false"
            tool="1"
            flavor2="0">
      </item>
      <item path="../../src/libxtp/toolfactory.cc" ex="false" tool="1" flavor2="0">
      </item>
      <item path="../../src/libxtp/tools/dft.h" ex="false" tool="3" flavor2="0">
      </item>
      <item path="../../src/libxtp/tools/exciton.cc" ex="false" tool="1" flavor2="0">
      </item>
      <item path="../../src/libxtp/tools/exciton.h" ex="false" tool="3" flavor2="0">
      </item>
      <item path="../../src/libxtp/tools/excitoncoupling.h"
            ex="false"
            tool="3"
            flavor2="0">
      </item>
      <item path="../../src/libxtp/tools/gencube.h" ex="false" tool="3" flavor2="0">
      </item>
      <item path="../../src/libxtp/tools/log2mps.h" ex="false" tool="3" flavor2="0">
      </item>
      <item path="../../src/libxtp/tools/matrixproduct.h"
            ex="false"
            tool="3"
            flavor2="0">
      </item>
      <item path="../../src/libxtp/tools/partialcharges.h"
            ex="false"
            tool="3"
            flavor2="0">
      </item>
      <item path="../../src/libxtp/tools/pdb2map.h" ex="false" tool="3" flavor2="0">
      </item>
      <item path="../../src/libxtp/tools/pdb2top.h" ex="false" tool="3" flavor2="0">
      </item>
      <item path="../../src/libxtp/tools/qmanalyze.h" ex="false" tool="3" flavor2="0">
      </item>
      <item path="../../src/libxtp/tools/qmsandbox.h" ex="false" tool="3" flavor2="0">
      </item>
      <item path="../../src/libxtp/tools/spectrum.h" ex="false" tool="3" flavor2="0">
      </item>
      <item path="../../src/libxtp/version.cc" ex="false" tool="1" flavor2="0">
      </item>
      <item path="../../src/libxtp/version_nb.cc" ex="false" tool="1" flavor2="0">
      </item>
      <item path="../../src/libxtp/xtpapplication.cc" ex="false" tool="1" flavor2="0">
      </item>
<<<<<<< HEAD
      <item path="../../src/tests/test_adiis.cc" ex="false" tool="1" flavor2="0">
      </item>
      <item path="../../src/tests/test_aomatrix.cc" ex="false" tool="1" flavor2="0">
      </item>
      <item path="../../src/tests/test_convergenceacc.cc"
            ex="false"
            tool="1"
            flavor2="0">
      </item>
      <item path="../../src/tests/test_glink.cc" ex="false" tool="1" flavor2="0">
      </item>
      <item path="../../src/tests/test_orbitals.cc" ex="false" tool="1" flavor2="0">
=======
      <item path="../../src/tools/Md2QmEngine.cc" ex="false" tool="1" flavor2="0">
      </item>
      <item path="../../src/tools/Md2QmEngine.h" ex="false" tool="3" flavor2="0">
      </item>
      <item path="../../src/tools/xtp_dump.cc" ex="false" tool="1" flavor2="0">
      </item>
      <item path="../../src/tools/xtp_map.cc" ex="false" tool="1" flavor2="0">
      </item>
      <item path="../../src/tools/xtp_parallel.cc" ex="false" tool="1" flavor2="0">
      </item>
      <item path="../../src/tools/xtp_run.cc" ex="false" tool="1" flavor2="0">
      </item>
      <item path="../../src/tools/xtp_tools.cc" ex="false" tool="1" flavor2="0">
>>>>>>> ba641f29
      </item>
    </conf>
    <conf name="Release" type="3">
      <toolsSet>
        <compilerSet>GNU|GNU</compilerSet>
        <dependencyChecking>true</dependencyChecking>
        <rebuildPropChanged>true</rebuildPropChanged>
      </toolsSet>
      <compileType>
        <cTool>
          <developmentMode>5</developmentMode>
        </cTool>
        <ccTool>
          <developmentMode>5</developmentMode>
        </ccTool>
        <fortranCompilerTool>
          <developmentMode>5</developmentMode>
        </fortranCompilerTool>
        <archiverTool>
        </archiverTool>
      </compileType>
      <item path="../../include/votca/xtp/ERIs.h" ex="false" tool="3" flavor2="0">
      </item>
      <item path="../../include/votca/xtp/adiis.h" ex="false" tool="3" flavor2="0">
      </item>
      <item path="../../include/votca/xtp/aobasis.h" ex="false" tool="3" flavor2="0">
      </item>
      <item path="../../include/votca/xtp/aomatrix.h" ex="false" tool="3" flavor2="0">
      </item>
      <item path="../../include/votca/xtp/aoshell.h" ex="false" tool="3" flavor2="0">
      </item>
      <item path="../../include/votca/xtp/basisset.h" ex="false" tool="3" flavor2="0">
      </item>
      <item path="../../include/votca/xtp/bfgs-trm.h" ex="false" tool="3" flavor2="0">
      </item>
      <item path="../../include/votca/xtp/bsecoupling.h"
            ex="false"
            tool="3"
            flavor2="0">
      </item>
      <item path="../../include/votca/xtp/calculatorfactory.h"
            ex="false"
            tool="3"
            flavor2="0">
      </item>
      <item path="../../include/votca/xtp/chargecarrier.h"
            ex="false"
            tool="3"
            flavor2="0">
      </item>
      <item path="../../include/votca/xtp/convergenceacc.h"
            ex="false"
            tool="3"
            flavor2="0">
      </item>
      <item path="../../include/votca/xtp/dftcoupling.h"
            ex="false"
            tool="3"
            flavor2="0">
      </item>
      <item path="../../include/votca/xtp/dftengine.h"
            ex="false"
            tool="3"
            flavor2="0">
      </item>
      <item path="../../include/votca/xtp/diis.h" ex="false" tool="3" flavor2="0">
      </item>
      <item path="../../include/votca/xtp/elements.h" ex="false" tool="3" flavor2="0">
      </item>
      <item path="../../include/votca/xtp/esp2multipole.h"
            ex="false"
            tool="3"
            flavor2="0">
      </item>
      <item path="../../include/votca/xtp/espfit.h" ex="false" tool="3" flavor2="0">
      </item>
      <item path="../../include/votca/xtp/exchange_correlation.h"
            ex="false"
            tool="3"
            flavor2="0">
      </item>
      <item path="../../include/votca/xtp/extractorfactory.h"
            ex="false"
            tool="3"
            flavor2="0">
      </item>
      <item path="../../include/votca/xtp/forces.h" ex="false" tool="3" flavor2="0">
      </item>
      <item path="../../include/votca/xtp/gdma.h" ex="false" tool="3" flavor2="0">
      </item>
      <item path="../../include/votca/xtp/glink.h" ex="false" tool="3" flavor2="0">
      </item>
      <item path="../../include/votca/xtp/gnode.h" ex="false" tool="3" flavor2="0">
      </item>
      <item path="../../include/votca/xtp/grid.h" ex="false" tool="3" flavor2="0">
      </item>
      <item path="../../include/votca/xtp/grid_containers.h"
            ex="false"
            tool="3"
            flavor2="0">
      </item>
      <item path="../../include/votca/xtp/gridbox.h" ex="false" tool="3" flavor2="0">
      </item>
      <item path="../../include/votca/xtp/gwbse.h" ex="false" tool="3" flavor2="0">
      </item>
      <item path="../../include/votca/xtp/gwbseengine.h"
            ex="false"
            tool="3"
            flavor2="0">
      </item>
      <item path="../../include/votca/xtp/jobapplication.h"
            ex="false"
            tool="3"
            flavor2="0">
      </item>
      <item path="../../include/votca/xtp/jobcalculatorfactory.h"
            ex="false"
            tool="3"
            flavor2="0">
      </item>
      <item path="../../include/votca/xtp/kmccalculator.h"
            ex="false"
            tool="3"
            flavor2="0">
      </item>
      <item path="../../include/votca/xtp/lowdin.h" ex="false" tool="3" flavor2="0">
      </item>
      <item path="../../include/votca/xtp/mixing.h" ex="false" tool="3" flavor2="0">
      </item>
      <item path="../../include/votca/xtp/mulliken.h" ex="false" tool="3" flavor2="0">
      </item>
      <item path="../../include/votca/xtp/nbo.h" ex="false" tool="3" flavor2="0">
      </item>
      <item path="../../include/votca/xtp/numerical_integrations.h"
            ex="false"
            tool="3"
            flavor2="0">
      </item>
      <item path="../../include/votca/xtp/orbitals.h" ex="false" tool="3" flavor2="0">
      </item>
      <item path="../../include/votca/xtp/qmapemachine.h"
            ex="false"
            tool="3"
            flavor2="0">
      </item>
      <item path="../../include/votca/xtp/qmdatabase.h"
            ex="false"
            tool="3"
            flavor2="0">
      </item>
      <item path="../../include/votca/xtp/qminterface.h"
            ex="false"
            tool="3"
            flavor2="0">
      </item>
      <item path="../../include/votca/xtp/qmiter.h" ex="false" tool="3" flavor2="0">
      </item>
      <item path="../../include/votca/xtp/qmpackage.h"
            ex="false"
            tool="3"
            flavor2="0">
      </item>
      <item path="../../include/votca/xtp/qmpackagefactory.h"
            ex="false"
            tool="3"
            flavor2="0">
      </item>
      <item path="../../include/votca/xtp/radial_euler_maclaurin_rule.h"
            ex="false"
            tool="3"
            flavor2="0">
      </item>
      <item path="../../include/votca/xtp/sphere_lebedev_rule.h"
            ex="false"
            tool="3"
            flavor2="0">
      </item>
      <item path="../../include/votca/xtp/sqlapplication.h"
            ex="false"
            tool="3"
            flavor2="0">
      </item>
      <item path="../../include/votca/xtp/statesaversqlite.h"
            ex="false"
            tool="3"
            flavor2="0">
      </item>
      <item path="../../include/votca/xtp/threecenters.h"
            ex="false"
            tool="3"
            flavor2="0">
      </item>
      <item path="../../include/votca/xtp/toolfactory.h"
            ex="false"
            tool="3"
            flavor2="0">
      </item>
      <item path="../../include/votca/xtp/version.h" ex="false" tool="3" flavor2="0">
      </item>
      <item path="../../include/votca/xtp/votca_config.h.in"
            ex="false"
            tool="3"
            flavor2="0">
      </item>
      <item path="../../include/votca/xtp/vxc_functionals.h"
            ex="false"
            tool="3"
            flavor2="0">
      </item>
      <item path="../../include/votca/xtp/xtpapplication.h"
            ex="false"
            tool="3"
            flavor2="0">
      </item>
      <item path="../../src/libxtp/ERIs.cc" ex="false" tool="0" flavor2="0">
      </item>
      <item path="../../src/libxtp/adiis.cc" ex="false" tool="1" flavor2="0">
      </item>
      <item path="../../src/libxtp/aobasis.cc" ex="false" tool="1" flavor2="0">
      </item>
      <item path="../../src/libxtp/aomatrices/aodipole.cc"
            ex="false"
            tool="1"
            flavor2="0">
      </item>
      <item path="../../src/libxtp/aomatrices/aodipole_potential.cc"
            ex="false"
            tool="1"
            flavor2="0">
      </item>
      <item path="../../src/libxtp/aomatrices/aoecp.cc"
            ex="false"
            tool="1"
            flavor2="0">
      </item>
      <item path="../../src/libxtp/aomatrices/aoesp.cc"
            ex="false"
            tool="1"
            flavor2="0">
      </item>
      <item path="../../src/libxtp/aomatrices/aokinetic.cc"
            ex="false"
            tool="0"
            flavor2="0">
      </item>
      <item path="../../src/libxtp/aomatrices/aomatrix.cc"
            ex="false"
            tool="1"
            flavor2="0">
      </item>
      <item path="../../src/libxtp/aomatrices/aomomentum.cc"
            ex="false"
            tool="1"
            flavor2="0">
      </item>
      <item path="../../src/libxtp/aomatrices/aooverlap.cc"
            ex="false"
            tool="1"
            flavor2="0">
      </item>
      <item path="../../src/libxtp/aomatrices/aoquadrupole_potential.cc"
            ex="false"
            tool="1"
            flavor2="0">
      </item>
      <item path="../../src/libxtp/aoshell.cc" ex="false" tool="1" flavor2="0">
      </item>
      <item path="../../src/libxtp/basisset.cc" ex="false" tool="1" flavor2="0">
      </item>
      <item path="../../src/libxtp/bfgs-trm.cc" ex="false" tool="1" flavor2="0">
      </item>
      <item path="../../src/libxtp/bsecoupling.cc" ex="false" tool="1" flavor2="0">
      </item>
      <item path="../../src/libxtp/calculatorfactory.cc"
            ex="false"
            tool="1"
            flavor2="0">
      </item>
      <item path="../../src/libxtp/calculators/eanalyze.h"
            ex="false"
            tool="3"
            flavor2="0">
      </item>
      <item path="../../src/libxtp/calculators/einternal.h"
            ex="false"
            tool="3"
            flavor2="0">
      </item>
      <item path="../../src/libxtp/calculators/ianalyze.h"
            ex="false"
            tool="3"
            flavor2="0">
      </item>
      <item path="../../src/libxtp/calculators/jobwriter.cc"
            ex="false"
            tool="1"
            flavor2="0">
      </item>
      <item path="../../src/libxtp/calculators/jobwriter.h"
            ex="false"
            tool="3"
            flavor2="0">
      </item>
      <item path="../../src/libxtp/calculators/kmclifetime.cc"
            ex="false"
            tool="1"
            flavor2="0">
      </item>
      <item path="../../src/libxtp/calculators/kmclifetime.h"
            ex="false"
            tool="3"
            flavor2="0">
      </item>
      <item path="../../src/libxtp/calculators/kmcmultiple.cc"
            ex="false"
            tool="1"
            flavor2="0">
      </item>
      <item path="../../src/libxtp/calculators/kmcmultiple.h"
            ex="false"
            tool="3"
            flavor2="0">
      </item>
      <item path="../../src/libxtp/calculators/neighborlist.h"
            ex="false"
            tool="3"
            flavor2="0">
      </item>
      <item path="../../src/libxtp/calculators/rates.h"
            ex="false"
            tool="3"
            flavor2="0">
      </item>
      <item path="../../src/libxtp/calculators/sandbox.h"
            ex="false"
            tool="3"
            flavor2="0">
      </item>
      <item path="../../src/libxtp/calculators/stateserver.h"
            ex="false"
            tool="3"
            flavor2="0">
      </item>
      <item path="../../src/libxtp/convergenceacc.cc" ex="false" tool="1" flavor2="0">
      </item>
      <item path="../../src/libxtp/dftcoupling.cc" ex="false" tool="1" flavor2="0">
      </item>
      <item path="../../src/libxtp/dftengine/dftengine.cc"
            ex="false"
            tool="1"
            flavor2="0">
      </item>
      <item path="../../src/libxtp/diis.cc" ex="false" tool="1" flavor2="0">
      </item>
      <item path="../../src/libxtp/esp2multipole.cc" ex="false" tool="1" flavor2="0">
      </item>
      <item path="../../src/libxtp/espfit.cc" ex="false" tool="1" flavor2="0">
      </item>
      <item path="../../src/libxtp/exchange_correlation.cc"
            ex="false"
            tool="1"
            flavor2="0">
      </item>
      <item path="../../src/libxtp/extractorfactory.cc"
            ex="false"
            tool="1"
            flavor2="0">
      </item>
      <item path="../../src/libxtp/extractors/energyextractor.h"
            ex="false"
            tool="3"
            flavor2="0">
      </item>
      <item path="../../src/libxtp/extractors/integralsextractor.h"
            ex="false"
            tool="3"
            flavor2="0">
      </item>
      <item path="../../src/libxtp/extractors/occupationsextractor.h"
            ex="false"
            tool="3"
            flavor2="0">
      </item>
      <item path="../../src/libxtp/extractors/pairsextractor.h"
            ex="false"
            tool="3"
            flavor2="0">
      </item>
      <item path="../../src/libxtp/extractors/ratesextractor.h"
            ex="false"
            tool="3"
            flavor2="0">
      </item>
      <item path="../../src/libxtp/extractors/segmentsextractor.h"
            ex="false"
            tool="3"
            flavor2="0">
      </item>
      <item path="../../src/libxtp/extractors/trajextractor.h"
            ex="false"
            tool="3"
            flavor2="0">
      </item>
      <item path="../../src/libxtp/forces.cc" ex="false" tool="1" flavor2="0">
      </item>
      <item path="../../src/libxtp/fourcenter_rep.cc" ex="false" tool="1" flavor2="0">
      </item>
      <item path="../../src/libxtp/fourcenters_dft.cc"
            ex="false"
            tool="1"
            flavor2="0">
      </item>
      <item path="../../src/libxtp/gdma.cc" ex="false" tool="1" flavor2="0">
      </item>
      <item path="../../src/libxtp/geometry_optimization.cc"
            ex="false"
            tool="1"
            flavor2="0">
      </item>
      <item path="../../src/libxtp/gnode.cc" ex="false" tool="1" flavor2="0">
      </item>
      <item path="../../src/libxtp/grid.cc" ex="false" tool="1" flavor2="0">
      </item>
      <item path="../../src/libxtp/gridbox.cc" ex="false" tool="1" flavor2="0">
      </item>
      <item path="../../src/libxtp/gwbse/bse.cc" ex="false" tool="1" flavor2="0">
      </item>
      <item path="../../src/libxtp/gwbse/bse_analysis.cc"
            ex="false"
            tool="1"
            flavor2="0">
      </item>
      <item path="../../src/libxtp/gwbse/gwa.cc" ex="false" tool="1" flavor2="0">
      </item>
      <item path="../../src/libxtp/gwbse/gwbse.cc" ex="false" tool="1" flavor2="0">
      </item>
      <item path="../../src/libxtp/gwbse/gwbseengine.cc"
            ex="false"
            tool="1"
            flavor2="0">
      </item>
      <item path="../../src/libxtp/gwbse/rpa.cc" ex="false" tool="1" flavor2="0">
      </item>
      <item path="../../src/libxtp/gyration.cc" ex="false" tool="1" flavor2="0">
      </item>
      <item path="../../src/libxtp/jobapplication.cc" ex="false" tool="1" flavor2="0">
      </item>
      <item path="../../src/libxtp/jobcalculatorfactory.cc"
            ex="false"
            tool="1"
            flavor2="0">
      </item>
      <item path="../../src/libxtp/jobcalculators/dma.cc"
            ex="false"
            tool="1"
            flavor2="0">
      </item>
      <item path="../../src/libxtp/jobcalculators/dma.h"
            ex="false"
            tool="3"
            flavor2="0">
      </item>
      <item path="../../src/libxtp/jobcalculators/edft.h"
            ex="false"
            tool="3"
            flavor2="0">
      </item>
      <item path="../../src/libxtp/jobcalculators/egwbse.cc"
            ex="false"
            tool="1"
            flavor2="0">
      </item>
      <item path="../../src/libxtp/jobcalculators/egwbse.h"
            ex="false"
            tool="3"
            flavor2="0">
      </item>
      <item path="../../src/libxtp/jobcalculators/idft.cc"
            ex="false"
            tool="1"
            flavor2="0">
      </item>
      <item path="../../src/libxtp/jobcalculators/idft.h"
            ex="false"
            tool="3"
            flavor2="0">
      </item>
      <item path="../../src/libxtp/jobcalculators/iexcitoncl.cc"
            ex="false"
            tool="1"
            flavor2="0">
      </item>
      <item path="../../src/libxtp/jobcalculators/iexcitoncl.h"
            ex="false"
            tool="3"
            flavor2="0">
      </item>
      <item path="../../src/libxtp/jobcalculators/igwbse.cc"
            ex="false"
            tool="1"
            flavor2="0">
      </item>
      <item path="../../src/libxtp/jobcalculators/igwbse.h"
            ex="false"
            tool="3"
            flavor2="0">
      </item>
      <item path="../../src/libxtp/jobcalculators/qmape.h"
            ex="false"
            tool="3"
            flavor2="0">
      </item>
      <item path="../../src/libxtp/jobcalculators/qmmm.h"
            ex="false"
            tool="3"
            flavor2="0">
      </item>
      <item path="../../src/libxtp/kmccalculator.cc" ex="false" tool="1" flavor2="0">
      </item>
      <item path="../../src/libxtp/lowdin.cc" ex="false" tool="1" flavor2="0">
      </item>
      <item path="../../src/libxtp/mixing.cc" ex="false" tool="1" flavor2="0">
      </item>
      <item path="../../src/libxtp/mulliken.cc" ex="false" tool="1" flavor2="0">
      </item>
      <item path="../../src/libxtp/nbo.cc" ex="false" tool="1" flavor2="0">
      </item>
      <item path="../../src/libxtp/numerical_integration/numerical_integrations.cc"
            ex="false"
            tool="1"
            flavor2="0">
      </item>
      <item path="../../src/libxtp/numerical_integration/radial_euler_maclaurin_rule.cc"
            ex="false"
            tool="1"
            flavor2="0">
      </item>
      <item path="../../src/libxtp/numerical_integration/sphere_lebedev_rule.cc"
            ex="false"
            tool="1"
            flavor2="0">
      </item>
      <item path="../../src/libxtp/orbitals.cc" ex="false" tool="1" flavor2="0">
      </item>
      <item path="../../src/libxtp/qmapemachine.cc" ex="false" tool="1" flavor2="0">
      </item>
      <item path="../../src/libxtp/qmdatabase.cc" ex="false" tool="1" flavor2="0">
      </item>
      <item path="../../src/libxtp/qminterface.cc" ex="false" tool="1" flavor2="0">
      </item>
      <item path="../../src/libxtp/qmiter.cc" ex="false" tool="1" flavor2="0">
      </item>
      <item path="../../src/libxtp/qmmachine.cc" ex="false" tool="1" flavor2="0">
      </item>
      <item path="../../src/libxtp/qmpackage.cc" ex="false" tool="1" flavor2="0">
      </item>
      <item path="../../src/libxtp/qmpackagefactory.cc"
            ex="false"
            tool="1"
            flavor2="0">
      </item>
      <item path="../../src/libxtp/qmpackages/gaussian.cc"
            ex="false"
            tool="1"
            flavor2="0">
      </item>
      <item path="../../src/libxtp/qmpackages/gaussian.h"
            ex="false"
            tool="3"
            flavor2="0">
      </item>
      <item path="../../src/libxtp/qmpackages/nwchem.cc"
            ex="false"
            tool="1"
            flavor2="0">
      </item>
      <item path="../../src/libxtp/qmpackages/nwchem.h"
            ex="false"
            tool="3"
            flavor2="0">
      </item>
      <item path="../../src/libxtp/qmpackages/orca.cc"
            ex="false"
            tool="1"
            flavor2="0">
      </item>
      <item path="../../src/libxtp/qmpackages/orca.h" ex="false" tool="3" flavor2="0">
      </item>
      <item path="../../src/libxtp/qmpackages/turbomole.cc"
            ex="false"
            tool="1"
            flavor2="0">
      </item>
      <item path="../../src/libxtp/qmpackages/turbomole.h"
            ex="false"
            tool="3"
            flavor2="0">
      </item>
      <item path="../../src/libxtp/sqlapplication.cc" ex="false" tool="1" flavor2="0">
      </item>
      <item path="../../src/libxtp/statesaversqlite.cc"
            ex="false"
            tool="1"
            flavor2="0">
      </item>
      <item path="../../src/libxtp/threecenter_rep.cc"
            ex="false"
            tool="1"
            flavor2="0">
      </item>
      <item path="../../src/libxtp/threecenters.cc" ex="false" tool="1" flavor2="0">
      </item>
      <item path="../../src/libxtp/threecenters_dft.cc"
            ex="false"
            tool="0"
            flavor2="0">
      </item>
      <item path="../../src/libxtp/threecenters_tools.cc"
            ex="false"
            tool="1"
            flavor2="0">
      </item>
      <item path="../../src/libxtp/toolfactory.cc" ex="false" tool="1" flavor2="0">
      </item>
      <item path="../../src/libxtp/tools/dft.h" ex="false" tool="3" flavor2="0">
      </item>
      <item path="../../src/libxtp/tools/exciton.cc" ex="false" tool="1" flavor2="0">
      </item>
      <item path="../../src/libxtp/tools/exciton.h" ex="false" tool="3" flavor2="0">
      </item>
      <item path="../../src/libxtp/tools/excitoncoupling.h"
            ex="false"
            tool="3"
            flavor2="0">
      </item>
      <item path="../../src/libxtp/tools/gencube.h" ex="false" tool="3" flavor2="0">
      </item>
      <item path="../../src/libxtp/tools/log2mps.h" ex="false" tool="3" flavor2="0">
      </item>
      <item path="../../src/libxtp/tools/matrixproduct.h"
            ex="false"
            tool="3"
            flavor2="0">
      </item>
      <item path="../../src/libxtp/tools/partialcharges.h"
            ex="false"
            tool="3"
            flavor2="0">
      </item>
      <item path="../../src/libxtp/tools/pdb2map.h" ex="false" tool="3" flavor2="0">
      </item>
      <item path="../../src/libxtp/tools/pdb2top.h" ex="false" tool="3" flavor2="0">
      </item>
      <item path="../../src/libxtp/tools/qmanalyze.h" ex="false" tool="3" flavor2="0">
      </item>
      <item path="../../src/libxtp/tools/qmsandbox.h" ex="false" tool="3" flavor2="0">
      </item>
      <item path="../../src/libxtp/tools/spectrum.h" ex="false" tool="3" flavor2="0">
      </item>
      <item path="../../src/libxtp/version.cc" ex="false" tool="1" flavor2="0">
      </item>
      <item path="../../src/libxtp/version_nb.cc" ex="false" tool="1" flavor2="0">
      </item>
      <item path="../../src/libxtp/xtpapplication.cc" ex="false" tool="1" flavor2="0">
      </item>
<<<<<<< HEAD
      <item path="../../src/tests/test_adiis.cc" ex="false" tool="1" flavor2="0">
      </item>
      <item path="../../src/tests/test_aomatrix.cc" ex="false" tool="1" flavor2="0">
      </item>
      <item path="../../src/tests/test_convergenceacc.cc"
            ex="false"
            tool="1"
            flavor2="0">
      </item>
      <item path="../../src/tests/test_glink.cc" ex="false" tool="1" flavor2="0">
      </item>
      <item path="../../src/tests/test_orbitals.cc" ex="false" tool="1" flavor2="0">
=======
      <item path="../../src/tools/Md2QmEngine.cc" ex="false" tool="1" flavor2="0">
      </item>
      <item path="../../src/tools/Md2QmEngine.h" ex="false" tool="3" flavor2="0">
      </item>
      <item path="../../src/tools/xtp_dump.cc" ex="false" tool="1" flavor2="0">
      </item>
      <item path="../../src/tools/xtp_map.cc" ex="false" tool="1" flavor2="0">
      </item>
      <item path="../../src/tools/xtp_parallel.cc" ex="false" tool="1" flavor2="0">
      </item>
      <item path="../../src/tools/xtp_run.cc" ex="false" tool="1" flavor2="0">
      </item>
      <item path="../../src/tools/xtp_tools.cc" ex="false" tool="1" flavor2="0">
>>>>>>> ba641f29
      </item>
    </conf>
  </confs>
</configurationDescriptor><|MERGE_RESOLUTION|>--- conflicted
+++ resolved
@@ -33,6 +33,7 @@
         <itemPath>../../src/libxtp/jobcalculators/qmmm.h</itemPath>
       </logicalFolder>
       <logicalFolder name="f3" displayName="Tools" projectFiles="true">
+        <itemPath>../../src/libxtp/tools/coupling.h</itemPath>
         <itemPath>../../src/libxtp/tools/dft.h</itemPath>
         <itemPath>../../src/libxtp/tools/exciton.cc</itemPath>
         <itemPath>../../src/libxtp/tools/exciton.h</itemPath>
@@ -47,6 +48,18 @@
         <itemPath>../../src/libxtp/tools/qmsandbox.h</itemPath>
         <itemPath>../../src/libxtp/tools/spectrum.h</itemPath>
       </logicalFolder>
+    </logicalFolder>
+    <logicalFolder name="f5"
+                   displayName="Executables"
+                   projectFiles="true"
+                   kind="ROOT">
+      <itemPath>../../src/tools/Md2QmEngine.cc</itemPath>
+      <itemPath>../../src/tools/Md2QmEngine.h</itemPath>
+      <itemPath>../../src/tools/xtp_dump.cc</itemPath>
+      <itemPath>../../src/tools/xtp_map.cc</itemPath>
+      <itemPath>../../src/tools/xtp_parallel.cc</itemPath>
+      <itemPath>../../src/tools/xtp_run.cc</itemPath>
+      <itemPath>../../src/tools/xtp_tools.cc</itemPath>
     </logicalFolder>
     <logicalFolder name="f3" displayName="Extractors" projectFiles="true">
       <itemPath>../../src/libxtp/extractors/energyextractor.h</itemPath>
@@ -218,9 +231,10 @@
       <itemPath>../../src/libxtp/version.cc</itemPath>
       <itemPath>../../src/libxtp/version_nb.cc</itemPath>
     </logicalFolder>
-    <logicalFolder name="f4" displayName="tests" projectFiles="true" kind="ROOT">
+    <logicalFolder name="f4" displayName="tests" projectFiles="true">
       <itemPath>../../src/tests/test_adiis.cc</itemPath>
       <itemPath>../../src/tests/test_aomatrix.cc</itemPath>
+      <itemPath>../../src/tests/test_atom.cc</itemPath>
       <itemPath>../../src/tests/test_convergenceacc.cc</itemPath>
       <itemPath>../../src/tests/test_glink.cc</itemPath>
       <itemPath>../../src/tests/test_orbitals.cc</itemPath>
@@ -878,6 +892,8 @@
       </item>
       <item path="../../src/libxtp/toolfactory.cc" ex="false" tool="1" flavor2="0">
       </item>
+      <item path="../../src/libxtp/tools/coupling.h" ex="false" tool="3" flavor2="0">
+      </item>
       <item path="../../src/libxtp/tools/dft.h" ex="false" tool="3" flavor2="0">
       </item>
       <item path="../../src/libxtp/tools/exciton.cc" ex="false" tool="1" flavor2="0">
@@ -919,11 +935,12 @@
       </item>
       <item path="../../src/libxtp/xtpapplication.cc" ex="false" tool="1" flavor2="0">
       </item>
-<<<<<<< HEAD
       <item path="../../src/tests/test_adiis.cc" ex="false" tool="1" flavor2="0">
       </item>
       <item path="../../src/tests/test_aomatrix.cc" ex="false" tool="1" flavor2="0">
       </item>
+      <item path="../../src/tests/test_atom.cc" ex="false" tool="1" flavor2="0">
+      </item>
       <item path="../../src/tests/test_convergenceacc.cc"
             ex="false"
             tool="1"
@@ -932,7 +949,7 @@
       <item path="../../src/tests/test_glink.cc" ex="false" tool="1" flavor2="0">
       </item>
       <item path="../../src/tests/test_orbitals.cc" ex="false" tool="1" flavor2="0">
-=======
+      </item>
       <item path="../../src/tools/Md2QmEngine.cc" ex="false" tool="1" flavor2="0">
       </item>
       <item path="../../src/tools/Md2QmEngine.h" ex="false" tool="3" flavor2="0">
@@ -946,7 +963,6 @@
       <item path="../../src/tools/xtp_run.cc" ex="false" tool="1" flavor2="0">
       </item>
       <item path="../../src/tools/xtp_tools.cc" ex="false" tool="1" flavor2="0">
->>>>>>> ba641f29
       </item>
     </conf>
     <conf name="Release" type="3">
@@ -1571,6 +1587,8 @@
       </item>
       <item path="../../src/libxtp/toolfactory.cc" ex="false" tool="1" flavor2="0">
       </item>
+      <item path="../../src/libxtp/tools/coupling.h" ex="false" tool="3" flavor2="0">
+      </item>
       <item path="../../src/libxtp/tools/dft.h" ex="false" tool="3" flavor2="0">
       </item>
       <item path="../../src/libxtp/tools/exciton.cc" ex="false" tool="1" flavor2="0">
@@ -1612,11 +1630,12 @@
       </item>
       <item path="../../src/libxtp/xtpapplication.cc" ex="false" tool="1" flavor2="0">
       </item>
-<<<<<<< HEAD
       <item path="../../src/tests/test_adiis.cc" ex="false" tool="1" flavor2="0">
       </item>
       <item path="../../src/tests/test_aomatrix.cc" ex="false" tool="1" flavor2="0">
       </item>
+      <item path="../../src/tests/test_atom.cc" ex="false" tool="1" flavor2="0">
+      </item>
       <item path="../../src/tests/test_convergenceacc.cc"
             ex="false"
             tool="1"
@@ -1625,7 +1644,7 @@
       <item path="../../src/tests/test_glink.cc" ex="false" tool="1" flavor2="0">
       </item>
       <item path="../../src/tests/test_orbitals.cc" ex="false" tool="1" flavor2="0">
-=======
+      </item>
       <item path="../../src/tools/Md2QmEngine.cc" ex="false" tool="1" flavor2="0">
       </item>
       <item path="../../src/tools/Md2QmEngine.h" ex="false" tool="3" flavor2="0">
@@ -1639,7 +1658,6 @@
       <item path="../../src/tools/xtp_run.cc" ex="false" tool="1" flavor2="0">
       </item>
       <item path="../../src/tools/xtp_tools.cc" ex="false" tool="1" flavor2="0">
->>>>>>> ba641f29
       </item>
     </conf>
   </confs>
