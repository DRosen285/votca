SHELL=/bin/bash
DIR:=$(shell pwd | sed 's@^.*/\([^/]*/[^/]*\)$$@\1@' )
TRUNC=$(shell hg root)
TXT2TAGS=$(TRUNC)/scripts/txt2tags

.PHONY: clean bootstrap
.SECONDARY:

all: all.tex
<<<<<<< HEAD
=======
wiki: all.wiki
html: all.html
>>>>>>> af573889

#this is a hack to generate Makefile.incl
HAKE:=$(shell $(MAKE) -f Makefile.BINS Makefile.incl)
include Makefile.incl

all.tex: $(BINSTEX)
	echo $(BINSTEX) | \
	sed -e 's/\.tex[[:space:]]*/\n/g' | \
	sed -e '$$d' -e 's@.*@\\input{$(DIR)/&}@' > $@

$(BINST2T): help2t2t.sh
%.t2t:
	./help2t2t.sh $* > $@

<<<<<<< HEAD
config.t2t: ../config.t2t
	cp $< .
=======
all.html: $(BINSHTML)
	cat $(BINSHTML) > $@

%.t2t: 
	./help2t2t.sh $* > $@	
>>>>>>> af573889

%.tex: %.t2t config.t2t
	$(TXT2TAGS) -t tex --no-header --infile $< --outfile $@

%.html: %.t2t
	./txt2tags -t html --no-header --infile $< --outfile $@

upload: html
	googlesites_upload.py  -d "/Documentation/reference-programs"  -f all.html


clean: 
	rm -f $(BINST2T) config.t2t
	rm -f $(BINSTEX) all.tex
<<<<<<< HEAD
=======
	rm -f $(BINSWIKI) all.wiki
	rm -f $(BINSHTML) all.html
>>>>>>> af573889
	rm -f *~
	$(MAKE) -f Makefile.BINS clean

Makefile.incl:
	$(MAKE) -f Makefile.BINS Makefile.incl<|MERGE_RESOLUTION|>--- conflicted
+++ resolved
@@ -7,11 +7,7 @@
 .SECONDARY:
 
 all: all.tex
-<<<<<<< HEAD
-=======
-wiki: all.wiki
 html: all.html
->>>>>>> af573889
 
 #this is a hack to generate Makefile.incl
 HAKE:=$(shell $(MAKE) -f Makefile.BINS Makefile.incl)
@@ -23,19 +19,14 @@
 	sed -e '$$d' -e 's@.*@\\input{$(DIR)/&}@' > $@
 
 $(BINST2T): help2t2t.sh
-%.t2t:
-	./help2t2t.sh $* > $@
+%.t2t: 
+	./help2t2t.sh $* > $@	
 
-<<<<<<< HEAD
 config.t2t: ../config.t2t
 	cp $< .
-=======
+
 all.html: $(BINSHTML)
 	cat $(BINSHTML) > $@
-
-%.t2t: 
-	./help2t2t.sh $* > $@	
->>>>>>> af573889
 
 %.tex: %.t2t config.t2t
 	$(TXT2TAGS) -t tex --no-header --infile $< --outfile $@
@@ -50,11 +41,7 @@
 clean: 
 	rm -f $(BINST2T) config.t2t
 	rm -f $(BINSTEX) all.tex
-<<<<<<< HEAD
-=======
-	rm -f $(BINSWIKI) all.wiki
 	rm -f $(BINSHTML) all.html
->>>>>>> af573889
 	rm -f *~
 	$(MAKE) -f Makefile.BINS clean
 
