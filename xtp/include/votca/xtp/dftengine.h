--- conflicted
+++ resolved
@@ -183,11 +183,8 @@
   double Total_E_full_;
   double E_nuc_;
   double truncation_threshold_;
-<<<<<<< HEAD
   std::vector<Index> active_and_border_atoms_;
   std::vector<Index> numfuncpatom_;
-=======
->>>>>>> e87eedb5
 };
 
 }  // namespace xtp
