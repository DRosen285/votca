/*
 * Copyright 2009-2020 The VOTCA Development Team (http://www.votca.org)
 *
 * Licensed under the Apache License, Version 2.0 (the "License");
 * you may not use this file except in compliance with the License.
 * You may obtain a copy of the License at
 *
 *     http://www.apache.org/licenses/LICENSE-2.0
 *
 * Unless required by applicable law or agreed to in writing, software
 * distributed under the License is distributed on an "AS IS" BASIS,
 * WITHOUT WARRANTIES OR CONDITIONS OF ANY KIND, either express or implied.
 * See the License for the specific language governing permissions and
 * limitations under the License.
 *
 */

#ifndef VOTCA_TOOLS_DATACOLLECTION_H
#define VOTCA_TOOLS_DATACOLLECTION_H

<<<<<<< HEAD
#include "tokenizer.h"
#include "types.h"
#include <cassert>
=======
// Standard includes
#include <assert.h>
>>>>>>> ebea7f18
#include <map>
#include <sstream>
#include <vector>

// Local VOTCA includes
#include "tokenizer.h"
#include "types.h"

namespace votca {
namespace tools {

/**
 * \brief This class handles a set of arrays which can be identified by name
 * tags
 *
 * This class is a Container of arrays. The arrays can be accessed by
 * specifying a name or wildcard.
 *
 **/
template <typename T>
class DataCollection {
 public:
  /**
   * \brief The array class, extends vector by a name tag
   */
  class array : public std::vector<T> {
   public:
    array(std::string name) { _name = name; }
    const std::string &getName() const { return _name; }

   private:
    std::string _name;
  };

  using iterator = typename std::vector<array *>::iterator;
  using const_iterator = typename std::vector<array *>::const_iterator;

  /**
   * \brief class for array selection
   */
  class selection {
   public:
    selection() = default;
    ~selection() = default;

    Index size() const { return Index(_arrays.size()); }
    bool empty() const { return _arrays.empty(); }
    array &operator[](Index i) {
      assert(i < Index(_arrays.size()));
      return *(_arrays[i]);
    }

    const array &operator[](Index i) const {
      assert(i < Index(_arrays.size()));
      return *(_arrays[i]);
    }

    void push_back(array *a) { _arrays.push_back(a); }
    void push_back(selection *s) {
      _arrays.insert(_arrays.end(), s->begin(), s->end());
    }

    iterator begin() { return _arrays.begin(); }
    iterator end() { return _arrays.end(); }
    const_iterator begin() const { return _arrays.begin(); }
    const_iterator end() const { return _arrays.end(); }

   private:
    std::vector<array *> _arrays;
  };

  /// constructor
  DataCollection() = default;
  /// destructor
  ~DataCollection() { clear(); }

  /**
   * \brief clears the data collection
   */
  void clear();
  /**
   *  \ brief returns the number of arrays
   */
  Index size() const { return Index(_data.size()); }
  bool empty() const { return _data.empty(); }
  array &operator[](Index i) {
    assert(i < Index(_data.size()));
    return *(_data[i]);
  }
  iterator begin() { return _data.begin(); }
  iterator end() { return _data.end(); }
  const_iterator begin() const { return _data.begin(); }
  const_iterator end() const { return _data.end(); }

  /**
   * \brief create a new array
   */
  array *CreateArray(std::string name);

  /**
   * \brief access the data container
   */
  std::vector<array *> &Data() { return _data; }
  const std::vector<array *> &Data() const { return _data; }

  /**
   * \brief access an array by name
   */
  array *ArrayByName(std::string name);

  /**
   * \brief select a set of arrays
   *
   * WARNING If attempting to append to an existing selection you must be
   * careful if there exist more than one array with the same name the
   * first array name that matches 'strselection' will be appended.
   */
  selection *select(std::string strselection, selection *sel_append = nullptr);

 private:
  std::vector<array *> _data;

  std::map<std::string, array *> _array_by_name;
};

template <typename T>
void DataCollection<T>::clear() {

  for (auto &d : _data) {
    delete d;
  }
  _data.clear();
}

template <typename T>
typename DataCollection<T>::array *DataCollection<T>::CreateArray(
    std::string name) {
  assert(ArrayByName(name) == nullptr);
  array *a = new array(name);
  _data.push_back(a);
  _array_by_name[name] = a;

  return a;
}

template <typename T>
typename DataCollection<T>::array *DataCollection<T>::ArrayByName(
    std::string name) {
  typename std::map<std::string, array *>::iterator i =
      _array_by_name.find(name);
  if (i == _array_by_name.end()) {
    return nullptr;
  }
  return (*i).second;
}

template <typename T>
typename DataCollection<T>::selection *DataCollection<T>::select(
    std::string strselection, selection *sel_append) {

  typename DataCollection<T>::selection *sel = sel_append;
  if (!sel_append) {
    sel = new typename DataCollection<T>::selection;
  }

  for (auto &pair : _array_by_name) {
    if (wildcmp(strselection.c_str(), pair.second->getName().c_str())) {
      sel->push_back(pair.second);
    }
  }
  return sel;
}

std::ostream &operator<<(std::ostream &out,
                         const DataCollection<double>::selection &sel);
}  // namespace tools
}  // namespace votca

#endif  // VOTCA_TOOLS_DATACOLLECTION_H<|MERGE_RESOLUTION|>--- conflicted
+++ resolved
@@ -18,14 +18,8 @@
 #ifndef VOTCA_TOOLS_DATACOLLECTION_H
 #define VOTCA_TOOLS_DATACOLLECTION_H
 
-<<<<<<< HEAD
-#include "tokenizer.h"
-#include "types.h"
+// Standard includes
 #include <cassert>
-=======
-// Standard includes
-#include <assert.h>
->>>>>>> ebea7f18
 #include <map>
 #include <sstream>
 #include <vector>
