/*
 *            Copyright 2009-2023 The VOTCA Development Team
 *                       (http://www.votca.org)
 *
 *      Licensed under the Apache License, Version 2.0 (the "License")
 *
 * You may not use this file except in compliance with the License.
 * You may obtain a copy of the License at
 *
 *              http://www.apache.org/licenses/LICENSE-2.0
 *
 * Unless required by applicable law or agreed to in writing, software
 * distributed under the License is distributed on an "AS IS" BASIS,
 * WITHOUT WARRANTIES OR CONDITIONS OF ANY KIND, either express or implied.
 * See the License for the specific language governing permissions and
 * limitations under the License.
 *
 */

#pragma once
#ifndef VOTCA_XTP_QMMOLECULE_H
#define VOTCA_XTP_QMMOLECULE_H

// Local VOTCA includes
#include "atomcontainer.h"
#include "qmatom.h"

namespace votca {
namespace xtp {

class QMMolecule : public AtomContainer<QMAtom> {
 public:
  QMMolecule(std::string name, Index id) : AtomContainer<QMAtom>(name, id){};

  QMMolecule(CheckpointReader& r) : AtomContainer<QMAtom>(r){};
  void LoadFromFile(std::string filename);

  void WriteXYZ(std::string filename, std::string header) const;

  void AddContainer(const AtomContainer<QMAtom>& container) {
    Index offset = atomlist_.size();
    type_ += "_" + container.getType();
    for (const auto& at : container) {
      // Update atom IDs to make sure they are unique
      QMAtom atom(at.getId() + offset, at.getElement(), at.getPos());
      atomlist_.push_back(atom);
    }
    calcPos();
  }

  void ReorderAtomIDs() {
    Index id = 0;
    for (auto& at : atomlist_) {
      at.setID(id);
      id++;
    }
  }

<<<<<<< HEAD
  // void DeleteMolecule() {

  // }

=======
>>>>>>> e87eedb5
  friend std::ostream& operator<<(std::ostream& out,
                                  const QMMolecule& container) {
    out << container.getId() << " " << container.getType() << "\n";
    for (const QMAtom& atom : container) {
      out << atom;
    }
    out << std::endl;
    return out;
  }
};

}  // namespace xtp
}  // namespace votca

#endif  // VOTCA_XTP_QMMOLECULE_H<|MERGE_RESOLUTION|>--- conflicted
+++ resolved
@@ -56,13 +56,10 @@
     }
   }
 
-<<<<<<< HEAD
   // void DeleteMolecule() {
 
   // }
 
-=======
->>>>>>> e87eedb5
   friend std::ostream& operator<<(std::ostream& out,
                                   const QMMolecule& container) {
     out << container.getId() << " " << container.getType() << "\n";
