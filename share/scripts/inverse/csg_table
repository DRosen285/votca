--- conflicted
+++ resolved
@@ -26,7 +26,6 @@
 # method initialization
 prepare ibi prepare_generic.sh
 prepare imc prepare_imc.sh
-prepare pmf prepare_pmf.sh
 prepare generic prepare_generic.sh
 prepare tf prepare_generic.sh
 prepare optimizer prepare_optimizer.sh
@@ -37,36 +36,23 @@
 prepare_single optimizer prepare_optimizer_single.sh
 initstep ibi initialize_step_generic.sh
 initstep imc initialize_step_generic.sh
-<<<<<<< HEAD
-initstep pmf initialize_step_pmf.sh
-=======
 initstep tf initialize_step_generic.sh
 initstep optimizer initialize_step_optimizer.sh
 initstep re initialize_step_re.sh
->>>>>>> ea1791e9
 
 #this is just to warn users from old versions
 prepare ibm prepare_ibm.sh
 update ibm update_ibm.sh
-<<<<<<< HEAD
-update imc update_imc.sh
-update pmf update_pmf.sh
-=======
 
 # the update step
->>>>>>> ea1791e9
 
 # add up the potential
 # TODO: think about name add_pot, is other name maybe better
 add_pot ibi add_pot_generic.sh
 add_pot imc add_pot_generic.sh
-<<<<<<< HEAD
-add_pot pmf add_pot_pmf.sh
-=======
 add_pot tf add_pot_generic.sh
 add_pot optimizer dummy.sh
 add_pot re dummy.sh
->>>>>>> ea1791e9
 
 # END: these scripts have to be defined for each method
 
@@ -80,15 +66,10 @@
 # post update
 post_update ibi post_update_generic.sh
 post_update imc post_update_generic.sh
-<<<<<<< HEAD
-post_update pmf post_update_pmf.sh
-post_update_single ibm post_update_generic_single.sh
-=======
 post_update tf post_update_generic.sh
 post_update optimizer dummy.sh
 post_update re post_update_generic.sh
 post_update_single ibi post_update_generic_single.sh
->>>>>>> ea1791e9
 post_update_single imc post_update_generic_single.sh
 post_update_single tf post_update_generic_single.sh
 post_update_single re post_update_re_single.sh
@@ -247,10 +228,6 @@
 imc_stat espresso imc_stat_generic.sh
 density espresso calc_density_generic.sh
 
-# Analyze PMF
-pmf espresso analyze_pmf_espresso.sh
-pmf analyze analyze_pmf.pl
-
 # ESPResSo scripts
 convert_potential espresso potential_to_generic.sh
 convert_potentials espresso potentials_to_generic.sh
