--- conflicted
+++ resolved
@@ -35,11 +35,9 @@
 * create a map between orca and libxc functional names (#461)
 * fix path to share/data (#486, #487)
 * remove special XML symbols (#488)
-<<<<<<< HEAD
 * standardize includes in src files (#462)
-=======
 * add cmake exported target (#489)
->>>>>>> f4182517
+
 
 ## Version 1.6.1 (released 21.06.20)
 * fix warnings on Ubuntu 20.04 (#438, #460)
