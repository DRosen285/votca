--- conflicted
+++ resolved
@@ -76,11 +76,7 @@
 	 
         const  Eigen::Matrix<T, Eigen::Dynamic, Eigen::Dynamic> &Matrix() const{ return _aomatrix ;};
         
-<<<<<<< HEAD
-        void Fill(const AOBasis& aobasis, vec r = vec(0,0,0) , AOBasis* ecp = NULL );
-=======
         void Fill(const AOBasis& aobasis);
->>>>>>> 2e8b6b50
         
         // matrix print 
         void Print( std::string _ident);
@@ -92,21 +88,11 @@
         static std::vector<double> XIntegrate( int _n, double _T );
         // block fill prototype
    
-<<<<<<< HEAD
-       
-
     protected:
         virtual void FillBlock(Eigen::Block< Eigen::Matrix<T, Eigen::Dynamic, Eigen::Dynamic> >&_matrix,const  AOShell* _shell_row,const AOShell* _shell_col) {} ;
         Eigen::Matrix<T, Eigen::Dynamic, Eigen::Dynamic> _aomatrix;   
-        vec _gridpoint;
-        AOBasis* _ecp;
-=======
-    protected:
-        virtual void FillBlock(Eigen::Block< Eigen::Matrix<T, Eigen::Dynamic, Eigen::Dynamic> >&_matrix,const  AOShell* _shell_row,const AOShell* _shell_col) {} ;
-        Eigen::Matrix<T, Eigen::Dynamic, Eigen::Dynamic> _aomatrix;   
-        
-        
->>>>>>> 2e8b6b50
+        
+        
 
     };
     
@@ -168,18 +154,12 @@
         void Fillextpotential(const AOBasis& aobasis, const std::vector<ctp::PolarSeg*>& _sites);
         const Eigen::MatrixXd &getNuclearpotential()const{ return _nuclearpotential;}
         const Eigen::MatrixXd &getExternalpotential()const{ return _externalpotential;}
-<<<<<<< HEAD
-    protected:   
-        void FillBlock( Eigen::Block<Eigen::MatrixXd>& _matrix ,const AOShell* _shell_row,const AOShell* _shell_col);
-    private:
-=======
         void setPosition(const tools::vec& r){ _r=r;};
     protected:   
         void FillBlock( Eigen::Block<Eigen::MatrixXd>& _matrix ,const AOShell* _shell_row,const AOShell* _shell_col);
     private:
         
         tools::vec _r;
->>>>>>> 2e8b6b50
         Eigen::MatrixXd _nuclearpotential;
         Eigen::MatrixXd _externalpotential;
     };
@@ -188,13 +168,6 @@
     
     // derived class for Effective Core Potentials
     class AOECP : public AOMatrix<double>{
-<<<<<<< HEAD
-        
-    protected: 
-        void FillBlock( Eigen::Block<Eigen::MatrixXd>& _matrix,const AOShell* _shell_row,const AOShell* _shell_col);
-    private:
-        Eigen::MatrixXd calcVNLmatrix(int _lmax_ecp,const vec& posC,
-=======
     public:
         void setECP(const AOBasis* ecp){
             _ecp=ecp;
@@ -205,16 +178,11 @@
         
         const AOBasis* _ecp;
         Eigen::MatrixXd calcVNLmatrix(int _lmax_ecp,const tools::vec& posC,
->>>>>>> 2e8b6b50
                 const AOGaussianPrimitive& _g_row,const AOGaussianPrimitive& _g_col,
                 const  Eigen::Matrix<int,4,5>& _power_ecp,const Eigen::Matrix<double,4,5>& _gamma_ecp,
                 const Eigen::Matrix<double,4,5>& _pref_ecp   );
         
-<<<<<<< HEAD
-        void getBLMCOF(int _lmax_ecp, int _lmax_dft, const vec& pos, tensor3d& BLC, tensor3d& C  );
-=======
         void getBLMCOF(int _lmax_ecp, int _lmax_dft, const tools::vec& pos, tensor3d& BLC, tensor3d& C  );
->>>>>>> 2e8b6b50
         Eigen::VectorXd CalcNorms( double decay,int size);
         Eigen::VectorXd CalcInt_r_exp( int nmax, double decay );
     };
@@ -311,13 +279,10 @@
                 Eigen::Block<Eigen::MatrixXcd>& _matrix,
                 const AOShell* _shell_row, const AOShell* _shell_col);
     private:
-<<<<<<< HEAD
-=======
         void setkVector(const tools::vec& k){
             _k=k;
         };
         tools::vec _k;
->>>>>>> 2e8b6b50
         Eigen::MatrixXcd _externalpotential;
 };
     
