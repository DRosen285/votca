/*
 * Copyright 2009-2021 The VOTCA Development Team (http://www.votca.org)
 *
 * Licensed under the Apache License, Version 2.0 (the "License");
 * you may not use this file except in compliance with the License.
 * You may obtain a copy of the License at
 *
 *     http://www.apache.org/licenses/LICENSE-2.0
 *
 * Unless required by applicable law or agreed to in writing, software
 * distributed under the License is distributed on an "AS IS" BASIS,
 * WITHOUT WARRANTIES OR CONDITIONS OF ANY KIND, either express or implied.
 * See the License for the specific language governing permissions and
 * limitations under the License.
 *
 */

// Standard includes
#include <cstdlib>
#include <memory>

// VOTCA includes
#include <votca/tools/histogramnew.h>

// Local VOTCA includes
#include <votca/csg/beadlist.h>
#include <votca/csg/csgapplication.h>
#include <votca/csg/nblist.h>
#include <votca/csg/nblistgrid.h>

using namespace std;
using namespace votca::csg;

class OrientCorrApp : public CsgApplication {

  string ProgramName() override { return "orientcorr"; }

  void HelpText(ostream &out) override {
    out << "Calculates the orientational correlation function\n"
           "<3/2*u(0)*u(r) - 1/2>\n"
           "for a polymer melt, where u is the vector pointing along a bond "
           "and \n"
           "r the distance between bond segments (centered on middle of "
           "bond).\n\n"
           "The output is correlation.dat (with intra-molecular contributions) "
           "and\n"
           "correlation_excl.dat, where inter-molecular contributions are "
           "excluded.";
  }

  void Initialize() override;

  bool DoTrajectory() override { return true; }
  // do a threaded analyzis, splitting in time domain
  bool DoThreaded() override { return true; }
  // we don't care about the order of the analyzed frames
  bool SynchronizeThreads() override { return false; }

  // called before groing through all frames
  void BeginEvaluate(Topology *top, Topology *top_ref) override;
  // called after all frames were parsed
  void EndEvaluate() override;

  // creates a worker for a thread
  std::unique_ptr<CsgApplication::Worker> ForkWorker(void) override;
  // merge data of worker into main
  void MergeWorker(Worker *worker) override;

 public:
  // helper class to choose nbsearch algorithm
  static std::unique_ptr<NBList> CreateNBSearch();

 protected:
  votca::tools::HistogramNew cor_;
  votca::tools::HistogramNew count_;
  votca::tools::HistogramNew cor_excl_;
  votca::tools::HistogramNew count_excl_;
  static string nbmethod_;
  double cut_off_;
  votca::Index nbins_;
};

string OrientCorrApp::nbmethod_;

// Earch thread has a worker and analysis data
class MyWorker : public CsgApplication::Worker {
 public:
  ~MyWorker() override = default;

  // evaluate the current frame
  void EvalConfiguration(Topology *top, Topology *top_ref) override;

  // callback if neighborsearch finds a pair
  bool FoundPair(Bead *b1, Bead *b2, const Eigen::Vector3d &r,
                 const double dist);

  // accumulator of the 3/2*u(0)u(r) - 1/2
  votca::tools::HistogramNew cor_;
  // number of hits for each bin
  votca::tools::HistogramNew count_;
  // accumulator of the 3/2*u(0)u(r) - 1/2, only inter-molecular
  votca::tools::HistogramNew cor_excl_;
  // number of hits for each bin, only inter-molecular
  votca::tools::HistogramNew count_excl_;
  double cut_off_;
};

int main(int argc, char **argv) {
  OrientCorrApp app;
  return app.Exec(argc, argv);
}

// add some program options
void OrientCorrApp::Initialize() {
  // add all standard application options
  CsgApplication::Initialize();
  // some application specific options
  AddProgramOptions("Neighbor search options")(
      "cutoff,c",
      boost::program_options::value<double>(&cut_off_)->default_value(1.0),
      "cutoff for the neighbor search")(
      "nbins",
<<<<<<< HEAD
      boost::program_options::value<votca::Index>(&_nbins)->default_value(40),
      "number of bins for the grid")(
      "nbmethod",
      boost::program_options::value<string>(&_nbmethod)->default_value("grid"),
      "neighbor search algorithm (simple or "
      "grid)");
=======
      boost::program_options::value<votca::Index>(&nbins_)->default_value(40),
      "number of bins for the grid")("nbmethod",
                                     boost::program_options::value<string>(
                                         &nbmethod_)
                                         ->default_value("grid"),
                                     "neighbor search algorithm (simple or "
                                     "grid)");
>>>>>>> f9d03d47
}

std::unique_ptr<NBList> OrientCorrApp::CreateNBSearch() {
  if (nbmethod_ == "simple") {
    return std::make_unique<NBList>();
  }
  if (nbmethod_ == "grid") {
    return std::make_unique<NBListGrid>();
  }

  throw std::runtime_error(
      "unknown neighbor search method, use simple or grid");
  return nullptr;
}

// initialize the histograms
void OrientCorrApp::BeginEvaluate(Topology *, Topology *) {
  cor_.Initialize(0, cut_off_, nbins_);
  count_.Initialize(0, cut_off_, nbins_);
  cor_excl_.Initialize(0, cut_off_, nbins_);
  count_excl_.Initialize(0, cut_off_, nbins_);
}

// creates worker for each thread
std::unique_ptr<CsgApplication::Worker> OrientCorrApp::ForkWorker() {
  auto worker = std::make_unique<MyWorker>();
  worker->cut_off_ = cut_off_;
  worker->cor_.Initialize(0, worker->cut_off_, nbins_);
  worker->count_.Initialize(0, worker->cut_off_, nbins_);
  worker->cor_excl_.Initialize(0, worker->cut_off_, nbins_);
  worker->count_excl_.Initialize(0, worker->cut_off_, nbins_);
  return worker;
}

// evaluates a frame
void MyWorker::EvalConfiguration(Topology *top, Topology *) {

  // first genearate a mapped topology
  // the beads are sitting on the bonds and have an orientation which
  // is pointing along bond direction
  Topology mapped;
  cout << "generating mapped topology...";

  // copy box size
  mapped.setBox(top->getBox());

  // loop over all molecules
  for (const auto &mol_src : top->Molecules()) {
    // create a molecule in mapped topology
    Molecule *mol = mapped.CreateMolecule(mol_src.getName());
    // loop over beads in molecule
    for (votca::Index i = 0; i < mol_src.BeadCount() - 1; ++i) {
      // create a bead in mapped topology
      string bead_type = "A";
      if (mapped.BeadTypeExist(bead_type) == false) {
        mapped.RegisterBeadType(bead_type);
      }
      Bead *b =
          mapped.CreateBead(Bead::ellipsoidal, "A", bead_type, 1, 0.0, 0.0);
      Eigen::Vector3d p1 = mol_src.getBead(i)->getPos();
      Eigen::Vector3d p2 = mol_src.getBead(i + 1)->getPos();
      // position is in middle of bond
      Eigen::Vector3d pos = 0.5 * (p1 + p2);
      // orientation pointing along bond
      Eigen::Vector3d v = p2 - p1;
      v.normalize();
      b->setPos(pos);
      b->setV(v);
      mol->AddBead(b, "A");
    }
  }
  cout << "done\n";

  // the neighbor search only finds pairs, add self-self correlation parts here
  cor_.Process(0.0f, (double)mapped.BeadCount());
  count_.Process(0.0f, (double)mapped.BeadCount());

  // search for all beads
  BeadList b;
  b.Generate(mapped, "*");

  // create/initialize neighborsearch
  std::unique_ptr<NBList> nb = OrientCorrApp::CreateNBSearch();
  nb->setCutoff(cut_off_);

  // set callback for each pair found
  nb->SetMatchFunction(this, &MyWorker::FoundPair);

  // execute the search
  nb->Generate(b);
}

// process a pair, since return value is falsed, pairs are not cached which
// saves a lot of memory for the big systems
bool MyWorker::FoundPair(Bead *b1, Bead *b2, const Eigen::Vector3d &,
                         const double dist) {
  double tmp = b1->getV().dot(b2->getV());
  double P2 = 3. / 2. * tmp * tmp - 0.5;

  // calculate average without exclusions
  cor_.Process(dist, P2);
  count_.Process(dist);

  if (b1->getMoleculeId() == b2->getMoleculeId()) {
    return false;
  }

  // calculate average with excluding intramolecular contributions
  cor_excl_.Process(dist, P2);
  count_excl_.Process(dist);

  return false;
}

// merge analysed data of a worker into main applications
void OrientCorrApp::MergeWorker(Worker *worker) {
  MyWorker *myWorker = dynamic_cast<MyWorker *>(worker);
  cor_.data().y() += myWorker->cor_.data().y();
  count_.data().y() += myWorker->count_.data().y();
  cor_excl_.data().y() += myWorker->cor_excl_.data().y();
  count_excl_.data().y() += myWorker->count_excl_.data().y();
}

// write out the data
void OrientCorrApp::EndEvaluate() {
  cor_.data().y() = cor_.data().y().cwiseQuotient(count_.data().y());
  cor_.data().Save("correlation.dat");

  cor_excl_.data().y() =
      cor_excl_.data().y().cwiseQuotient(count_excl_.data().y());
  cor_excl_.data().Save("correlation_excl.dat");
}<|MERGE_RESOLUTION|>--- conflicted
+++ resolved
@@ -120,14 +120,6 @@
       boost::program_options::value<double>(&cut_off_)->default_value(1.0),
       "cutoff for the neighbor search")(
       "nbins",
-<<<<<<< HEAD
-      boost::program_options::value<votca::Index>(&_nbins)->default_value(40),
-      "number of bins for the grid")(
-      "nbmethod",
-      boost::program_options::value<string>(&_nbmethod)->default_value("grid"),
-      "neighbor search algorithm (simple or "
-      "grid)");
-=======
       boost::program_options::value<votca::Index>(&nbins_)->default_value(40),
       "number of bins for the grid")("nbmethod",
                                      boost::program_options::value<string>(
@@ -135,7 +127,6 @@
                                          ->default_value("grid"),
                                      "neighbor search algorithm (simple or "
                                      "grid)");
->>>>>>> f9d03d47
 }
 
 std::unique_ptr<NBList> OrientCorrApp::CreateNBSearch() {
