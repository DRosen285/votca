/*
 *            Copyright 2009-2018 The VOTCA Development Team
 *                       (http://www.votca.org)
 *
 *      Licensed under the Apache License, Version 2.0 (the "License")
 *
 * You may not use this file except in compliance with the License.
 * You may obtain a copy of the License at
 *
 *              http://www.apache.org/licenses/LICENSE-2.0
 *
 * Unless required by applicable law or agreed to in writing, software
 * distributed under the License is distributed on an "AS IS" BASIS,
 * WITHOUT WARRANTIES OR CONDITIONS OF ANY KIND, either express or implied.
 * See the License for the specific language governing permissions and
 * limitations under the License.
 *
 */
#include "votca/xtp/aobasis.h"
#include "votca/xtp/aoshell.h"
#include "votca/xtp/qmatom.h"
#include "votca/tools/elements.h"
#include "votca/xtp/aomatrix.h"
#include <votca/tools/constants.h>




namespace votca { namespace xtp {

 AOBasis::~AOBasis() {
        for (std::vector< AOShell* >::iterator it = _aoshells.begin(); it != _aoshells.end() ; it++ ) delete (*it);
        _aoshells.clear();
         }

AOShell* AOBasis::addShell( std::string shellType,int Lmax,int Lmin, double shellScale, int shellFunc, int startIndex, int offset, tools::vec pos, std::string name, int index )
    {
        AOShell* aoshell = new AOShell( shellType,Lmax,Lmin, shellScale, shellFunc, startIndex, offset, pos, name, index, this );
        _aoshells.push_back(aoshell);
        return aoshell;
        }

void AOBasis::ReorderMOs(Eigen::MatrixXd &v, const std::string& start, const std::string& target) {

    // cout << " Reordering MOs from " << start << " to " << target << endl;

    if (start == target) {
        return;
    }
    
    if(target=="orca" || target=="nwchem"){
        std::vector<int> multiplier = getMultiplierVector(target,start);
        // and reorder rows of _orbitals->_mo_coefficients() accordingly
        MultiplyMOs(v, multiplier);
    }

    // get reordering vector _start -> target

    std::vector<int> order = getReorderVector(start, target);
    
    // Sanity check
    if (v.rows() != int(order.size())) {
<<<<<<< HEAD
        cerr << "Size mismatch in ReorderMOs" << v.rows() << ":" << order.size() << endl;
=======
        std::cerr << "Size mismatch in ReorderMOs" << v.rows() << ":" << order.size() << std::endl;
>>>>>>> 2e8b6b50
        throw std::runtime_error("Abort!");
    }

    // actual swapping of coefficients
    for (unsigned _i_orbital = 0; _i_orbital < v.cols(); _i_orbital++) {
        for (unsigned s = 1, d; s < order.size(); ++s) {
            for (d = order[s]; d < s; d = order[d]) {
                ;
            }
<<<<<<< HEAD
            if (d == s) while (d = order[d], d != s) swap(v(s,_i_orbital), v(d,_i_orbital));
=======
            if (d == s) while (d = order[d], d != s) std::swap(v(s,_i_orbital), v(d,_i_orbital));
>>>>>>> 2e8b6b50
        }
    }

    // NWChem has some strange minus in d-functions
    if (start == "nwchem" || start == "orca") {
        
        std::vector<int> multiplier = getMultiplierVector(start, target);
        // and reorder rows of _orbitals->_mo_coefficients() accordingly
        MultiplyMOs(v, multiplier);

    }


    return;
}

void AOBasis::ReorderMatrix(Eigen::MatrixXd &v,const std::string& start,const std::string& target ){
    if (start==target){
        return;
    }
    std::vector<int> order = getReorderVector(start, target);
<<<<<<< HEAD
    vector<int> multiplier=getMultiplierVector(start,target);
=======
    std::vector<int> multiplier=getMultiplierVector(start,target);
>>>>>>> 2e8b6b50
    
     if (v.cols() != int(order.size())) {
        std::cerr << "Size mismatch in ReorderMatrix" << v.cols() << ":" << order.size() << std::endl;
        throw std::runtime_error("Abort!");
    }

    if (start != "xtp") {
      std::vector<int>newmultiplier=std::vector<int>(multiplier.size());
      for(unsigned i=0;i<newmultiplier.size();i++){
        newmultiplier[i]=multiplier[order[i]];
      }
    multiplier=newmultiplier;
    }
    
    Eigen::MatrixXd temp=v;
    for(unsigned i=0;i<temp.cols();i++){
        int i_index=order[i];
        for(unsigned j=0;j<temp.rows();j++){
            int j_index=order[j];
            v(i_index,j_index)=multiplier[i]*multiplier[j]*temp(i,j);
        }
    }
    
    
    return;
}


void AOBasis::MultiplyMOs(Eigen::MatrixXd &v, std::vector<int> const &multiplier )  {
          // Sanity check
          if ( v.cols() != int(multiplier.size()) ) {
              std::cerr << "Size mismatch in MultiplyMOs" << v.cols() << ":" << multiplier.size() << std::endl;
              throw std::runtime_error( "Abort!");
          }
          for ( unsigned _i_basis = 0; _i_basis < v.cols(); _i_basis++ ){
            for ( unsigned _i_orbital = 0; _i_orbital < v.rows(); _i_orbital++ ){               
                   v(_i_basis ,_i_orbital) = multiplier[_i_basis] * v(_i_basis,_i_orbital  );
               }
           }
          return;
       }


//this is for gaussian only to transform from gaussian ordering cartesian to spherical in gaussian ordering not more
Eigen::MatrixXd AOBasis::getTransformationCartToSpherical(const std::string& package){
    Eigen::MatrixXd _trafomatrix;
    if ( package != "gaussian" ){
        std::cout << " I should not have been called, will do nothing! " << std::endl;
    } else {
        // go through basisset, determine function sizes
        int _dim_sph = 0;
        int _dim_cart = 0;
        for (AOShellIterator _is = this->firstShell(); _is != this->lastShell() ; _is++ ) {
            const AOShell* _shell = getShell( _is );
            const std::string& _type =  _shell->getType();

            _dim_sph  += NumFuncShell( _type );
            _dim_cart +=NumFuncShell_cartesian( _type );

        }

     _trafomatrix= Eigen::MatrixXd::Zero( _dim_sph , _dim_cart );
        // initialize _trafomatrix
        

        // now fill it
        int _row_start = 0;
        int _col_start = 0;
        for (AOShellIterator _is = this->firstShell(); _is != this->lastShell() ; _is++ ) {
            const AOShell* _shell = getShell( _is );
            const std::string& _type =  _shell->getType();
            int _row_end = _row_start +NumFuncShell( _type );
            int _col_end = _col_start +NumFuncShell_cartesian( _type );
            Eigen::Block<Eigen::MatrixXd> block=_trafomatrix.block(_row_start,_col_start,NumFuncShell( _type ),NumFuncShell_cartesian( _type ));
            addTrafoCartShell(_shell,block);
            _row_start = _row_end;
            _col_start = _col_end;

        }
    }
    return _trafomatrix;
}


void AOBasis::addTrafoCartShell( const AOShell* shell , Eigen::Block<Eigen::MatrixXd>& _submatrix ){


    // fill _local according to _lmax;
    int _lmax = shell->getLmax();
    std::string _type = shell->getType();

    int _sph_size =NumFuncShell( _type ) + OffsetFuncShell( _type );
    int _cart_size = NumFuncShell_cartesian( _type ) + OffsetFuncShell_cartesian( _type )  ;

    // cout << "    local size : " << _sph_size << " : " << _cart_size << endl;

    Eigen::MatrixXd _local = Eigen::MatrixXd::Zero(_sph_size,_cart_size);

    // s-functions
    _local(0,0) = 1.0; // s

    // p-functions
    if ( _lmax > 0 ){
        _local(1,1) = 1.0;
        _local(2,2) = 1.0;
        _local(3,3) = 1.0;
    }

    // d-functions
    if ( _lmax > 1 ){
        _local(4,4) = -0.5;             // d3z2-r2 (dxx)
        _local(4,5) = -0.5;             // d3z2-r2 (dyy)
        _local(4,6) =  1.0;             // d3z2-r2 (dzz)
        _local(5,8) =  1.0;             // dxz
        _local(6,9) =  1.0;             // dyz
        _local(7,4) = 0.5*sqrt(3.0);    // dx2-y2 (dxx)
        _local(7,5) = -_local(7,4);      // dx2-y2 (dyy)
        _local(8,7) = 1.0;              // dxy
     }

    if ( _lmax > 2 ){
        std::cerr << " Gaussian input with f- functions or higher not yet supported!" << std::endl;
        exit(1);
    }

    // now copy to _trafo
    for ( int _i_sph = 0 ; _i_sph < NumFuncShell( _type ) ; _i_sph++ ){
        for  ( int _i_cart = 0 ; _i_cart < NumFuncShell_cartesian( _type ) ; _i_cart++ ){


            _submatrix( _i_sph , _i_cart ) = _local( _i_sph + OffsetFuncShell( _type ) , _i_cart +  OffsetFuncShell_cartesian( _type ) );

        }
    }
    return;
}


int AOBasis::getMaxFunctions () {

    int _maxfunc = 0;

    // go through basisset
    for (AOShellIterator _is = firstShell(); _is != lastShell() ; _is++ ) {
        const AOShell* _shell = this->getShell( _is );
        int _func_here = _shell->getNumFunc();
        if ( _func_here > _maxfunc ) _maxfunc = _func_here;
    }
    return _maxfunc;
}


std::vector<int> AOBasis::getMultiplierVector( const std::string& start, const std::string& target){
    std::vector<int> multiplier;
    multiplier.reserve(_AOBasisSize);
    std::string s;
    std::string t;
    if(start=="xtp"){
      s=target;
      t=start;
    }else{
      s=start;
      t=target;
    }
    // go through basisset
    for (AOShellIterator _is = firstShell(); _is != lastShell() ; _is++ ) {
        const AOShell* _shell = this->getShell( _is );
        addMultiplierShell(  s, t, _shell->getType(), multiplier );
    }
    return multiplier;
    }

void AOBasis::addMultiplierShell(const std::string& start, const std::string& target, const std::string& shell_type, std::vector<int>& multiplier) {
//multipliers were all found using code, hard to establish

    if (target == "xtp") {
        // current length of vector
        //int _cur_pos = multiplier.size() - 1;

        // single type shells defined here
        if (shell_type.length() == 1) {
            if (shell_type == "S") {
                multiplier.push_back(1);
            }
            else if (shell_type == "P") {
                multiplier.push_back(1);
                multiplier.push_back(1);
                multiplier.push_back(1);
            }
            else if (shell_type == "D") {
                if (start == "nwchem") {
                    multiplier.push_back(1);
                    multiplier.push_back(1);
                    multiplier.push_back(-1);
                    multiplier.push_back(1);
                    multiplier.push_back(1);
                } else if (start == "orca"){
                    multiplier.push_back(1);
                    multiplier.push_back(1);
                    multiplier.push_back(1);
                    multiplier.push_back(1);
                    multiplier.push_back(1);
                } else {
                    std::cerr << "Tried to get multipliers d-functions from package " << start << ".";
                    throw std::runtime_error("Multiplication not implemented yet!");
                }
            }
            else if (shell_type == "F") {
                if ( start == "orca" ){
                    multiplier.push_back(1);
                    multiplier.push_back(1);
                    multiplier.push_back(1);
                    multiplier.push_back(1);
                    multiplier.push_back(1);
                    multiplier.push_back(-1);
                    multiplier.push_back(-1);

                }else if (start == "nwchem"){
                    multiplier.push_back(1);
                    multiplier.push_back(1);
                    multiplier.push_back(-1);
                    multiplier.push_back(+1);
                    multiplier.push_back(+1);
                    multiplier.push_back(+1);
                    multiplier.push_back(-1);
                } else {
                std::cerr << "Tried to get multipliers f-functions from package " << start << ".";
                throw std::runtime_error("Multiplication not implemented yet!");
                }
            }
            else if (shell_type == "G") {
                if ( start == "orca" ){
                    //Not checked yet
                    multiplier.push_back(1);
                    multiplier.push_back(1);
                    multiplier.push_back(1);
                    multiplier.push_back(1);
                    multiplier.push_back(1);
                    multiplier.push_back(-1);
                    multiplier.push_back(-1);
                    multiplier.push_back(-1);
                    multiplier.push_back(-1);

                } else {
                std::cerr << "Tried to get multipliers g-functions from package " << start << ".";
                throw std::runtime_error("Multiplication not implemented yet!");
                }
            }else{
                std::cerr << "Tried to get multipliers h-functions . ";
                throw std::runtime_error("Multiplication not implemented yet!");
            }
        } else {
            // for combined shells, iterate over all contributions
            //_nbf = 0;
            for (unsigned i = 0; i < shell_type.length(); ++i) {
                std::string local_shell = std::string(shell_type, i, 1);
                addMultiplierShell(start, target, local_shell, multiplier);
            }
        }
    } else {

        std::cerr << "Tried to reorder functions (multiplier)  from " << start << " to " << target << std::endl;
        throw std::runtime_error("Reordering not implemented yet!");


    }
    return;
}


std::vector<int>  AOBasis::getReorderVector(const std::string& start,const std::string& target){
    std::vector<int> neworder;
    neworder.reserve(_AOBasisSize);
    std::string s;
    std::string t;
    if(start=="xtp"){
      s=target;
      t=start;
    }else{
      s=start;
      t=target;
    }
    // go through basisset
    for (AOShellIterator _is = firstShell(); _is != lastShell() ; _is++ ) {
        const AOShell* _shell = getShell( _is );
        addReorderShell( s, t, _shell->getType(), neworder );
    }
    
     if(start=="xtp"){
       neworder=invertOrder(neworder);
     }
    
    return neworder;
}

std::vector<int> AOBasis::invertOrder(const std::vector<int>& order ){
 
    std::vector<int>neworder=std::vector<int>(order.size());
    for(unsigned i=0;i<order.size();i++){
        neworder[order[i]]=int(i);
    }
    return neworder;
    }

    void AOBasis::addReorderShell(const std::string& start, const std::string& target, const std::string& shell_type, std::vector<int>& order) {
        //Reordering is given by email from gaussian, orca output MOs, and http://www.nwchem-sw.org/index.php/Release66:Basis for nwchem
        
      // current length of vector

      int _cur_pos = order.size() - 1;

      if (target == "xtp") {

        // single type shells defined here
        if (shell_type.length() == 1) {
          if (shell_type == "S") {
            order.push_back(_cur_pos + 1);
          }//for S


            //votca order is z,y,x e.g. Y1,0 Y1,-1 Y1,1
          else if (shell_type == "P") {
            if (start == "orca") {
                //orca order is z,x,y Y1,0,Y1,1,Y1,-1
              order.push_back(_cur_pos + 1);
              order.push_back(_cur_pos + 3);
              order.push_back(_cur_pos + 2);
            } else if (start == "gaussian" || start == "nwchem") {
                //nwchem gaussian x,y,z Y1,1 Y1,-1 Y1,0
              order.push_back(_cur_pos + 3);
              order.push_back(_cur_pos + 2);
              order.push_back(_cur_pos + 1);
            } else if (start == "votca") {//for usage with old orb files
                 //old votca x,y,z Y1,1 Y1,-1 Y1,0
              order.push_back(_cur_pos + 3);
              order.push_back(_cur_pos + 2);
              order.push_back(_cur_pos + 1);
            } else {
              std::cerr << "Tried to reorder p-functions from package " << start << ".";
              throw std::runtime_error("Reordering not implemented yet!");
            }
          }//for P
            //votca order is d3z2-r2 dyz dxz dxy dx2-y2 e.g. Y2,0 Y2,-1 Y2,1 Y2,-2 Y2,2
          else if (shell_type == "D") {
            //orca order is d3z2-r2 dxz dyz dx2-y2 dxy e.g. Y2,0 Y2,1 Y2,-1 Y2,2 Y2,-2
            if (start == "gaussian" || start == "orca") {
              order.push_back(_cur_pos + 1);
              order.push_back(_cur_pos + 3);
              order.push_back(_cur_pos + 2);
              order.push_back(_cur_pos + 5);
              order.push_back(_cur_pos + 4);
            } else if (start == "nwchem") {
              // nwchem order is dxy dyz d3z2-r2 -dxz dx2-y2, e.g. Y2,-2 Y2,-1 Y2,0 Y2,1 Y2,2 
              order.push_back(_cur_pos + 4);
              order.push_back(_cur_pos + 2);
              order.push_back(_cur_pos + 1);
              order.push_back(_cur_pos + 3);
              order.push_back(_cur_pos + 5);
            } else if (start == "votca") { //for usage with old orb files
              order.push_back(_cur_pos + 3);
              order.push_back(_cur_pos + 2);
              order.push_back(_cur_pos + 4);
              order.push_back(_cur_pos + 1);
              order.push_back(_cur_pos + 5);
            } else {
              std::cerr << "Tried to reorder d-functions from package " << start << ".";
              throw std::runtime_error("Reordering not implemented yet!");
            }
          } else if (shell_type == "F") {
               //ordering for votca is Yl,0 Yl,-1 Yl,1 ......Yl,-m Yl,m
            if (start == "gaussian" || start == "orca") {
                //ordering for gaussian and orca is Yl,0 Yl,1 Yl,-1 ......Yl,m Yl,-m
              order.push_back(_cur_pos + 1);
              order.push_back(_cur_pos + 3);
              order.push_back(_cur_pos + 2);
              order.push_back(_cur_pos + 5);
              order.push_back(_cur_pos + 4);
              order.push_back(_cur_pos + 7);
              order.push_back(_cur_pos + 6);
            } else if (start == "nwchem") {
                //ordering for nwchem is fxxy-yyy, fxyz,fyzz-xxy-yyy,fzzz-xxz-yyz,f-xzz+xxx+xyy,fxxz-yyz,fxyy-xxx
                // e.g. Y3,-3 Y3,-2 Y3,-1 Y3,0 Y3,1 Y3,2 Y3,3
              order.push_back(_cur_pos + 6);
              order.push_back(_cur_pos + 4);
              order.push_back(_cur_pos + 2);
              order.push_back(_cur_pos + 1);
              order.push_back(_cur_pos + 3);
              order.push_back(_cur_pos + 5);
              order.push_back(_cur_pos + 7);
            } else {
              std::cerr << "Tried to reorder f-functions from package " << start << ".";
              throw std::runtime_error("Reordering not implemented yet!");
            }
          }else if (shell_type == "G") {
               //ordering for votca is Yl,0 Yl,-1 Yl,1 ......Yl,-m Yl,m
            if (start == "gaussian" || start == "orca") {
                 //ordering for gaussian and orca is Yl,0 Yl,1 Yl,-1 ......Yl,m Yl,-m
              order.push_back(_cur_pos + 1);
              order.push_back(_cur_pos + 3);
              order.push_back(_cur_pos + 2);
              order.push_back(_cur_pos + 5);
              order.push_back(_cur_pos + 4);
              order.push_back(_cur_pos + 7);
              order.push_back(_cur_pos + 6);
              order.push_back(_cur_pos + 9);
              order.push_back(_cur_pos + 8);
            }else  {
              std::cerr << "Tried to reorder g-functions from package " << start << ".";
              throw std::runtime_error("Reordering not implemented");
            }
          }else {
            std::cerr << "Tried to reorder functions  of shell type " << shell_type << std::endl;
            throw std::runtime_error("Reordering not implemented");
          }
        } else {
          // for combined shells, iterate over all contributions
          //_nbf = 0;
          for (unsigned i = 0; i < shell_type.length(); ++i) {
            std::string local_shell = std::string(shell_type, i, 1);
            this->addReorderShell(start, target, local_shell, order);
          }
        }

      } else {
        std::cerr << "Tried to reorder functions (neworder) from " << start << " to " << target << std::endl;
        throw std::runtime_error("Reordering not implemented yet!");
      }
      return;
    }


const std::vector<const AOShell*> AOBasis::getShellsperAtom(int AtomId)const{
  std::vector<const AOShell*> result;
  for(const auto& aoshell:_aoshells){
    if(aoshell->_atomindex==AtomId){
      result.push_back(aoshell);
    }
  }
  return result;
}

int AOBasis::getFuncperAtom(int AtomId) const{
  int number=0;
  for(const auto& aoshell:_aoshells){
    if(aoshell->_atomindex==AtomId){
      number+=aoshell->_numFunc;
    }
  }
  
  return number;
}


void AOBasis::AOBasisFill(BasisSet* bs , std::vector<QMAtom* > _atoms, int _fragbreak  ) {
  tools::Elements elementinfo;
  std::vector<QMAtom* > :: iterator ait;

 _AOBasisSize =0;
 _AOBasisFragA=0;
 _AOBasisFragB=0;
 // loop over atoms
 for (ait = _atoms.begin(); ait < _atoms.end(); ++ait) {
    
    const tools::vec& pos=(*ait)->getPos();
    
    // get element type of the atom
    std::string  name = (*ait)->getType();
    //assign its nuclear charge
    (*ait)->nuccharge=elementinfo.getNucCrg(name);
    // get the basis set entry for this element
    Element* element = bs->getElement(name);
    
              // and loop over all shells
    for (Element::ShellIterator its = element->firstShell(); its != element->lastShell(); its++) {
              Shell* shell = (*its);
              int numfuncshell=NumFuncShell(shell->getType());
              AOShell* aoshell = addShell(shell->getType(), shell->getLmax(), shell->getLmin(), shell->getScale(),
                      numfuncshell, _AOBasisSize, OffsetFuncShell(shell->getType()), pos, name, (*ait)->getAtomID());
              _AOBasisSize += numfuncshell;
              for (Shell::GaussianIterator itg = shell->firstGaussian(); itg != shell->lastGaussian(); itg++) {
                  GaussianPrimitive* gaussian = *itg;
                  aoshell->addGaussian(gaussian->decay, gaussian->contraction);
              }
              aoshell->CalcMinDecay();
              aoshell->normalizeContraction();
              
          }
    if ( (*ait)->getAtomID() < _fragbreak ) _AOBasisFragA = _AOBasisSize;

   
}

 if ( _fragbreak < 0 ) {
     _AOBasisFragA = _AOBasisSize;
     _AOBasisFragB = 0;
 } else {
     _AOBasisFragB = _AOBasisSize - _AOBasisFragA;
 }
 return;
}





void AOBasis::ECPFill(BasisSet* bs , std::vector<QMAtom* > _atoms  ) {
        
        std::vector< QMAtom* > :: iterator ait;
       _AOBasisSize = 0;
      
       // loop over atoms
       for (ait = _atoms.begin(); ait < _atoms.end(); ++ait) {
          
          // get coordinates of this atom and convert from Angstrom to Bohr
          const tools::vec &pos=(*ait)->getPos();
          // get element type of the atom
          std::string  name = (*ait)->getType();
          // get the basis set entry for this element
          if(name=="H" || name=="He"){continue;}
            Element* element = bs->getElement(name);
            //update nuclear charge of QMAtom
           
            (*ait)->ecpcharge=element->getNcore();
          // and loop over all shells
           
          int lmax=0;
          for (Element::ShellIterator its = element->firstShell(); its != element->lastShell(); its++) {
               Shell* shell = (*its);
               if(shell->getType().size()>1){
                   throw std::runtime_error("In ecps no combined shells e.g. SP are allowed");
               }
               int l=FindLmax(shell->getType() );
               if (its == element->firstShell()) lmax = l;
               // first shell is local component, identification my negative angular momentum

                //why is the shell not properly used, apparently it is only used in aoecp.cc and there it is iterated over so l and l make no difference CHECK!!
                   AOShell* aoshell = addShell( shell->getType(),l,l, shell->getScale(), lmax, l, l, pos, name, (*ait)->getAtomID() );
                   _AOBasisSize += NumFuncShell( shell->getType() );
                   for (Shell::GaussianIterator itg = shell->firstGaussian(); itg != shell->lastGaussian(); itg++) {
                      GaussianPrimitive* gaussian = *itg;
                      aoshell->addGaussian(gaussian->power, gaussian->decay, gaussian->contraction);
               }
                   aoshell->CalcMinDecay();
                 
          }

         
      }
       return;
}











}}<|MERGE_RESOLUTION|>--- conflicted
+++ resolved
@@ -60,11 +60,7 @@
     
     // Sanity check
     if (v.rows() != int(order.size())) {
-<<<<<<< HEAD
-        cerr << "Size mismatch in ReorderMOs" << v.rows() << ":" << order.size() << endl;
-=======
         std::cerr << "Size mismatch in ReorderMOs" << v.rows() << ":" << order.size() << std::endl;
->>>>>>> 2e8b6b50
         throw std::runtime_error("Abort!");
     }
 
@@ -74,11 +70,7 @@
             for (d = order[s]; d < s; d = order[d]) {
                 ;
             }
-<<<<<<< HEAD
-            if (d == s) while (d = order[d], d != s) swap(v(s,_i_orbital), v(d,_i_orbital));
-=======
             if (d == s) while (d = order[d], d != s) std::swap(v(s,_i_orbital), v(d,_i_orbital));
->>>>>>> 2e8b6b50
         }
     }
 
@@ -100,11 +92,7 @@
         return;
     }
     std::vector<int> order = getReorderVector(start, target);
-<<<<<<< HEAD
-    vector<int> multiplier=getMultiplierVector(start,target);
-=======
     std::vector<int> multiplier=getMultiplierVector(start,target);
->>>>>>> 2e8b6b50
     
      if (v.cols() != int(order.size())) {
         std::cerr << "Size mismatch in ReorderMatrix" << v.cols() << ":" << order.size() << std::endl;
