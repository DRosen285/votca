--- conflicted
+++ resolved
@@ -88,12 +88,8 @@
 
       Vxc_Functionals map;
       std::vector<std::string> strs;
-<<<<<<< HEAD
-      boost::split(strs, functional, boost::is_any_of(" "));
-=======
       tools::Tokenizer tok(functional," ,\n\t");
       tok.ToVector(strs);
->>>>>>> d4744c08
       xfunc_id = 0;
       _use_separate = false;
       cfunc_id = 0;
@@ -111,10 +107,6 @@
       if (xc_func_init(&xfunc, xfunc_id, XC_UNPOLARIZED) != 0) {
         throw std::runtime_error((boost::format("Functional %s not found\n") %strs[0]).str());
       }
-<<<<<<< HEAD
-      xc_func_init(&xfunc, xfunc_id, XC_UNPOLARIZED);
-=======
->>>>>>> d4744c08
       if (xfunc.info->kind != 2 && !_use_separate) {
         throw std::runtime_error("Your functional misses either correlation or exchange, please specify another functional, separated by whitespace");
       }
@@ -122,11 +114,6 @@
         if (xc_func_init(&cfunc, cfunc_id, XC_UNPOLARIZED) != 0) {
           throw std::runtime_error((boost::format("Functional %s not found\n") %strs[1]).str());
         }
-<<<<<<< HEAD
-        xc_func_init(&cfunc, cfunc_id, XC_UNPOLARIZED);
-        xc_func_init(&xfunc, xfunc_id, XC_UNPOLARIZED);
-=======
->>>>>>> d4744c08
         if ((xfunc.info->kind + cfunc.info->kind) != 1) {
           throw std::runtime_error("Your functionals are not one exchange and one correlation");
         }
@@ -416,17 +403,10 @@
             double f_xc; // E_xc[n] = int{n(r)*eps_xc[n(r)] d3r} = int{ f_xc(r) d3r }
             double df_drho; // v_xc_rho(r) = df/drho
             double df_dsigma; // df/dsigma ( df/dgrad(rho) = df/dsigma * dsigma/dgrad(rho) = df/dsigma * 2*grad(rho))
-<<<<<<< HEAD
-            EvaluateXC(rho, rho_grad, f_xc, df_drho, df_dsigma);          
-            auto addXC = weight * (0.5*df_drho * ao+ 2.0 * df_dsigma *ao_grad*rho_grad);
-            // Exchange correlation energy
-            EXC_box += weight * rho * f_xc;
-=======
             EvaluateXC(rho, sigma, f_xc, df_drho, df_dsigma); 
             EXC_box += weight * rho * f_xc;
             auto addXC = weight * (0.5*df_drho * ao+ 2.0 * df_dsigma *grad);
             // Exchange correlation energy
->>>>>>> d4744c08
             Vxc_here.noalias() += addXC* ao.transpose();
           }
           box.AddtoBigMatrix(vxc_thread[thread], Vxc_here);
@@ -711,12 +691,7 @@
       
 #pragma omp parallel for schedule(guided)
       for (unsigned i_grid = 0; i_grid < atomgrid.size(); i_grid++) {
-<<<<<<< HEAD
-        // call some shit called grid_ssw0 in NWChem
-        Eigen::VectorXd p = SSWpartition(i_grid, atoms.size(), AtomGridDist,Rij);
-=======
         Eigen::VectorXd p = SSWpartition(i_grid, AtomGridDist,Rij);
->>>>>>> d4744c08
         // check weight sum
         double wsum = p.sum();
         if (wsum != 0.0) {
@@ -731,10 +706,6 @@
         
 void NumericalIntegration::GridSetup(const std::string& type, std::vector<QMAtom*> atoms,const AOBasis& basis) {
       _AOBasisSize=basis.AOBasisSize();
-<<<<<<< HEAD
-      const double pi = boost::math::constants::pi<double>();
-=======
->>>>>>> d4744c08
       GridContainers initialgrids;
       // get radial grid per element
       EulerMaclaurinGrid radialgridofElement;
@@ -797,16 +768,6 @@
       return;
     }
 
-<<<<<<< HEAD
-    Eigen::VectorXd NumericalIntegration::SSWpartition(int igrid, int ncenters,const Eigen::MatrixXd & rq,const Eigen::MatrixXd& Rij) {
-      const double ass = 0.725;
-      // initialize partition vector to 1.0
-      Eigen::VectorXd p=Eigen::VectorXd::Ones(ncenters);
-      const double tol_scr = 1e-10;
-      const double leps = 1e-6;
-      // go through centers
-      for (int i = 1; i < ncenters; i++) {
-=======
     Eigen::VectorXd NumericalIntegration::SSWpartition(int igrid, const Eigen::MatrixXd & rq,const Eigen::MatrixXd& Rij) {
       const double ass = 0.725;
       // initialize partition vector to 1.0
@@ -815,7 +776,6 @@
       const double leps = 1e-6;
       // go through centers
       for (int i = 1; i < rq.rows(); i++) {
->>>>>>> d4744c08
         double rag = rq(i,igrid);
         // through all other centers (one-directional)
         for (int j = 0; j < i; j++) {
