--- conflicted
+++ resolved
@@ -38,129 +38,10 @@
 namespace votca {
     namespace xtp {
 
-<<<<<<< HEAD
         Orbitals::Orbitals():_atoms("",0),_multipoles("",0) {;}
 
             // GW-BSE
-        void Orbitals::setNumberOfLevels(int occupied_levels,int unoccupied_levels) {
-=======
-        Orbitals::Orbitals() {
-
-            _basis_set_size = 0;
-            _occupied_levels = 0;
-            _number_alpha_electrons = 0;
-            _self_energy = 0.0;
-            _qm_energy = 0.0;
-            _ECP = "";
-            _useTDA = false;
-
-            _qpmin = 0;
-            _qpmax = 0;
-
-            _rpamin = 0;
-            _rpamax = 0;
-
-            _ScaHFX = 0.0;
-
-            _bse_cmin = 0;
-            _bse_cmax = 0;
-            _bse_vmin = 0;
-            _bse_vmax = 0;
-            _bse_vtotal = 0;
-            _bse_ctotal = 0;
-            _bse_size = 0;
-
-        };
-
-        
-        
-        Orbitals& Orbitals::operator=(const Orbitals& orbital) {
-            copy(orbital);
-            return *this;
-        }
-
-        Orbitals::Orbitals(const Orbitals& orbital){
-            copy(orbital);
-        }
-
-        Orbitals::~Orbitals() {
-            for (QMAtom* atom:_atoms) delete atom;
-        };
-
-
-        void Orbitals::copy(const Orbitals& orbital){
-            _basis_set_size=orbital._basis_set_size;
-            _occupied_levels=orbital._occupied_levels;
-            _number_alpha_electrons=orbital._number_alpha_electrons;
-            _ECP=orbital._ECP;
-            _useTDA=orbital._useTDA;
-
-            _mo_energies=orbital._mo_energies;
-            _mo_coefficients=orbital._mo_coefficients;
-
-            _overlap=orbital._overlap;
-            _vxc=orbital._vxc;
-            for (QMAtom* atom:_atoms) delete atom;
-            _atoms.clear();
-            _atoms.reserve(orbital._atoms.size());
-            for(const QMAtom* atom:orbital._atoms){
-                QMAtom* copy=new QMAtom(*atom);
-                _atoms.push_back(copy);
-            }
-            _qm_energy=orbital._qm_energy;
-            _self_energy=orbital._self_energy;
-
-            // new variables for GW-BSE storage
-            _rpamin=orbital._rpamin;
-            _rpamax=orbital._rpamax;
-
-            _qpmin=orbital._qpmin;
-            _qpmax=orbital._qpmax;
-
-            _bse_vmin=orbital._bse_vmin;
-            _bse_vmax=orbital._bse_vmax;
-            _bse_cmin=orbital._bse_cmin;
-            _bse_cmax=orbital._bse_cmax;
-            _bse_size=orbital._bse_size;
-            _bse_vtotal=orbital._bse_vtotal;
-            _bse_ctotal=orbital._bse_ctotal;
-
-            _ScaHFX=orbital._ScaHFX;
-
-            _dftbasis=orbital._dftbasis;
-            _auxbasis=orbital._auxbasis;
-            _qm_package=orbital._qm_package;
-
-            // perturbative quasiparticle energies
-            _QPpert_energies=orbital._QPpert_energies;
-
-            // quasiparticle energies and coefficients after diagonalization
-            _QPdiag_energies=orbital._QPdiag_energies;
-            _QPdiag_coefficients=orbital._QPdiag_coefficients;
-            // excitons
-
-            _eh_t=orbital._eh_t;
-            _eh_s=orbital._eh_s;
-            _BSE_singlet_energies=orbital._BSE_singlet_energies;
-            _BSE_singlet_coefficients=orbital._BSE_singlet_coefficients;
-            _BSE_singlet_coefficients_AR=orbital._BSE_singlet_coefficients_AR;
-
-            _transition_dipoles=orbital._transition_dipoles;
-            _BSE_triplet_energies=orbital._BSE_triplet_energies;
-            _BSE_triplet_coefficients=orbital._BSE_triplet_coefficients;
-
-            _DqS_frag=orbital._DqS_frag; // fragment charge changes in exciton
-            _DqT_frag=orbital._DqT_frag;
-            _GSq_frag=orbital._GSq_frag; // ground state effective fragment charges
-
-            _popE_s=orbital._popE_s;
-            _popE_t=orbital._popE_t;
-            _popH_s=orbital._popH_s;
-            _popH_t=orbital._popH_t;
-        }
-
         void Orbitals::setNumberOfOccupiedLevels(int occupied_levels) {
->>>>>>> b339c4da
             _occupied_levels = occupied_levels;
         }
       
@@ -635,23 +516,10 @@
             w(_mo_energies, "mo_energies");
             w(_mo_coefficients, "mo_coefficients");
 
-<<<<<<< HEAD
             CheckpointWriter molgroup = w.openChild("qmmolecule");
             _atoms.WriteToCpt(molgroup);
-
             CheckpointWriter multigroup = w.openChild("multipoles");
             _multipoles.WriteToCpt(multigroup);
-=======
-            // write qmatoms
-            {
-                CheckpointWriter qmasWriter = w.openChild("qmatoms");
-                for (size_t idx = 0; idx < _atoms.size(); ++idx) {
-                    auto qmaWriter =
-                        qmasWriter.openChild("atom" + std::to_string(idx));
-                    _atoms[idx]->WriteToCpt(qmaWriter);
-                }
-            }
->>>>>>> b339c4da
 
             w(_qm_energy, "qm_energy");
             w(_qm_package, "qm_package");
