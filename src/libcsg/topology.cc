--- conflicted
+++ resolved
@@ -178,19 +178,11 @@
   }
 
   // copy all molecules
-<<<<<<< HEAD
-  for (auto &_molecule : top->_molecules) {
-    Molecule *mi = CreateMolecule(_molecule->getName());
-    for (Index i = 0; i < _molecule->BeadCount(); i++) {
-      Index beadid = _molecule->getBead(i)->getId();
-      mi->AddBead(&_beads[beadid], _molecule->getBeadName(i));
-=======
   for (const auto &_molecule : top->_molecules) {
     Molecule *mi = CreateMolecule(_molecule.getName());
     for (Index i = 0; i < _molecule.BeadCount(); i++) {
       Index beadid = _molecule.getBead(i)->getId();
-      mi->AddBead(_beads[beadid], _molecule.getBeadName(i));
->>>>>>> ccb4074e
+      mi->AddBead(&_beads[beadid], _molecule.getBeadName(i));
     }
   }
 }
@@ -264,11 +256,11 @@
   _interactions_by_group[ic->getGroup()].push_back(ic);
 }
 
-std::list<Interaction *> Topology::InteractionsInGroup(const string &group) {
-  map<string, list<Interaction *>>::iterator iter =
+std::vector<Interaction *> Topology::InteractionsInGroup(const string &group) {
+  map<string, vector<Interaction *>>::iterator iter =
       _interactions_by_group.find(group);
   if (iter == _interactions_by_group.end()) {
-    return list<Interaction *>();
+    return vector<Interaction *>();
   }
   return iter->second;
 }
