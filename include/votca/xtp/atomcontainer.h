--- conflicted
+++ resolved
@@ -143,25 +143,15 @@
     bool compact = true;
     CptTable table = w.openTable(element.identify() + "s", element,
                                  _atomlist.size(), compact);
-<<<<<<< HEAD
 
     std::vector<typename T::data> dataVec(_atomlist.size());
 
     for (std::size_t i; i < _atomlist.size(); ++i) {
       _atomlist[i].WriteData(dataVec[i]);
-=======
-
-    for (unsigned i = 0; i < _atomlist.size(); i++) {
-      _atomlist[i].WriteToCpt(table, i);
->>>>>>> 9dda5b02
-    }
-
-<<<<<<< HEAD
+    }
+
     table.write(dataVec);
   }
-
-=======
->>>>>>> 9dda5b02
   virtual void ReadFromCpt(CheckpointReader& r) {
     r(_name, "name");
     r(_id, "id");
@@ -176,17 +166,12 @@
     CptTable table = r.openTable(element.identify() + "s", _atomlist[0]);
     _atomlist.clear();
     _atomlist.reserve(table.numRows());
-<<<<<<< HEAD
     std::vector<typename T::data> dataVec(table.numRows());
 
     table.read(dataVec);
 
     for (std::size_t i; i < _atomlist.size(); ++i) {
       _atomlist.emplace_back(T(dataVec[i]));
-=======
-    for (std::size_t i = 0; i < table.numRows(); ++i) {
-      _atomlist.emplace_back(T(table, i));
->>>>>>> 9dda5b02
     }
   }
 
