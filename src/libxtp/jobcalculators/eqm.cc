--- conflicted
+++ resolved
@@ -162,17 +162,9 @@
     dft_logger.setPreface(Log::error, (format("\nDFT ERR ...")).str());
     dft_logger.setPreface(Log::warning, (format("\nDFT WAR ...")).str());
     dft_logger.setPreface(Log::debug, (format("\nDFT DBG ...")).str());
-<<<<<<< HEAD
-    std::string dft_key = "package";
-    std::string package =
-        _package_options.get(dft_key + ".name").as<std::string>();
-    QMPackageFactory factory;
-    std::unique_ptr<QMPackage> qmpackage = factory.Create(package);
-=======
     std::string package = package_options_.get(".name").as<std::string>();
     std::unique_ptr<QMPackage> qmpackage =
-        QMPackageFactory::QMPackages().Create(package);
->>>>>>> 853ee099
+        QMPackageFactory().Create(package);
     qmpackage->setLog(&dft_logger);
     qmpackage->setRunDir(work_dir);
     qmpackage->Initialize(package_options_);
