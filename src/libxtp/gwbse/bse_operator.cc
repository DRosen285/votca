--- conflicted
+++ resolved
@@ -51,22 +51,12 @@
 }
 
 template <int cqp, int cx, int cd, int cd2>
-<<<<<<< HEAD
-Eigen::RowVectorXd BSE_OPERATOR<cqp, cx, cd, cd2>::Hx_row(int index) const {
-  int thread_id = OPENMP::getThreadId();
 
-  if (_Hx_cache[thread_id].hasValue(index)) {
-    return _Hx_cache[thread_id].getValue(index);
-  }
-
-  int auxsize = _Mmn.auxsize();
-  vc2index vc = vc2index(0, 0, _bse_ctotal);
-=======
 Eigen::MatrixXd BSE_OPERATOR<cqp, cx, cd, cd2>::OperatorBlock(int row,
                                                               int col) const {
   return cx * HxBlock(row, col);
 }
->>>>>>> f886fc27
+
 
 template <int cqp, int cx, int cd, int cd2>
 Eigen::MatrixXd BSE_OPERATOR<cqp, cx, cd, cd2>::HxBlock(int row,
@@ -74,32 +64,10 @@
   int auxsize = _Mmn.auxsize();
   const int vmin = _opt.vmin - _opt.rpamin;
   const int cmin = _bse_cmin - _opt.rpamin;
-<<<<<<< HEAD
-  int v1 = vc.v(index);
-  int c1 = vc.c(index);
-  int cache_size = 50;
-
-  if ((_bse_ctotal - c1) < cache_size) {
-    cache_size = _bse_ctotal - c1;
-  }
-
-  Eigen::MatrixXd H_cache = Eigen::MatrixXd::Zero(_bse_size, cache_size);
-  const Eigen::MatrixXd Mmn1T =
-      _Mmn[v1 + vmin].block(c1 + cmin, 0, cache_size, auxsize).transpose();
-  for (int v2 = 0; v2 < _bse_vtotal; v2++) {
-    const Eigen::MatrixXd& Mmn2 = _Mmn[v2 + vmin];
-    int i2 = vc.I(v2, 0);
-    H_cache.block(i2, 0, _bse_ctotal, cache_size) =
-        Mmn2.block(cmin, 0, _bse_ctotal, auxsize) * Mmn1T;
-  }
-  _Hx_cache[thread_id].FillCache(H_cache, index);
-  return H_cache.col(0).transpose();
-=======
   int v1 = row + vmin;
   int v2 = col + vmin;
   return _Mmn[v1].block(cmin, 0, _bse_ctotal, auxsize) *
          _Mmn[v2].block(cmin, 0, _bse_ctotal, auxsize).transpose();
->>>>>>> f886fc27
 }
 
 template <int cqp, int cx, int cd, int cd2>
