--- conflicted
+++ resolved
@@ -29,13 +29,9 @@
 * switch to GitHub Actions as CI (#467, #474, #477)
 * move tutorial to its own repo (#450)
 * removed share/packages folder (#475)
-<<<<<<< HEAD
 * copy orca *.gbw files in eqm (#472)
-	
-=======
 * improve mkl support (#479)
 
->>>>>>> b17cef26
 ## Version 1.6.1 (released XX.04.20)
 * fix warnings on Ubuntu 20.04 (#438, #460)
 * remove obsolete boost define (#440)
