/* 
 *            Copyright 2009-2018 The VOTCA Development Team
 *                       (http://www.votca.org)
 *
 *      Licensed under the Apache License, Version 2.0 (the "License")
 *
 * You may not use this file except in compliance with the License.
 * You may obtain a copy of the License at
 *
 *              http://www.apache.org/licenses/LICENSE-2.0
 *
 * Unless required by applicable law or agreed to in writing, software
 * distributed under the License is distributed on an "A_ol I_ol" BA_olI_ol,
 * WITHOUT WARRANTIE_ol OR CONDITION_ol OF ANY KIND, either express or implied.
 * _olee the License for the specific language governing permissions and
 * limitations under the License.
 *
 */


#include <votca/xtp/aomatrix.h>

#include <votca/xtp/aobasis.h>

#include <votca/tools/elements.h>
#include <votca/tools/constants.h>

namespace votca { namespace xtp {
  
    
    void AODipole_Potential::FillBlock( Eigen::Block<Eigen::MatrixXd>& _matrix,const AOShell* _shell_row,const AOShell* _shell_col) {

        const double pi = boost::math::constants::pi<double>();

        // Get components of dipole vector somehow
        
        tools::vec dipole=-(apolarsite->getU1()+apolarsite->getQ1())*tools::conv::nm2bohr;
<<<<<<< HEAD
       
=======
        tools::vec position=apolarsite->getPos()*tools::conv::nm2bohr;
>>>>>>> 2e8b6b50
        double d_0 = dipole.getX();
        double d_1 = dipole.getY();
        double d_2 = dipole.getZ();

       
        // shell info, only lmax tells how far to go
        int _lmax_row = _shell_row->getLmax();
        int _lmax_col = _shell_col->getLmax();
        int _lsum = _lmax_row + _lmax_col;
        // set size of internal block for recursion
        int _nrows = this->getBlockSize( _lmax_row ); 
        int _ncols = this->getBlockSize( _lmax_col ); 
    
        // initialize local matrix block for unnormalized cartesians
        Eigen::MatrixXd dip = Eigen::MatrixXd::Zero(_nrows,_ncols);
        

        //cout << nuc.size1() << ":" << nuc.size2() << endl;
        
        /* FOR CONTRACTED FUNCTIONS, ADD LOOP OVER ALL DECAYS IN CONTRACTION
         * MULTIPLY THE TRANSFORMATION MATRICES BY APPROPRIATE CONTRACTION 
         * COEFFICIENTS, AND ADD TO matrix(i,j)
         */
        
 int n_orbitals[] = { 1, 4, 10, 20, 35, 56, 84 };

 int nx[] = { 0,
              1, 0, 0,
              2, 1, 1, 0, 0, 0,
              3, 2, 2, 1, 1, 1, 0, 0, 0, 0,
              4, 3, 3, 2, 2, 2, 1, 1, 1, 1, 0, 0, 0, 0, 0 };

 int ny[] = { 0,
              0, 1, 0,
              0, 1, 0, 2, 1, 0,
              0, 1, 0, 2, 1, 0, 3, 2, 1, 0,
              0, 1, 0, 2, 1, 0, 3, 2, 1, 0, 4, 3, 2, 1, 0 };

 int nz[] = { 0,
              0, 0, 1,
              0, 0, 1, 0, 1, 2,
              0, 0, 1, 0, 1, 2, 0, 1, 2, 3,
              0, 0, 1, 0, 1, 2, 0, 1, 2, 3, 0, 1, 2, 3, 4 };


 int i_less_x[] = {  0,
                     0,  0,  0,
                     1,  2,  3,  0,  0,  0,
                     4,  5,  6,  7,  8,  9,  0,  0,  0,  0,
                    10, 11, 12, 13, 14, 15, 16, 17, 18, 19,  0,  0,  0,  0,  0 };

 int i_less_y[] = {  0,
                     0,  0,  0,
                     0,  1,  0,  2,  3,  0,
                     0,  4,  0,  5,  6,  0,  7,  8,  9,  0,
                     0, 10,  0, 11, 12,  0, 13, 14, 15,  0, 16, 17, 18, 19,  0 };

 int i_less_z[] = {  0,
                     0,  0,  0,
                     0,  0,  1,  0,  2,  3,
                     0,  0,  4,  0,  5,  6,  0,  7,  8,  9,
                     0,  0, 10,  0, 11, 12,  0, 13, 14, 15,  0, 16, 17, 18, 19 };
      
        
        // get shell positions
        const tools::vec& _pos_row = _shell_row->getPos();
        const tools::vec& _pos_col = _shell_col->getPos();
        const tools::vec  _diff    = _pos_row - _pos_col;
        // initialize some helper
      
        double _distsq = _diff*_diff; 
        
        
        // iterate over Gaussians in this _shell_row
        for (AOShell::GaussianIterator itr = _shell_row->firstGaussian(); itr != _shell_row->lastGaussian(); ++itr) {
            // iterate over Gaussians in this _shell_col
            // get decay constant
            const double _decay_row = itr->getDecay();
            
            for ( AOShell::GaussianIterator itc = _shell_col->firstGaussian(); itc != _shell_col->lastGaussian(); ++itc) {
                //get decay constant
                const double _decay_col = itc->getDecay();

                const double zeta = _decay_row + _decay_col;
                const double _fak  = 0.5/zeta;
                const double _fak2 = 2.0 * _fak;
                const double xi = _decay_row * _decay_col * _fak2;

                double _exparg = xi *_distsq;
                // check if distance between postions is big, then skip step   
                if ( _exparg > 30.0 ) { continue; }

        // some helpers
        double PmA0 = _fak2*( _decay_row * _pos_row.getX() + _decay_col * _pos_col.getX() ) - _pos_row.getX();
        double PmA1 = _fak2*( _decay_row * _pos_row.getY() + _decay_col * _pos_col.getY() ) - _pos_row.getY();
        double PmA2 = _fak2*( _decay_row * _pos_row.getZ() + _decay_col * _pos_col.getZ() ) - _pos_row.getZ();

        double PmB0 = _fak2*( _decay_row * _pos_row.getX() + _decay_col * _pos_col.getX() ) - _pos_col.getX();
        double PmB1 = _fak2*( _decay_row * _pos_row.getY() + _decay_col * _pos_col.getY() ) - _pos_col.getY();
        double PmB2 = _fak2*( _decay_row * _pos_row.getZ() + _decay_col * _pos_col.getZ() ) - _pos_col.getZ();

        double PmC0 = _fak2*( _decay_row * _pos_row.getX() + _decay_col * _pos_col.getX() ) - position.getX();
        double PmC1 = _fak2*( _decay_row * _pos_row.getY() + _decay_col * _pos_col.getY() ) - position.getY();
        double PmC2 = _fak2*( _decay_row * _pos_row.getZ() + _decay_col * _pos_col.getZ() ) - position.getZ();

        const double _U = zeta*(PmC0*PmC0+PmC1*PmC1+PmC2*PmC2);

        const std::vector<double> _FmU=XIntegrate(_lsum+2, _U );

        typedef boost::multi_array<double, 3> ma_type;
        typedef boost::multi_array<double, 4> ma4_type; //////////////////
        ma_type nuc3(boost::extents[_nrows][_ncols][_lsum+1]);
        ma4_type dip4(boost::extents[_nrows][_ncols][3][_lsum+1]);
        typedef ma_type::index index;

        for (index i = 0; i < _nrows; ++i) {
          for (index j = 0; j < _ncols; ++j) {
            for (index m = 0; m < _lsum+1; ++m) {
              nuc3[i][j][m] = 0.;
            }
          }
        }

        for (index i = 0; i < _nrows; ++i) {
          for (index j = 0; j < _ncols; ++j) {
            for (index k = 0; k < 3 ; ++k) { ///////////////////////////////// error corrected
              for (index m = 0; m < _lsum+1; ++m) {
                dip4[i][j][k][m] = 0.;
              }
            }
          }
        }





// (s-s element normiert )
double _prefactor = 4. * sqrt(2./pi) * pow(_decay_row*_decay_col,.75) * _fak2 * exp(-_exparg);
for (int m = 0; m < _lsum+1; m++) {
  nuc3[0][0][m] = _prefactor*_FmU[m];
}
//------------------------------------------------------

//Integrals     p - s
if (_lmax_row > 0) {
  for (int m = 0; m < _lsum; m++) {
    nuc3[Cart::x][0][m] = PmA0*nuc3[0][0][m] - PmC0*nuc3[0][0][m+1];
    nuc3[Cart::y][0][m] = PmA1*nuc3[0][0][m] - PmC1*nuc3[0][0][m+1];
    nuc3[Cart::z][0][m] = PmA2*nuc3[0][0][m] - PmC2*nuc3[0][0][m+1];
  }
}
//------------------------------------------------------

//Integrals     d - s
if (_lmax_row > 1) {
  for (int m = 0; m < _lsum-1; m++) {
    double term = _fak*(nuc3[0][0][m]-nuc3[0][0][m+1]);
    nuc3[Cart::xx][0][m] = PmA0*nuc3[Cart::x][0][m] - PmC0*nuc3[Cart::x][0][m+1] + term;
    nuc3[Cart::xy][0][m] = PmA0*nuc3[Cart::y][0][m] - PmC0*nuc3[Cart::y][0][m+1];
    nuc3[Cart::xz][0][m] = PmA0*nuc3[Cart::z][0][m] - PmC0*nuc3[Cart::z][0][m+1];
    nuc3[Cart::yy][0][m] = PmA1*nuc3[Cart::y][0][m] - PmC1*nuc3[Cart::y][0][m+1] + term;
    nuc3[Cart::yz][0][m] = PmA1*nuc3[Cart::z][0][m] - PmC1*nuc3[Cart::z][0][m+1];
    nuc3[Cart::zz][0][m] = PmA2*nuc3[Cart::z][0][m] - PmC2*nuc3[Cart::z][0][m+1] + term;
  }
}
//------------------------------------------------------

//Integrals     f - s
if (_lmax_row > 2) {
  for (int m = 0; m < _lsum-2; m++) {
    nuc3[Cart::xxx][0][m] = PmA0*nuc3[Cart::xx][0][m] - PmC0*nuc3[Cart::xx][0][m+1] + 2*_fak*(nuc3[Cart::x][0][m]-nuc3[Cart::x][0][m+1]);
    nuc3[Cart::xxy][0][m] = PmA1*nuc3[Cart::xx][0][m] - PmC1*nuc3[Cart::xx][0][m+1];
    nuc3[Cart::xxz][0][m] = PmA2*nuc3[Cart::xx][0][m] - PmC2*nuc3[Cart::xx][0][m+1];
    nuc3[Cart::xyy][0][m] = PmA0*nuc3[Cart::yy][0][m] - PmC0*nuc3[Cart::yy][0][m+1];
    nuc3[Cart::xyz][0][m] = PmA0*nuc3[Cart::yz][0][m] - PmC0*nuc3[Cart::yz][0][m+1];
    nuc3[Cart::xzz][0][m] = PmA0*nuc3[Cart::zz][0][m] - PmC0*nuc3[Cart::zz][0][m+1];
    nuc3[Cart::yyy][0][m] = PmA1*nuc3[Cart::yy][0][m] - PmC1*nuc3[Cart::yy][0][m+1] + 2*_fak*(nuc3[Cart::y][0][m]-nuc3[Cart::y][0][m+1]);
    nuc3[Cart::yyz][0][m] = PmA2*nuc3[Cart::yy][0][m] - PmC2*nuc3[Cart::yy][0][m+1];
    nuc3[Cart::yzz][0][m] = PmA1*nuc3[Cart::zz][0][m] - PmC1*nuc3[Cart::zz][0][m+1];
    nuc3[Cart::zzz][0][m] = PmA2*nuc3[Cart::zz][0][m] - PmC2*nuc3[Cart::zz][0][m+1] + 2*_fak*(nuc3[Cart::z][0][m]-nuc3[Cart::z][0][m+1]);
  }
}
//------------------------------------------------------

//Integrals     g - s
if (_lmax_row > 3) {
  for (int m = 0; m < _lsum-3; m++) {
    double term_xx = _fak*(nuc3[Cart::xx][0][m]-nuc3[Cart::xx][0][m+1]);
    double term_yy = _fak*(nuc3[Cart::yy][0][m]-nuc3[Cart::yy][0][m+1]);
    double term_zz = _fak*(nuc3[Cart::zz][0][m]-nuc3[Cart::zz][0][m+1]);
    nuc3[Cart::xxxx][0][m] = PmA0*nuc3[Cart::xxx][0][m] - PmC0*nuc3[Cart::xxx][0][m+1] + 3*term_xx;
    nuc3[Cart::xxxy][0][m] = PmA1*nuc3[Cart::xxx][0][m] - PmC1*nuc3[Cart::xxx][0][m+1];
    nuc3[Cart::xxxz][0][m] = PmA2*nuc3[Cart::xxx][0][m] - PmC2*nuc3[Cart::xxx][0][m+1];
    nuc3[Cart::xxyy][0][m] = PmA0*nuc3[Cart::xyy][0][m] - PmC0*nuc3[Cart::xyy][0][m+1] + term_yy;
    nuc3[Cart::xxyz][0][m] = PmA1*nuc3[Cart::xxz][0][m] - PmC1*nuc3[Cart::xxz][0][m+1];
    nuc3[Cart::xxzz][0][m] = PmA0*nuc3[Cart::xzz][0][m] - PmC0*nuc3[Cart::xzz][0][m+1] + term_zz;
    nuc3[Cart::xyyy][0][m] = PmA0*nuc3[Cart::yyy][0][m] - PmC0*nuc3[Cart::yyy][0][m+1];
    nuc3[Cart::xyyz][0][m] = PmA0*nuc3[Cart::yyz][0][m] - PmC0*nuc3[Cart::yyz][0][m+1];
    nuc3[Cart::xyzz][0][m] = PmA0*nuc3[Cart::yzz][0][m] - PmC0*nuc3[Cart::yzz][0][m+1];
    nuc3[Cart::xzzz][0][m] = PmA0*nuc3[Cart::zzz][0][m] - PmC0*nuc3[Cart::zzz][0][m+1];
    nuc3[Cart::yyyy][0][m] = PmA1*nuc3[Cart::yyy][0][m] - PmC1*nuc3[Cart::yyy][0][m+1] + 3*term_yy;
    nuc3[Cart::yyyz][0][m] = PmA2*nuc3[Cart::yyy][0][m] - PmC2*nuc3[Cart::yyy][0][m+1];
    nuc3[Cart::yyzz][0][m] = PmA1*nuc3[Cart::yzz][0][m] - PmC1*nuc3[Cart::yzz][0][m+1] + term_zz;
    nuc3[Cart::yzzz][0][m] = PmA1*nuc3[Cart::zzz][0][m] - PmC1*nuc3[Cart::zzz][0][m+1];
    nuc3[Cart::zzzz][0][m] = PmA2*nuc3[Cart::zzz][0][m] - PmC2*nuc3[Cart::zzz][0][m+1] + 3*term_zz;
  }
}
//------------------------------------------------------



if (_lmax_col > 0) {

  //Integrals     s - p
  for (int m = 0; m < _lmax_col; m++) {
    nuc3[0][Cart::x][m] = PmB0*nuc3[0][0][m] - PmC0*nuc3[0][0][m+1];
    nuc3[0][Cart::y][m] = PmB1*nuc3[0][0][m] - PmC1*nuc3[0][0][m+1];
    nuc3[0][Cart::z][m] = PmB2*nuc3[0][0][m] - PmC2*nuc3[0][0][m+1];
  }
  //------------------------------------------------------

  //Integrals     p - p
  if (_lmax_row > 0) {
    for (int m = 0; m < _lmax_col; m++) {
      double term = _fak*(nuc3[0][0][m]-nuc3[0][0][m+1]);
      for (int _i =  1; _i < 4; _i++) {
        nuc3[_i][Cart::x][m] = PmB0*nuc3[_i][0][m] - PmC0*nuc3[_i][0][m+1] + nx[_i]*term;
        nuc3[_i][Cart::y][m] = PmB1*nuc3[_i][0][m] - PmC1*nuc3[_i][0][m+1] + ny[_i]*term;
        nuc3[_i][Cart::z][m] = PmB2*nuc3[_i][0][m] - PmC2*nuc3[_i][0][m+1] + nz[_i]*term;
      }
    }
  }
  //------------------------------------------------------

  //Integrals     d - p     f - p     g - p
  for (int m = 0; m < _lmax_col; m++) {
    for (int _i = 4; _i < n_orbitals[_lmax_row]; _i++) {
      int nx_i = nx[_i];
      int ny_i = ny[_i];
      int nz_i = nz[_i];
      int ilx_i = i_less_x[_i];
      int ily_i = i_less_y[_i];
      int ilz_i = i_less_z[_i];
      nuc3[_i][Cart::x][m] = PmB0*nuc3[_i][0][m] - PmC0*nuc3[_i][0][m+1] + nx_i*_fak*(nuc3[ilx_i][0][m] - nuc3[ilx_i][0][m+1]);
      nuc3[_i][Cart::y][m] = PmB1*nuc3[_i][0][m] - PmC1*nuc3[_i][0][m+1] + ny_i*_fak*(nuc3[ily_i][0][m] - nuc3[ily_i][0][m+1]);
      nuc3[_i][Cart::z][m] = PmB2*nuc3[_i][0][m] - PmC2*nuc3[_i][0][m+1] + nz_i*_fak*(nuc3[ilz_i][0][m] - nuc3[ilz_i][0][m+1]);
    }
  }
  //------------------------------------------------------

} // end if (_lmax_col > 0)


if (_lmax_col > 1) {

  //Integrals     s - d
  for (int m = 0; m < _lmax_col-1; m++) {
    double term = _fak*(nuc3[0][0][m]-nuc3[0][0][m+1]);
    nuc3[0][Cart::xx][m] = PmB0*nuc3[0][Cart::x][m] - PmC0*nuc3[0][Cart::x][m+1] + term;
    nuc3[0][Cart::xy][m] = PmB0*nuc3[0][Cart::y][m] - PmC0*nuc3[0][Cart::y][m+1];
    nuc3[0][Cart::xz][m] = PmB0*nuc3[0][Cart::z][m] - PmC0*nuc3[0][Cart::z][m+1];
    nuc3[0][Cart::yy][m] = PmB1*nuc3[0][Cart::y][m] - PmC1*nuc3[0][Cart::y][m+1] + term;
    nuc3[0][Cart::yz][m] = PmB1*nuc3[0][Cart::z][m] - PmC1*nuc3[0][Cart::z][m+1];
    nuc3[0][Cart::zz][m] = PmB2*nuc3[0][Cart::z][m] - PmC2*nuc3[0][Cart::z][m+1] + term;
  }
  //------------------------------------------------------

  //Integrals     p - d     d - d     f - d     g - d
  for (int m = 0; m < _lmax_col-1; m++) {
    for (int _i = 1; _i < n_orbitals[_lmax_row]; _i++) {
      int nx_i = nx[_i];
      int ny_i = ny[_i];
      int nz_i = nz[_i];
      int ilx_i = i_less_x[_i];
      int ily_i = i_less_y[_i];
      int ilz_i = i_less_z[_i];
      double term = _fak*(nuc3[_i][0][m]-nuc3[_i][0][m+1]);
      nuc3[_i][Cart::xx][m] = PmB0*nuc3[_i][Cart::x][m] - PmC0*nuc3[_i][Cart::x][m+1] + nx_i*_fak*(nuc3[ilx_i][Cart::x][m] - nuc3[ilx_i][Cart::x][m+1]) + term;
      nuc3[_i][Cart::xy][m] = PmB0*nuc3[_i][Cart::y][m] - PmC0*nuc3[_i][Cart::y][m+1] + nx_i*_fak*(nuc3[ilx_i][Cart::y][m] - nuc3[ilx_i][Cart::y][m+1]);
      nuc3[_i][Cart::xz][m] = PmB0*nuc3[_i][Cart::z][m] - PmC0*nuc3[_i][Cart::z][m+1] + nx_i*_fak*(nuc3[ilx_i][Cart::z][m] - nuc3[ilx_i][Cart::z][m+1]);
      nuc3[_i][Cart::yy][m] = PmB1*nuc3[_i][Cart::y][m] - PmC1*nuc3[_i][Cart::y][m+1] + ny_i*_fak*(nuc3[ily_i][Cart::y][m] - nuc3[ily_i][Cart::y][m+1]) + term;
      nuc3[_i][Cart::yz][m] = PmB1*nuc3[_i][Cart::z][m] - PmC1*nuc3[_i][Cart::z][m+1] + ny_i*_fak*(nuc3[ily_i][Cart::z][m] - nuc3[ily_i][Cart::z][m+1]);
      nuc3[_i][Cart::zz][m] = PmB2*nuc3[_i][Cart::z][m] - PmC2*nuc3[_i][Cart::z][m+1] + nz_i*_fak*(nuc3[ilz_i][Cart::z][m] - nuc3[ilz_i][Cart::z][m+1]) + term;
    }
  }
  //------------------------------------------------------

} // end if (_lmax_col > 1)


if (_lmax_col > 2) {

  //Integrals     s - f
  for (int m = 0; m < _lmax_col-2; m++) {
    nuc3[0][Cart::xxx][m] = PmB0*nuc3[0][Cart::xx][m] - PmC0*nuc3[0][Cart::xx][m+1] + 2*_fak*(nuc3[0][Cart::x][m]-nuc3[0][Cart::x][m+1]);
    nuc3[0][Cart::xxy][m] = PmB1*nuc3[0][Cart::xx][m] - PmC1*nuc3[0][Cart::xx][m+1];
    nuc3[0][Cart::xxz][m] = PmB2*nuc3[0][Cart::xx][m] - PmC2*nuc3[0][Cart::xx][m+1];
    nuc3[0][Cart::xyy][m] = PmB0*nuc3[0][Cart::yy][m] - PmC0*nuc3[0][Cart::yy][m+1];
    nuc3[0][Cart::xyz][m] = PmB0*nuc3[0][Cart::yz][m] - PmC0*nuc3[0][Cart::yz][m+1];
    nuc3[0][Cart::xzz][m] = PmB0*nuc3[0][Cart::zz][m] - PmC0*nuc3[0][Cart::zz][m+1];
    nuc3[0][Cart::yyy][m] = PmB1*nuc3[0][Cart::yy][m] - PmC1*nuc3[0][Cart::yy][m+1] + 2*_fak*(nuc3[0][Cart::y][m]-nuc3[0][Cart::y][m+1]);
    nuc3[0][Cart::yyz][m] = PmB2*nuc3[0][Cart::yy][m] - PmC2*nuc3[0][Cart::yy][m+1];
    nuc3[0][Cart::yzz][m] = PmB1*nuc3[0][Cart::zz][m] - PmC1*nuc3[0][Cart::zz][m+1];
    nuc3[0][Cart::zzz][m] = PmB2*nuc3[0][Cart::zz][m] - PmC2*nuc3[0][Cart::zz][m+1] + 2*_fak*(nuc3[0][Cart::z][m]-nuc3[0][Cart::z][m+1]);
  }
  //------------------------------------------------------

  //Integrals     p - f     d - f     f - f     g - f
  for (int m = 0; m < _lmax_col-2; m++) {
    for (int _i = 1; _i < n_orbitals[_lmax_row]; _i++) {
      int nx_i = nx[_i];
      int ny_i = ny[_i];
      int nz_i = nz[_i];
      int ilx_i = i_less_x[_i];
      int ily_i = i_less_y[_i];
      int ilz_i = i_less_z[_i];
      double term_x = 2*_fak*(nuc3[_i][Cart::x][m]-nuc3[_i][Cart::x][m+1]);
      double term_y = 2*_fak*(nuc3[_i][Cart::y][m]-nuc3[_i][Cart::y][m+1]);
      double term_z = 2*_fak*(nuc3[_i][Cart::z][m]-nuc3[_i][Cart::z][m+1]);
      nuc3[_i][Cart::xxx][m] = PmB0*nuc3[_i][Cart::xx][m] - PmC0*nuc3[_i][Cart::xx][m+1] + nx_i*_fak*(nuc3[ilx_i][Cart::xx][m] - nuc3[ilx_i][Cart::xx][m+1]) + term_x;
      nuc3[_i][Cart::xxy][m] = PmB1*nuc3[_i][Cart::xx][m] - PmC1*nuc3[_i][Cart::xx][m+1] + ny_i*_fak*(nuc3[ily_i][Cart::xx][m] - nuc3[ily_i][Cart::xx][m+1]);
      nuc3[_i][Cart::xxz][m] = PmB2*nuc3[_i][Cart::xx][m] - PmC2*nuc3[_i][Cart::xx][m+1] + nz_i*_fak*(nuc3[ilz_i][Cart::xx][m] - nuc3[ilz_i][Cart::xx][m+1]);
      nuc3[_i][Cart::xyy][m] = PmB0*nuc3[_i][Cart::yy][m] - PmC0*nuc3[_i][Cart::yy][m+1] + nx_i*_fak*(nuc3[ilx_i][Cart::yy][m] - nuc3[ilx_i][Cart::yy][m+1]);
      nuc3[_i][Cart::xyz][m] = PmB0*nuc3[_i][Cart::yz][m] - PmC0*nuc3[_i][Cart::yz][m+1] + nx_i*_fak*(nuc3[ilx_i][Cart::yz][m] - nuc3[ilx_i][Cart::yz][m+1]);
      nuc3[_i][Cart::xzz][m] = PmB0*nuc3[_i][Cart::zz][m] - PmC0*nuc3[_i][Cart::zz][m+1] + nx_i*_fak*(nuc3[ilx_i][Cart::zz][m] - nuc3[ilx_i][Cart::zz][m+1]);
      nuc3[_i][Cart::yyy][m] = PmB1*nuc3[_i][Cart::yy][m] - PmC1*nuc3[_i][Cart::yy][m+1] + ny_i*_fak*(nuc3[ily_i][Cart::yy][m] - nuc3[ily_i][Cart::yy][m+1]) + term_y;
      nuc3[_i][Cart::yyz][m] = PmB2*nuc3[_i][Cart::yy][m] - PmC2*nuc3[_i][Cart::yy][m+1] + nz_i*_fak*(nuc3[ilz_i][Cart::yy][m] - nuc3[ilz_i][Cart::yy][m+1]);
      nuc3[_i][Cart::yzz][m] = PmB1*nuc3[_i][Cart::zz][m] - PmC1*nuc3[_i][Cart::zz][m+1] + ny_i*_fak*(nuc3[ily_i][Cart::zz][m] - nuc3[ily_i][Cart::zz][m+1]);
      nuc3[_i][Cart::zzz][m] = PmB2*nuc3[_i][Cart::zz][m] - PmC2*nuc3[_i][Cart::zz][m+1] + nz_i*_fak*(nuc3[ilz_i][Cart::zz][m] - nuc3[ilz_i][Cart::zz][m+1]) + term_z;
    }
  }
  //------------------------------------------------------

} // end if (_lmax_col > 2)


if (_lmax_col > 3) {

  //Integrals     s - g
  for (int m = 0; m < _lmax_col-3; m++) {
    double term_xx = _fak*(nuc3[0][Cart::xx][m]-nuc3[0][Cart::xx][m+1]);
    double term_yy = _fak*(nuc3[0][Cart::yy][m]-nuc3[0][Cart::yy][m+1]);
    double term_zz = _fak*(nuc3[0][Cart::zz][m]-nuc3[0][Cart::zz][m+1]);
    nuc3[0][Cart::xxxx][m] = PmB0*nuc3[0][Cart::xxx][m] - PmC0*nuc3[0][Cart::xxx][m+1] + 3*term_xx;
    nuc3[0][Cart::xxxy][m] = PmB1*nuc3[0][Cart::xxx][m] - PmC1*nuc3[0][Cart::xxx][m+1];
    nuc3[0][Cart::xxxz][m] = PmB2*nuc3[0][Cart::xxx][m] - PmC2*nuc3[0][Cart::xxx][m+1];
    nuc3[0][Cart::xxyy][m] = PmB0*nuc3[0][Cart::xyy][m] - PmC0*nuc3[0][Cart::xyy][m+1] + term_yy;
    nuc3[0][Cart::xxyz][m] = PmB1*nuc3[0][Cart::xxz][m] - PmC1*nuc3[0][Cart::xxz][m+1];
    nuc3[0][Cart::xxzz][m] = PmB0*nuc3[0][Cart::xzz][m] - PmC0*nuc3[0][Cart::xzz][m+1] + term_zz;
    nuc3[0][Cart::xyyy][m] = PmB0*nuc3[0][Cart::yyy][m] - PmC0*nuc3[0][Cart::yyy][m+1];
    nuc3[0][Cart::xyyz][m] = PmB0*nuc3[0][Cart::yyz][m] - PmC0*nuc3[0][Cart::yyz][m+1];
    nuc3[0][Cart::xyzz][m] = PmB0*nuc3[0][Cart::yzz][m] - PmC0*nuc3[0][Cart::yzz][m+1];
    nuc3[0][Cart::xzzz][m] = PmB0*nuc3[0][Cart::zzz][m] - PmC0*nuc3[0][Cart::zzz][m+1];
    nuc3[0][Cart::yyyy][m] = PmB1*nuc3[0][Cart::yyy][m] - PmC1*nuc3[0][Cart::yyy][m+1] + 3*term_yy;
    nuc3[0][Cart::yyyz][m] = PmB2*nuc3[0][Cart::yyy][m] - PmC2*nuc3[0][Cart::yyy][m+1];
    nuc3[0][Cart::yyzz][m] = PmB1*nuc3[0][Cart::yzz][m] - PmC1*nuc3[0][Cart::yzz][m+1] + term_zz;
    nuc3[0][Cart::yzzz][m] = PmB1*nuc3[0][Cart::zzz][m] - PmC1*nuc3[0][Cart::zzz][m+1];
    nuc3[0][Cart::zzzz][m] = PmB2*nuc3[0][Cart::zzz][m] - PmC2*nuc3[0][Cart::zzz][m+1] + 3*term_zz;
  }
  //------------------------------------------------------

  //Integrals     p - g     d - g     f - g     g - g
  for (int m = 0; m < _lmax_col-3; m++) {
    for (int _i = 1; _i < n_orbitals[_lmax_row]; _i++) {
      int nx_i = nx[_i];
      int ny_i = ny[_i];
      int nz_i = nz[_i];
      int ilx_i = i_less_x[_i];
      int ily_i = i_less_y[_i];
      int ilz_i = i_less_z[_i];
      double term_xx = _fak*(nuc3[_i][Cart::xx][m]-nuc3[_i][Cart::xx][m+1]);
      double term_yy = _fak*(nuc3[_i][Cart::yy][m]-nuc3[_i][Cart::yy][m+1]);
      double term_zz = _fak*(nuc3[_i][Cart::zz][m]-nuc3[_i][Cart::zz][m+1]);
      nuc3[_i][Cart::xxxx][m] = PmB0*nuc3[_i][Cart::xxx][m] - PmC0*nuc3[_i][Cart::xxx][m+1] + nx_i*_fak*(nuc3[ilx_i][Cart::xxx][m] - nuc3[ilx_i][Cart::xxx][m+1]) + 3*term_xx;
      nuc3[_i][Cart::xxxy][m] = PmB1*nuc3[_i][Cart::xxx][m] - PmC1*nuc3[_i][Cart::xxx][m+1] + ny_i*_fak*(nuc3[ily_i][Cart::xxx][m] - nuc3[ily_i][Cart::xxx][m+1]);
      nuc3[_i][Cart::xxxz][m] = PmB2*nuc3[_i][Cart::xxx][m] - PmC2*nuc3[_i][Cart::xxx][m+1] + nz_i*_fak*(nuc3[ilz_i][Cart::xxx][m] - nuc3[ilz_i][Cart::xxx][m+1]);
      nuc3[_i][Cart::xxyy][m] = PmB0*nuc3[_i][Cart::xyy][m] - PmC0*nuc3[_i][Cart::xyy][m+1] + nx_i*_fak*(nuc3[ilx_i][Cart::xyy][m] - nuc3[ilx_i][Cart::xyy][m+1]) + term_yy;
      nuc3[_i][Cart::xxyz][m] = PmB1*nuc3[_i][Cart::xxz][m] - PmC1*nuc3[_i][Cart::xxz][m+1] + ny_i*_fak*(nuc3[ily_i][Cart::xxz][m] - nuc3[ily_i][Cart::xxz][m+1]);
      nuc3[_i][Cart::xxzz][m] = PmB0*nuc3[_i][Cart::xzz][m] - PmC0*nuc3[_i][Cart::xzz][m+1] + nx_i*_fak*(nuc3[ilx_i][Cart::xzz][m] - nuc3[ilx_i][Cart::xzz][m+1]) + term_zz;
      nuc3[_i][Cart::xyyy][m] = PmB0*nuc3[_i][Cart::yyy][m] - PmC0*nuc3[_i][Cart::yyy][m+1] + nx_i*_fak*(nuc3[ilx_i][Cart::yyy][m] - nuc3[ilx_i][Cart::yyy][m+1]);
      nuc3[_i][Cart::xyyz][m] = PmB0*nuc3[_i][Cart::yyz][m] - PmC0*nuc3[_i][Cart::yyz][m+1] + nx_i*_fak*(nuc3[ilx_i][Cart::yyz][m] - nuc3[ilx_i][Cart::yyz][m+1]);
      nuc3[_i][Cart::xyzz][m] = PmB0*nuc3[_i][Cart::yzz][m] - PmC0*nuc3[_i][Cart::yzz][m+1] + nx_i*_fak*(nuc3[ilx_i][Cart::yzz][m] - nuc3[ilx_i][Cart::yzz][m+1]);
      nuc3[_i][Cart::xzzz][m] = PmB0*nuc3[_i][Cart::zzz][m] - PmC0*nuc3[_i][Cart::zzz][m+1] + nx_i*_fak*(nuc3[ilx_i][Cart::zzz][m] - nuc3[ilx_i][Cart::zzz][m+1]);
      nuc3[_i][Cart::yyyy][m] = PmB1*nuc3[_i][Cart::yyy][m] - PmC1*nuc3[_i][Cart::yyy][m+1] + ny_i*_fak*(nuc3[ily_i][Cart::yyy][m] - nuc3[ily_i][Cart::yyy][m+1]) + 3*term_yy;
      nuc3[_i][Cart::yyyz][m] = PmB2*nuc3[_i][Cart::yyy][m] - PmC2*nuc3[_i][Cart::yyy][m+1] + nz_i*_fak*(nuc3[ilz_i][Cart::yyy][m] - nuc3[ilz_i][Cart::yyy][m+1]);
      nuc3[_i][Cart::yyzz][m] = PmB1*nuc3[_i][Cart::yzz][m] - PmC1*nuc3[_i][Cart::yzz][m+1] + ny_i*_fak*(nuc3[ily_i][Cart::yzz][m] - nuc3[ily_i][Cart::yzz][m+1]) + term_zz;
      nuc3[_i][Cart::yzzz][m] = PmB1*nuc3[_i][Cart::zzz][m] - PmC1*nuc3[_i][Cart::zzz][m+1] + ny_i*_fak*(nuc3[ily_i][Cart::zzz][m] - nuc3[ily_i][Cart::zzz][m+1]);
      nuc3[_i][Cart::zzzz][m] = PmB2*nuc3[_i][Cart::zzz][m] - PmC2*nuc3[_i][Cart::zzz][m+1] + nz_i*_fak*(nuc3[ilz_i][Cart::zzz][m] - nuc3[ilz_i][Cart::zzz][m+1]) + 3*term_zz;
    }
  }
  //------------------------------------------------------

} // end if (_lmax_col > 3)





// (s-s element normiert )
double _prefactor_dip = 2. * zeta * _prefactor;
for (int m = 0; m < _lsum+1; m++) {
  dip4[0][0][0][m] = PmC0*_prefactor_dip*_FmU[m+1];
  dip4[0][0][1][m] = PmC1*_prefactor_dip*_FmU[m+1];
  dip4[0][0][2][m] = PmC2*_prefactor_dip*_FmU[m+1];
}
//------------------------------------------------------

//Integrals     p - s
if (_lmax_row > 0) {
  for (int m = 0; m < _lsum; m++) {
    for (int _k = 0; _k < 3; _k++) {
      dip4[Cart::x][0][_k][m] = PmA0*dip4[0][0][_k][m] - PmC0*dip4[0][0][_k][m+1] + (_k==0)*nuc3[0][0][m+1];
      dip4[Cart::y][0][_k][m] = PmA1*dip4[0][0][_k][m] - PmC1*dip4[0][0][_k][m+1] + (_k==1)*nuc3[0][0][m+1];
      dip4[Cart::z][0][_k][m] = PmA2*dip4[0][0][_k][m] - PmC2*dip4[0][0][_k][m+1] + (_k==2)*nuc3[0][0][m+1];
    }
  }
}
//------------------------------------------------------

//Integrals     d - s
if (_lmax_row > 1) {
  for (int m = 0; m < _lsum-1; m++) {
    for (int _k = 0; _k < 3; _k++) {
    double term = _fak*(dip4[0][0][_k][m]-dip4[0][0][_k][m+1]);
      dip4[Cart::xx][0][_k][m] = PmA0*dip4[Cart::x][0][_k][m] - PmC0*dip4[Cart::x][0][_k][m+1] + (_k==0)*nuc3[Cart::x][0][m+1] + term;
      dip4[Cart::xy][0][_k][m] = PmA0*dip4[Cart::y][0][_k][m] - PmC0*dip4[Cart::y][0][_k][m+1] + (_k==0)*nuc3[Cart::y][0][m+1];
      dip4[Cart::xz][0][_k][m] = PmA0*dip4[Cart::z][0][_k][m] - PmC0*dip4[Cart::z][0][_k][m+1] + (_k==0)*nuc3[Cart::z][0][m+1];
      dip4[Cart::yy][0][_k][m] = PmA1*dip4[Cart::y][0][_k][m] - PmC1*dip4[Cart::y][0][_k][m+1] + (_k==1)*nuc3[Cart::y][0][m+1] + term;
      dip4[Cart::yz][0][_k][m] = PmA1*dip4[Cart::z][0][_k][m] - PmC1*dip4[Cart::z][0][_k][m+1] + (_k==1)*nuc3[Cart::z][0][m+1];
      dip4[Cart::zz][0][_k][m] = PmA2*dip4[Cart::z][0][_k][m] - PmC2*dip4[Cart::z][0][_k][m+1] + (_k==2)*nuc3[Cart::z][0][m+1] + term;
    }
  }
}
//------------------------------------------------------

//Integrals     f - s
if (_lmax_row > 2) {
  for (int m = 0; m < _lsum-2; m++) {
    for (int _k = 0; _k < 3; _k++) {
      dip4[Cart::xxx][0][_k][m] = PmA0*dip4[Cart::xx][0][_k][m] - PmC0*dip4[Cart::xx][0][_k][m+1] + (_k==0)*nuc3[Cart::xx][0][m+1] + 2*_fak*(dip4[Cart::x][0][_k][m]-dip4[Cart::x][0][_k][m+1]);
      dip4[Cart::xxy][0][_k][m] = PmA1*dip4[Cart::xx][0][_k][m] - PmC1*dip4[Cart::xx][0][_k][m+1] + (_k==1)*nuc3[Cart::xx][0][m+1];
      dip4[Cart::xxz][0][_k][m] = PmA2*dip4[Cart::xx][0][_k][m] - PmC2*dip4[Cart::xx][0][_k][m+1] + (_k==2)*nuc3[Cart::xx][0][m+1];
      dip4[Cart::xyy][0][_k][m] = PmA0*dip4[Cart::yy][0][_k][m] - PmC0*dip4[Cart::yy][0][_k][m+1] + (_k==0)*nuc3[Cart::yy][0][m+1];
      dip4[Cart::xyz][0][_k][m] = PmA0*dip4[Cart::yz][0][_k][m] - PmC0*dip4[Cart::yz][0][_k][m+1] + (_k==0)*nuc3[Cart::yz][0][m+1];
      dip4[Cart::xzz][0][_k][m] = PmA0*dip4[Cart::zz][0][_k][m] - PmC0*dip4[Cart::zz][0][_k][m+1] + (_k==0)*nuc3[Cart::zz][0][m+1];
      dip4[Cart::yyy][0][_k][m] = PmA1*dip4[Cart::yy][0][_k][m] - PmC1*dip4[Cart::yy][0][_k][m+1] + (_k==1)*nuc3[Cart::yy][0][m+1] + 2*_fak*(dip4[Cart::y][0][_k][m]-dip4[Cart::y][0][_k][m+1]);
      dip4[Cart::yyz][0][_k][m] = PmA2*dip4[Cart::yy][0][_k][m] - PmC2*dip4[Cart::yy][0][_k][m+1] + (_k==2)*nuc3[Cart::yy][0][m+1];
      dip4[Cart::yzz][0][_k][m] = PmA1*dip4[Cart::zz][0][_k][m] - PmC1*dip4[Cart::zz][0][_k][m+1] + (_k==1)*nuc3[Cart::zz][0][m+1];
      dip4[Cart::zzz][0][_k][m] = PmA2*dip4[Cart::zz][0][_k][m] - PmC2*dip4[Cart::zz][0][_k][m+1] + (_k==2)*nuc3[Cart::zz][0][m+1] + 2*_fak*(dip4[Cart::z][0][_k][m]-dip4[Cart::z][0][_k][m+1]);
    }
  }
}
//------------------------------------------------------

//Integrals     g - s
if (_lmax_row > 3) {
  for (int m = 0; m < _lsum-3; m++) {
    for (int _k = 0; _k < 3; _k++) {
    double term_xx = _fak*(dip4[Cart::xx][0][_k][m]-dip4[Cart::xx][0][_k][m+1]);
    double term_yy = _fak*(dip4[Cart::yy][0][_k][m]-dip4[Cart::yy][0][_k][m+1]);
    double term_zz = _fak*(dip4[Cart::zz][0][_k][m]-dip4[Cart::zz][0][_k][m+1]);
    dip4[Cart::xxxx][0][_k][m] = PmA0*dip4[Cart::xxx][0][_k][m] - PmC0*dip4[Cart::xxx][0][_k][m+1] + (_k==0)*nuc3[Cart::xxx][0][m+1] + 3*term_xx;
    dip4[Cart::xxxy][0][_k][m] = PmA1*dip4[Cart::xxx][0][_k][m] - PmC1*dip4[Cart::xxx][0][_k][m+1] + (_k==1)*nuc3[Cart::xxx][0][m+1];
    dip4[Cart::xxxz][0][_k][m] = PmA2*dip4[Cart::xxx][0][_k][m] - PmC2*dip4[Cart::xxx][0][_k][m+1] + (_k==2)*nuc3[Cart::xxx][0][m+1];
    dip4[Cart::xxyy][0][_k][m] = PmA0*dip4[Cart::xyy][0][_k][m] - PmC0*dip4[Cart::xyy][0][_k][m+1] + (_k==0)*nuc3[Cart::xyy][0][m+1] + term_yy;
    dip4[Cart::xxyz][0][_k][m] = PmA1*dip4[Cart::xxz][0][_k][m] - PmC1*dip4[Cart::xxz][0][_k][m+1] + (_k==1)*nuc3[Cart::xxz][0][m+1];
    dip4[Cart::xxzz][0][_k][m] = PmA0*dip4[Cart::xzz][0][_k][m] - PmC0*dip4[Cart::xzz][0][_k][m+1] + (_k==0)*nuc3[Cart::xzz][0][m+1] + term_zz;
    dip4[Cart::xyyy][0][_k][m] = PmA0*dip4[Cart::yyy][0][_k][m] - PmC0*dip4[Cart::yyy][0][_k][m+1] + (_k==0)*nuc3[Cart::yyy][0][m+1];
    dip4[Cart::xyyz][0][_k][m] = PmA0*dip4[Cart::yyz][0][_k][m] - PmC0*dip4[Cart::yyz][0][_k][m+1] + (_k==0)*nuc3[Cart::yyz][0][m+1];
    dip4[Cart::xyzz][0][_k][m] = PmA0*dip4[Cart::yzz][0][_k][m] - PmC0*dip4[Cart::yzz][0][_k][m+1] + (_k==0)*nuc3[Cart::yzz][0][m+1];
    dip4[Cart::xzzz][0][_k][m] = PmA0*dip4[Cart::zzz][0][_k][m] - PmC0*dip4[Cart::zzz][0][_k][m+1] + (_k==0)*nuc3[Cart::zzz][0][m+1];
    dip4[Cart::yyyy][0][_k][m] = PmA1*dip4[Cart::yyy][0][_k][m] - PmC1*dip4[Cart::yyy][0][_k][m+1] + (_k==1)*nuc3[Cart::yyy][0][m+1] + 3*term_yy;
    dip4[Cart::yyyz][0][_k][m] = PmA2*dip4[Cart::yyy][0][_k][m] - PmC2*dip4[Cart::yyy][0][_k][m+1] + (_k==2)*nuc3[Cart::yyy][0][m+1];
    dip4[Cart::yyzz][0][_k][m] = PmA1*dip4[Cart::yzz][0][_k][m] - PmC1*dip4[Cart::yzz][0][_k][m+1] + (_k==1)*nuc3[Cart::yzz][0][m+1] + term_zz;
    dip4[Cart::yzzz][0][_k][m] = PmA1*dip4[Cart::zzz][0][_k][m] - PmC1*dip4[Cart::zzz][0][_k][m+1] + (_k==1)*nuc3[Cart::zzz][0][m+1];
    dip4[Cart::zzzz][0][_k][m] = PmA2*dip4[Cart::zzz][0][_k][m] - PmC2*dip4[Cart::zzz][0][_k][m+1] + (_k==2)*nuc3[Cart::zzz][0][m+1] + 3*term_zz;
    }
  }
}
//------------------------------------------------------



if (_lmax_col > 0) {

  //Integrals     s - p
  for (int m = 0; m < _lmax_col; m++) {
    for (int _k = 0; _k < 3; _k++) {
      dip4[0][Cart::x][_k][m] = PmB0*dip4[0][0][_k][m] - PmC0*dip4[0][0][_k][m+1] + (_k==0)*nuc3[0][0][m+1];
      dip4[0][Cart::y][_k][m] = PmB1*dip4[0][0][_k][m] - PmC1*dip4[0][0][_k][m+1] + (_k==1)*nuc3[0][0][m+1];
      dip4[0][Cart::z][_k][m] = PmB2*dip4[0][0][_k][m] - PmC2*dip4[0][0][_k][m+1] + (_k==2)*nuc3[0][0][m+1];
    }
  }
  //------------------------------------------------------

  //Integrals     p - p
  if (_lmax_row > 0) {
    for (int m = 0; m < _lmax_col; m++) {
      for (int _i =  1; _i < 4; _i++) {
        for (int _k = 0; _k < 3; _k++) {
          double term = _fak*(dip4[0][0][_k][m]-dip4[0][0][_k][m+1]);
          dip4[_i][Cart::x][_k][m] = PmB0*dip4[_i][0][_k][m] - PmC0*dip4[_i][0][_k][m+1] + (_k==0)*nuc3[_i][0][m+1] + nx[_i]*term;
          dip4[_i][Cart::y][_k][m] = PmB1*dip4[_i][0][_k][m] - PmC1*dip4[_i][0][_k][m+1] + (_k==1)*nuc3[_i][0][m+1] + ny[_i]*term;
          dip4[_i][Cart::z][_k][m] = PmB2*dip4[_i][0][_k][m] - PmC2*dip4[_i][0][_k][m+1] + (_k==2)*nuc3[_i][0][m+1] + nz[_i]*term;
        }
      }
    }
  }
  //------------------------------------------------------

  //Integrals     d - p     f - p     g - p
  for (int m = 0; m < _lmax_col; m++) {
    for (int _i = 4; _i < n_orbitals[_lmax_row]; _i++) {
      int nx_i = nx[_i];
      int ny_i = ny[_i];
      int nz_i = nz[_i];
      int ilx_i = i_less_x[_i];
      int ily_i = i_less_y[_i];
      int ilz_i = i_less_z[_i];
      for (int _k = 0; _k < 3; _k++) {
        dip4[_i][Cart::x][_k][m] = PmB0*dip4[_i][0][_k][m] - PmC0*dip4[_i][0][_k][m+1] + (_k==0)*nuc3[_i][0][m+1] + nx_i*_fak*(dip4[ilx_i][0][_k][m] - dip4[ilx_i][0][_k][m+1]);
        dip4[_i][Cart::y][_k][m] = PmB1*dip4[_i][0][_k][m] - PmC1*dip4[_i][0][_k][m+1] + (_k==1)*nuc3[_i][0][m+1] + ny_i*_fak*(dip4[ily_i][0][_k][m] - dip4[ily_i][0][_k][m+1]);
        dip4[_i][Cart::z][_k][m] = PmB2*dip4[_i][0][_k][m] - PmC2*dip4[_i][0][_k][m+1] + (_k==2)*nuc3[_i][0][m+1] + nz_i*_fak*(dip4[ilz_i][0][_k][m] - dip4[ilz_i][0][_k][m+1]);
      }
    }
  }
  //------------------------------------------------------

} // end if (_lmax_col > 0)


if (_lmax_col > 1) {

  //Integrals     s - d
  for (int m = 0; m < _lmax_col-1; m++) {
    for (int _k = 0; _k < 3; _k++) {
      double term = _fak*(dip4[0][0][_k][m]-dip4[0][0][_k][m+1]);
      dip4[0][Cart::xx][_k][m] = PmB0*dip4[0][Cart::x][_k][m] - PmC0*dip4[0][Cart::x][_k][m+1] + (_k==0)*nuc3[0][Cart::x][m+1] + term;
      dip4[0][Cart::xy][_k][m] = PmB0*dip4[0][Cart::y][_k][m] - PmC0*dip4[0][Cart::y][_k][m+1] + (_k==0)*nuc3[0][Cart::y][m+1];
      dip4[0][Cart::xz][_k][m] = PmB0*dip4[0][Cart::z][_k][m] - PmC0*dip4[0][Cart::z][_k][m+1] + (_k==0)*nuc3[0][Cart::z][m+1];
      dip4[0][Cart::yy][_k][m] = PmB1*dip4[0][Cart::y][_k][m] - PmC1*dip4[0][Cart::y][_k][m+1] + (_k==1)*nuc3[0][Cart::y][m+1] + term;
      dip4[0][Cart::yz][_k][m] = PmB1*dip4[0][Cart::z][_k][m] - PmC1*dip4[0][Cart::z][_k][m+1] + (_k==1)*nuc3[0][Cart::z][m+1];
      dip4[0][Cart::zz][_k][m] = PmB2*dip4[0][Cart::z][_k][m] - PmC2*dip4[0][Cart::z][_k][m+1] + (_k==2)*nuc3[0][Cart::z][m+1] + term;
    }
  }
  //------------------------------------------------------

  //Integrals     p - d     d - d     f - d     g - d
  for (int m = 0; m < _lmax_col-1; m++) {
    for (int _i = 1; _i < n_orbitals[_lmax_row]; _i++) {
      int nx_i = nx[_i];
      int ny_i = ny[_i];
      int nz_i = nz[_i];
      int ilx_i = i_less_x[_i];
      int ily_i = i_less_y[_i];
      int ilz_i = i_less_z[_i];
      for (int _k = 0; _k < 3; _k++) {
        double term = _fak*(dip4[_i][0][_k][m]-dip4[_i][0][_k][m+1]);
        dip4[_i][Cart::xx][_k][m] = PmB0*dip4[_i][Cart::x][_k][m] - PmC0*dip4[_i][Cart::x][_k][m+1] + (_k==0)*nuc3[_i][Cart::x][m+1]
                                    + nx_i*_fak*(dip4[ilx_i][Cart::x][_k][m] - dip4[ilx_i][Cart::x][_k][m+1]) + term;
        dip4[_i][Cart::xy][_k][m] = PmB0*dip4[_i][Cart::y][_k][m] - PmC0*dip4[_i][Cart::y][_k][m+1] + (_k==0)*nuc3[_i][Cart::y][m+1]
                                    + nx_i*_fak*(dip4[ilx_i][Cart::y][_k][m] - dip4[ilx_i][Cart::y][_k][m+1]);
        dip4[_i][Cart::xz][_k][m] = PmB0*dip4[_i][Cart::z][_k][m] - PmC0*dip4[_i][Cart::z][_k][m+1] + (_k==0)*nuc3[_i][Cart::z][m+1]
                                    + nx_i*_fak*(dip4[ilx_i][Cart::z][_k][m] - dip4[ilx_i][Cart::z][_k][m+1]);
        dip4[_i][Cart::yy][_k][m] = PmB1*dip4[_i][Cart::y][_k][m] - PmC1*dip4[_i][Cart::y][_k][m+1] + (_k==1)*nuc3[_i][Cart::y][m+1]
                                    + ny_i*_fak*(dip4[ily_i][Cart::y][_k][m] - dip4[ily_i][Cart::y][_k][m+1]) + term;
        dip4[_i][Cart::yz][_k][m] = PmB1*dip4[_i][Cart::z][_k][m] - PmC1*dip4[_i][Cart::z][_k][m+1] + (_k==1)*nuc3[_i][Cart::z][m+1]
                                    + ny_i*_fak*(dip4[ily_i][Cart::z][_k][m] - dip4[ily_i][Cart::z][_k][m+1]);
        dip4[_i][Cart::zz][_k][m] = PmB2*dip4[_i][Cart::z][_k][m] - PmC2*dip4[_i][Cart::z][_k][m+1] + (_k==2)*nuc3[_i][Cart::z][m+1]
                                    + nz_i*_fak*(dip4[ilz_i][Cart::z][_k][m] - dip4[ilz_i][Cart::z][_k][m+1]) + term;
      }
    }
  }
  //------------------------------------------------------

} // end if (_lmax_col > 1)


if (_lmax_col > 2) {

  //Integrals     s - f
  for (int m = 0; m < _lmax_col-2; m++) {
    for (int _k = 0; _k < 3; _k++) {
      dip4[0][Cart::xxx][_k][m] = PmB0*dip4[0][Cart::xx][_k][m] - PmC0*dip4[0][Cart::xx][_k][m+1] + (_k==0)*nuc3[0][Cart::xx][m+1] + 2*_fak*(dip4[0][Cart::x][_k][m]-dip4[0][Cart::x][_k][m+1]);
      dip4[0][Cart::xxy][_k][m] = PmB1*dip4[0][Cart::xx][_k][m] - PmC1*dip4[0][Cart::xx][_k][m+1] + (_k==1)*nuc3[0][Cart::xx][m+1];
      dip4[0][Cart::xxz][_k][m] = PmB2*dip4[0][Cart::xx][_k][m] - PmC2*dip4[0][Cart::xx][_k][m+1] + (_k==2)*nuc3[0][Cart::xx][m+1];
      dip4[0][Cart::xyy][_k][m] = PmB0*dip4[0][Cart::yy][_k][m] - PmC0*dip4[0][Cart::yy][_k][m+1] + (_k==0)*nuc3[0][Cart::yy][m+1];
      dip4[0][Cart::xyz][_k][m] = PmB0*dip4[0][Cart::yz][_k][m] - PmC0*dip4[0][Cart::yz][_k][m+1] + (_k==0)*nuc3[0][Cart::yz][m+1];
      dip4[0][Cart::xzz][_k][m] = PmB0*dip4[0][Cart::zz][_k][m] - PmC0*dip4[0][Cart::zz][_k][m+1] + (_k==0)*nuc3[0][Cart::zz][m+1];
      dip4[0][Cart::yyy][_k][m] = PmB1*dip4[0][Cart::yy][_k][m] - PmC1*dip4[0][Cart::yy][_k][m+1] + (_k==1)*nuc3[0][Cart::yy][m+1] + 2*_fak*(dip4[0][Cart::y][_k][m]-dip4[0][Cart::y][_k][m+1]);
      dip4[0][Cart::yyz][_k][m] = PmB2*dip4[0][Cart::yy][_k][m] - PmC2*dip4[0][Cart::yy][_k][m+1] + (_k==2)*nuc3[0][Cart::yy][m+1];
      dip4[0][Cart::yzz][_k][m] = PmB1*dip4[0][Cart::zz][_k][m] - PmC1*dip4[0][Cart::zz][_k][m+1] + (_k==1)*nuc3[0][Cart::zz][m+1];
      dip4[0][Cart::zzz][_k][m] = PmB2*dip4[0][Cart::zz][_k][m] - PmC2*dip4[0][Cart::zz][_k][m+1] + (_k==2)*nuc3[0][Cart::zz][m+1] + 2*_fak*(dip4[0][Cart::z][_k][m]-dip4[0][Cart::z][_k][m+1]);
    }
  }
  //------------------------------------------------------

  //Integrals     p - f     d - f     f - f     g - f
  for (int m = 0; m < _lmax_col-2; m++) {
    for (int _i = 1; _i < n_orbitals[_lmax_row]; _i++) {
      int nx_i = nx[_i];
      int ny_i = ny[_i];
      int nz_i = nz[_i];
      int ilx_i = i_less_x[_i];
      int ily_i = i_less_y[_i];
      int ilz_i = i_less_z[_i];
      for (int _k = 0; _k < 3; _k++) {
        double term_x = 2*_fak*(dip4[_i][Cart::x][_k][m]-dip4[_i][Cart::x][_k][m+1]);
        double term_y = 2*_fak*(dip4[_i][Cart::y][_k][m]-dip4[_i][Cart::y][_k][m+1]);
        double term_z = 2*_fak*(dip4[_i][Cart::z][_k][m]-dip4[_i][Cart::z][_k][m+1]);
        dip4[_i][Cart::xxx][_k][m] = PmB0*dip4[_i][Cart::xx][_k][m] - PmC0*dip4[_i][Cart::xx][_k][m+1] + (_k==0)*nuc3[_i][Cart::xx][m+1]
                                     + nx_i*_fak*(dip4[ilx_i][Cart::xx][_k][m] - dip4[ilx_i][Cart::xx][_k][m+1]) + term_x;
        dip4[_i][Cart::xxy][_k][m] = PmB1*dip4[_i][Cart::xx][_k][m] - PmC1*dip4[_i][Cart::xx][_k][m+1] + (_k==1)*nuc3[_i][Cart::xx][m+1]
                                     + ny_i*_fak*(dip4[ily_i][Cart::xx][_k][m] - dip4[ily_i][Cart::xx][_k][m+1]);
        dip4[_i][Cart::xxz][_k][m] = PmB2*dip4[_i][Cart::xx][_k][m] - PmC2*dip4[_i][Cart::xx][_k][m+1] + (_k==2)*nuc3[_i][Cart::xx][m+1]
                                     + nz_i*_fak*(dip4[ilz_i][Cart::xx][_k][m] - dip4[ilz_i][Cart::xx][_k][m+1]);
        dip4[_i][Cart::xyy][_k][m] = PmB0*dip4[_i][Cart::yy][_k][m] - PmC0*dip4[_i][Cart::yy][_k][m+1] + (_k==0)*nuc3[_i][Cart::yy][m+1]
                                     + nx_i*_fak*(dip4[ilx_i][Cart::yy][_k][m] - dip4[ilx_i][Cart::yy][_k][m+1]);
        dip4[_i][Cart::xyz][_k][m] = PmB0*dip4[_i][Cart::yz][_k][m] - PmC0*dip4[_i][Cart::yz][_k][m+1] + (_k==0)*nuc3[_i][Cart::yz][m+1]
                                     + nx_i*_fak*(dip4[ilx_i][Cart::yz][_k][m] - dip4[ilx_i][Cart::yz][_k][m+1]);
        dip4[_i][Cart::xzz][_k][m] = PmB0*dip4[_i][Cart::zz][_k][m] - PmC0*dip4[_i][Cart::zz][_k][m+1] + (_k==0)*nuc3[_i][Cart::zz][m+1]
                                     + nx_i*_fak*(dip4[ilx_i][Cart::zz][_k][m] - dip4[ilx_i][Cart::zz][_k][m+1]);
        dip4[_i][Cart::yyy][_k][m] = PmB1*dip4[_i][Cart::yy][_k][m] - PmC1*dip4[_i][Cart::yy][_k][m+1] + (_k==1)*nuc3[_i][Cart::yy][m+1]
                                     + ny_i*_fak*(dip4[ily_i][Cart::yy][_k][m] - dip4[ily_i][Cart::yy][_k][m+1]) + term_y;
        dip4[_i][Cart::yyz][_k][m] = PmB2*dip4[_i][Cart::yy][_k][m] - PmC2*dip4[_i][Cart::yy][_k][m+1] + (_k==2)*nuc3[_i][Cart::yy][m+1]
                                     + nz_i*_fak*(dip4[ilz_i][Cart::yy][_k][m] - dip4[ilz_i][Cart::yy][_k][m+1]);
        dip4[_i][Cart::yzz][_k][m] = PmB1*dip4[_i][Cart::zz][_k][m] - PmC1*dip4[_i][Cart::zz][_k][m+1] + (_k==1)*nuc3[_i][Cart::zz][m+1]
                                     + ny_i*_fak*(dip4[ily_i][Cart::zz][_k][m] - dip4[ily_i][Cart::zz][_k][m+1]);
        dip4[_i][Cart::zzz][_k][m] = PmB2*dip4[_i][Cart::zz][_k][m] - PmC2*dip4[_i][Cart::zz][_k][m+1] + (_k==2)*nuc3[_i][Cart::zz][m+1]
                                     + nz_i*_fak*(dip4[ilz_i][Cart::zz][_k][m] - dip4[ilz_i][Cart::zz][_k][m+1]) + term_z;
      }
    }
  }
  //------------------------------------------------------

} // end if (_lmax_col > 2)


if (_lmax_col > 3) {

  //Integrals     s - g
  for (int m = 0; m < _lmax_col-3; m++) {
    for (int _k = 0; _k < 3; _k++) {
      double term_xx = _fak*(dip4[0][Cart::xx][_k][m]-dip4[0][Cart::xx][_k][m+1]);
      double term_yy = _fak*(dip4[0][Cart::yy][_k][m]-dip4[0][Cart::yy][_k][m+1]);
      double term_zz = _fak*(dip4[0][Cart::zz][_k][m]-dip4[0][Cart::zz][_k][m+1]);
      dip4[0][Cart::xxxx][_k][m] = PmB0*dip4[0][Cart::xxx][_k][m] - PmC0*dip4[0][Cart::xxx][_k][m+1] + (_k==0)*nuc3[0][Cart::xxx][m+1] + 3*term_xx;
      dip4[0][Cart::xxxy][_k][m] = PmB1*dip4[0][Cart::xxx][_k][m] - PmC1*dip4[0][Cart::xxx][_k][m+1] + (_k==1)*nuc3[0][Cart::xxx][m+1];
      dip4[0][Cart::xxxz][_k][m] = PmB2*dip4[0][Cart::xxx][_k][m] - PmC2*dip4[0][Cart::xxx][_k][m+1] + (_k==2)*nuc3[0][Cart::xxx][m+1];
      dip4[0][Cart::xxyy][_k][m] = PmB0*dip4[0][Cart::xyy][_k][m] - PmC0*dip4[0][Cart::xyy][_k][m+1] + (_k==0)*nuc3[0][Cart::xyy][m+1] + term_yy;
      dip4[0][Cart::xxyz][_k][m] = PmB1*dip4[0][Cart::xxz][_k][m] - PmC1*dip4[0][Cart::xxz][_k][m+1] + (_k==1)*nuc3[0][Cart::xxz][m+1];
      dip4[0][Cart::xxzz][_k][m] = PmB0*dip4[0][Cart::xzz][_k][m] - PmC0*dip4[0][Cart::xzz][_k][m+1] + (_k==0)*nuc3[0][Cart::xzz][m+1] + term_zz;
      dip4[0][Cart::xyyy][_k][m] = PmB0*dip4[0][Cart::yyy][_k][m] - PmC0*dip4[0][Cart::yyy][_k][m+1] + (_k==0)*nuc3[0][Cart::yyy][m+1];
      dip4[0][Cart::xyyz][_k][m] = PmB0*dip4[0][Cart::yyz][_k][m] - PmC0*dip4[0][Cart::yyz][_k][m+1] + (_k==0)*nuc3[0][Cart::yyz][m+1];
      dip4[0][Cart::xyzz][_k][m] = PmB0*dip4[0][Cart::yzz][_k][m] - PmC0*dip4[0][Cart::yzz][_k][m+1] + (_k==0)*nuc3[0][Cart::yzz][m+1];
      dip4[0][Cart::xzzz][_k][m] = PmB0*dip4[0][Cart::zzz][_k][m] - PmC0*dip4[0][Cart::zzz][_k][m+1] + (_k==0)*nuc3[0][Cart::zzz][m+1];
      dip4[0][Cart::yyyy][_k][m] = PmB1*dip4[0][Cart::yyy][_k][m] - PmC1*dip4[0][Cart::yyy][_k][m+1] + (_k==1)*nuc3[0][Cart::yyy][m+1] + 3*term_yy;
      dip4[0][Cart::yyyz][_k][m] = PmB2*dip4[0][Cart::yyy][_k][m] - PmC2*dip4[0][Cart::yyy][_k][m+1] + (_k==2)*nuc3[0][Cart::yyy][m+1];
      dip4[0][Cart::yyzz][_k][m] = PmB1*dip4[0][Cart::yzz][_k][m] - PmC1*dip4[0][Cart::yzz][_k][m+1] + (_k==1)*nuc3[0][Cart::yzz][m+1] + term_zz;
      dip4[0][Cart::yzzz][_k][m] = PmB1*dip4[0][Cart::zzz][_k][m] - PmC1*dip4[0][Cart::zzz][_k][m+1] + (_k==1)*nuc3[0][Cart::zzz][m+1];
      dip4[0][Cart::zzzz][_k][m] = PmB2*dip4[0][Cart::zzz][_k][m] - PmC2*dip4[0][Cart::zzz][_k][m+1] + (_k==2)*nuc3[0][Cart::zzz][m+1] + 3*term_zz;
    }
  }
  //------------------------------------------------------

  //Integrals     p - g     d - g     f - g     g - g
  for (int m = 0; m < _lmax_col-3; m++) {
    for (int _i = 1; _i < n_orbitals[_lmax_row]; _i++) {
      int nx_i = nx[_i];
      int ny_i = ny[_i];
      int nz_i = nz[_i];
      int ilx_i = i_less_x[_i];
      int ily_i = i_less_y[_i];
      int ilz_i = i_less_z[_i];
      for (int _k = 0; _k < 3; _k++) {
        double term_xx = _fak*(dip4[_i][Cart::xx][_k][m]-dip4[_i][Cart::xx][_k][m+1]);
        double term_yy = _fak*(dip4[_i][Cart::yy][_k][m]-dip4[_i][Cart::yy][_k][m+1]);
        double term_zz = _fak*(dip4[_i][Cart::zz][_k][m]-dip4[_i][Cart::zz][_k][m+1]);
        dip4[_i][Cart::xxxx][_k][m] = PmB0*dip4[_i][Cart::xxx][_k][m] - PmC0*dip4[_i][Cart::xxx][_k][m+1] + (_k==0)*nuc3[_i][Cart::xxx][m+1]
                                      + nx_i*_fak*(dip4[ilx_i][Cart::xxx][_k][m] - dip4[ilx_i][Cart::xxx][_k][m+1]) + 3*term_xx;
        dip4[_i][Cart::xxxy][_k][m] = PmB1*dip4[_i][Cart::xxx][_k][m] - PmC1*dip4[_i][Cart::xxx][_k][m+1] + (_k==1)*nuc3[_i][Cart::xxx][m+1]
                                      + ny_i*_fak*(dip4[ily_i][Cart::xxx][_k][m] - dip4[ily_i][Cart::xxx][_k][m+1]);
        dip4[_i][Cart::xxxz][_k][m] = PmB2*dip4[_i][Cart::xxx][_k][m] - PmC2*dip4[_i][Cart::xxx][_k][m+1] + (_k==2)*nuc3[_i][Cart::xxx][m+1]
                                      + nz_i*_fak*(dip4[ilz_i][Cart::xxx][_k][m] - dip4[ilz_i][Cart::xxx][_k][m+1]);
        dip4[_i][Cart::xxyy][_k][m] = PmB0*dip4[_i][Cart::xyy][_k][m] - PmC0*dip4[_i][Cart::xyy][_k][m+1] + (_k==0)*nuc3[_i][Cart::xyy][m+1]
                                      + nx_i*_fak*(dip4[ilx_i][Cart::xyy][_k][m] - dip4[ilx_i][Cart::xyy][_k][m+1]) + term_yy;
        dip4[_i][Cart::xxyz][_k][m] = PmB1*dip4[_i][Cart::xxz][_k][m] - PmC1*dip4[_i][Cart::xxz][_k][m+1] + (_k==1)*nuc3[_i][Cart::xxz][m+1]
                                      + ny_i*_fak*(dip4[ily_i][Cart::xxz][_k][m] - dip4[ily_i][Cart::xxz][_k][m+1]);
        dip4[_i][Cart::xxzz][_k][m] = PmB0*dip4[_i][Cart::xzz][_k][m] - PmC0*dip4[_i][Cart::xzz][_k][m+1] + (_k==0)*nuc3[_i][Cart::xzz][m+1]
                                      + nx_i*_fak*(dip4[ilx_i][Cart::xzz][_k][m] - dip4[ilx_i][Cart::xzz][_k][m+1]) + term_zz;
        dip4[_i][Cart::xyyy][_k][m] = PmB0*dip4[_i][Cart::yyy][_k][m] - PmC0*dip4[_i][Cart::yyy][_k][m+1] + (_k==0)*nuc3[_i][Cart::yyy][m+1]
                                      + nx_i*_fak*(dip4[ilx_i][Cart::yyy][_k][m] - dip4[ilx_i][Cart::yyy][_k][m+1]);
        dip4[_i][Cart::xyyz][_k][m] = PmB0*dip4[_i][Cart::yyz][_k][m] - PmC0*dip4[_i][Cart::yyz][_k][m+1] + (_k==0)*nuc3[_i][Cart::yyz][m+1]
                                      + nx_i*_fak*(dip4[ilx_i][Cart::yyz][_k][m] - dip4[ilx_i][Cart::yyz][_k][m+1]);
        dip4[_i][Cart::xyzz][_k][m] = PmB0*dip4[_i][Cart::yzz][_k][m] - PmC0*dip4[_i][Cart::yzz][_k][m+1] + (_k==0)*nuc3[_i][Cart::yzz][m+1]
                                      + nx_i*_fak*(dip4[ilx_i][Cart::yzz][_k][m] - dip4[ilx_i][Cart::yzz][_k][m+1]);
        dip4[_i][Cart::xzzz][_k][m] = PmB0*dip4[_i][Cart::zzz][_k][m] - PmC0*dip4[_i][Cart::zzz][_k][m+1] + (_k==0)*nuc3[_i][Cart::zzz][m+1]
                                      + nx_i*_fak*(dip4[ilx_i][Cart::zzz][_k][m] - dip4[ilx_i][Cart::zzz][_k][m+1]);
        dip4[_i][Cart::yyyy][_k][m] = PmB1*dip4[_i][Cart::yyy][_k][m] - PmC1*dip4[_i][Cart::yyy][_k][m+1] + (_k==1)*nuc3[_i][Cart::yyy][m+1]
                                      + ny_i*_fak*(dip4[ily_i][Cart::yyy][_k][m] - dip4[ily_i][Cart::yyy][_k][m+1]) + 3*term_yy;
        dip4[_i][Cart::yyyz][_k][m] = PmB2*dip4[_i][Cart::yyy][_k][m] - PmC2*dip4[_i][Cart::yyy][_k][m+1] + (_k==2)*nuc3[_i][Cart::yyy][m+1]
                                      + nz_i*_fak*(dip4[ilz_i][Cart::yyy][_k][m] - dip4[ilz_i][Cart::yyy][_k][m+1]);
        dip4[_i][Cart::yyzz][_k][m] = PmB1*dip4[_i][Cart::yzz][_k][m] - PmC1*dip4[_i][Cart::yzz][_k][m+1] + (_k==1)*nuc3[_i][Cart::yzz][m+1]
                                      + ny_i*_fak*(dip4[ily_i][Cart::yzz][_k][m] - dip4[ily_i][Cart::yzz][_k][m+1]) + term_zz;
        dip4[_i][Cart::yzzz][_k][m] = PmB1*dip4[_i][Cart::zzz][_k][m] - PmC1*dip4[_i][Cart::zzz][_k][m+1] + (_k==1)*nuc3[_i][Cart::zzz][m+1]
                                      + ny_i*_fak*(dip4[ily_i][Cart::zzz][_k][m] - dip4[ily_i][Cart::zzz][_k][m+1]);
        dip4[_i][Cart::zzzz][_k][m] = PmB2*dip4[_i][Cart::zzz][_k][m] - PmC2*dip4[_i][Cart::zzz][_k][m+1] + (_k==2)*nuc3[_i][Cart::zzz][m+1]
                                      + nz_i*_fak*(dip4[ilz_i][Cart::zzz][_k][m] - dip4[ilz_i][Cart::zzz][_k][m+1]) + 3*term_zz;
      }
    }
  }
  //------------------------------------------------------

} // end if (_lmax_col > 3)


for (int _i = 0; _i < _nrows; _i++) {
  for (int _j = 0; _j < _ncols; _j++) {
    dip(_i,_j) = d_0 * dip4[_i][_j][0][0] + d_1 * dip4[_i][_j][1][0] + d_2 * dip4[_i][_j][2][0];
  }
}                         

        
        
        Eigen::MatrixXd _dip_sph = getTrafo(*itr)*dip*getTrafo(*itc).transpose();
        // save to _matrix
        
        for ( unsigned i = 0; i< _matrix.rows(); i++ ) {
            for (unsigned j = 0; j < _matrix.cols(); j++) {
                _matrix(i,j) += _dip_sph(i+_shell_row->getOffset(),j+_shell_col->getOffset());
            }
        }
        
            }// _shell_col Gaussians
        }// _shell_row Gaussians
        }

        void AODipole_Potential::Fillextpotential(const AOBasis& aobasis, const std::vector<ctp::PolarSeg*> & _sites) {

            _externalpotential = Eigen::MatrixXd::Zero(aobasis.AOBasisSize(), aobasis.AOBasisSize());
            for (unsigned int i = 0; i < _sites.size(); i++) {
                for (ctp::PolarSeg::const_iterator it = _sites[i]->begin(); it < _sites[i]->end(); ++it) {

                    if ((*it)->getRank() > 0 || (*it)->IsPolarizable()) {
<<<<<<< HEAD
                        vec positionofsite = (*it)->getPos() * tools::conv::nm2bohr;
=======
>>>>>>> 2e8b6b50
                        _aomatrix = Eigen::MatrixXd::Zero(aobasis.AOBasisSize(), aobasis.AOBasisSize());
                        setAPolarSite((*it));
                        Fill(aobasis);
                        _externalpotential += _aomatrix;
                    }
                }
            }
            return;
        }




    
}}
<|MERGE_RESOLUTION|>--- conflicted
+++ resolved
@@ -35,11 +35,7 @@
         // Get components of dipole vector somehow
         
         tools::vec dipole=-(apolarsite->getU1()+apolarsite->getQ1())*tools::conv::nm2bohr;
-<<<<<<< HEAD
-       
-=======
         tools::vec position=apolarsite->getPos()*tools::conv::nm2bohr;
->>>>>>> 2e8b6b50
         double d_0 = dipole.getX();
         double d_1 = dipole.getY();
         double d_2 = dipole.getZ();
@@ -785,10 +781,6 @@
                 for (ctp::PolarSeg::const_iterator it = _sites[i]->begin(); it < _sites[i]->end(); ++it) {
 
                     if ((*it)->getRank() > 0 || (*it)->IsPolarizable()) {
-<<<<<<< HEAD
-                        vec positionofsite = (*it)->getPos() * tools::conv::nm2bohr;
-=======
->>>>>>> 2e8b6b50
                         _aomatrix = Eigen::MatrixXd::Zero(aobasis.AOBasisSize(), aobasis.AOBasisSize());
                         setAPolarSite((*it));
                         Fill(aobasis);
