/*
 * Copyright 2009-2021 The VOTCA Development Team (http://www.votca.org)
 *
 * Licensed under the Apache License, Version 2.0 (the "License");
 * you may not use this file except in compliance with the License.
 * You may obtain a copy of the License at
 *
 *     http://www.apache.org/licenses/LICENSE-2.0
 *
 * Unless required by applicable law or agreed to in writing, software
 * distributed under the License is distributed on an "AS IS" BASIS,
 * WITHOUT WARRANTIES OR CONDITIONS OF ANY KIND, either express or implied.
 * See the License for the specific language governing permissions and
 * limitations under the License.
 *
 */

#ifndef VOTCA_CSG_TOPOLOGY_H
#define VOTCA_CSG_TOPOLOGY_H
#pragma once

// Standard includes
#include <cassert>
#include <list>
#include <map>
#include <memory>
#include <unordered_map>
#include <vector>

// Third party includes
<<<<<<< HEAD
#include <boost/container/deque.hpp>
=======
#include <boost/container/stable_vector.hpp>
>>>>>>> ccb4074e

// VOTCA includes
#include <votca/tools/types.h>

// Local VOTCA includes
#include "bead.h"
#include "boundarycondition.h"
#include "exclusionlist.h"
#include "molecule.h"
#include "openbox.h"
#include "orthorhombicbox.h"
#include "residue.h"
#include "triclinicbox.h"

namespace votca {
namespace csg {

class Interaction;

<<<<<<< HEAD
typedef boost::container::deque_options<
    boost::container::block_size<sizeof(Residue) * 4>>::type block_residue_x4_t;

using MoleculeContainer = std::vector<Molecule *>;
=======
using MoleculeContainer = boost::container::stable_vector<Molecule>;
>>>>>>> ccb4074e
using BeadContainer = std::vector<Bead *>;
using ResidueContainer =
    boost::container::deque<Residue, void, block_residue_x4_t>;
using InteractionContainer = std::vector<Interaction *>;

/**
 * \brief topology of the whole system
 *
 * The Topology class stores the topology of the system like the beads, bonds,
 * molecules and residues.
 *
 **/
class Topology {
 public:
  /// constructor
  Topology() { _bc = std::make_unique<OpenBox>(); }
  ~Topology();

  /**
   * \brief Cleans up all the stored data
   */
  void Cleanup();

  /**
   * \brief Creates a new Bead
   *
   * \param[in] symmetry symmetry of the bead, 1: spherical 3: ellipsoidal
   * \param[in] name name of the bead
   * \param[in] type bead type
   * \param[in] resnr residue number
   * \param[in] m mass
   * \param[in] q charge
   * \return pointer to created bead
   *
   * The function creates a new bead and adds it to the list of beads.
   */
  Bead *CreateBead(Bead::Symmetry symmetry, std::string name, std::string type,
                   Index resnr, double m, double q);

  /**
   * \brief Creates a new molecule
   * \param[in] name name of the molecule
   * \return pointer to created molecule
   */
  Molecule *CreateMolecule(std::string name);

  /**
   *  \brief checks weather molecules with the same name really contain the same
   * number of beads
   */
  void CheckMoleculeNaming(void);

  /**
   * \brief Create a new resiude.
   *
   * @param[in] name residue name
   * @return created residue
   */
  Residue &CreateResidue(std::string name);
  Residue &CreateResidue(std::string name, Index id);

  /**
   * \brief Create molecules based on the residue.
   *
   * This function scans the topology and creates molecules based on the resiude
   * id. All beads with the same resid are put Index one molecule.
   */
  void CreateMoleculesByResidue();

  /**
   * \brief put the whole topology in one molecule
   * \param name name of the new molecule
   *
   *  This function creates one big molecule for all beads in the topology.
   */
  void CreateOneBigMolecule(std::string name);

  /**
   * \brief create molecules based on blocks of atoms
   * \param[in] name molecule name
   * \param[in] first first bead
   * \param[in] nbeads number of beads per molecule
   * \param[in] nmolecules number of molecules
   */
  void CreateMoleculesByRange(std::string name, Index first, Index nbeads,
                              Index nmolecules);

  /**
   * \brief number of molecules in the system
   * @return number of molecule in topology
   */
  Index MoleculeCount() const { return _molecules.size(); }

  /**
   * number of beads in the system
   * @return number of beads in the system
   */
  Index BeadCount() const { return _beads.size(); }

  /**
   * number of residues in the system
   * \return number of residues
   */
  Index ResidueCount() const { return _residues.size(); }

  /**
   * get molecule by index
   * @param index molecule number
   * @return pointer to molecule
   */
  Molecule *MoleculeByIndex(Index index);

  /**
   * access containter with all beads
   * @return bead container
   */
  BeadContainer &Beads() { return _beads; }

  /**
   * access containter with all residues
   * @return bead container
   */
  ResidueContainer &Residues() { return _residues; }
  const ResidueContainer &Residues() const { return _residues; }

  /**
   * access  containter with all molecules
   * @return molecule container
   */
  MoleculeContainer &Molecules() { return _molecules; }
  const MoleculeContainer &Molecules() const { return _molecules; }

  /**
   * access containter with all bonded interactions
   * @return bonded interaction container
   */
  InteractionContainer &BondedInteractions() { return _interactions; }
  const InteractionContainer &BondedInteractions() const {
    return _interactions;
  }

  void AddBondedInteraction(Interaction *ic);
  std::list<Interaction *> InteractionsInGroup(const std::string &group);

  /**
   * \brief Determine if a bead type exists.
   *
   * @return bool true if it has been registered
   **/
  bool BeadTypeExist(std::string type) const;

  /**
   * \brief Register the bead type with the topology object.
   *
   * Records are kept of the different bead types in the topology object. This
   * method stores the bead type.
   **/
  void RegisterBeadType(std::string type);

  /**
   * \brief Given a bead type this method returns the id associated with the
   * type
   *
   * @param[in] string name of the type
   * @return Index the id of the type
   **/
  Index getBeadTypeId(std::string type) const;

  /**
   * \brief Returns a pointer to the bead with index i
   *
   * @param[in] Index i is the id of the bead
   * @return Bead * is a pointer to the bead
   **/
  Bead *getBead(const Index i) const { return _beads[i]; }
<<<<<<< HEAD
  Residue &getResidue(const Index i) { return _residues[i]; }
  const Residue &getResidue(const Index i) const { return _residues[i]; }
  Molecule *getMolecule(const Index i) const { return _molecules[i]; }
=======
  Residue *getResidue(const Index i) const { return _residues[i]; }
  const Molecule *getMolecule(const Index i) const { return &_molecules[i]; }
  Molecule *getMolecule(const Index i) { return &_molecules[i]; }
>>>>>>> ccb4074e

  /**
   * delete all molecule information
   */
  void ClearMoleculeList() { _molecules.clear(); }

  /**
   * \brief adds all the beads+molecules+residues from other topology
   * \param top topology to add
   */
  void Add(Topology *top);

  /**
   * \brief copy topology data of different topology
   * \param top topology to copy from
   */
  void CopyTopologyData(Topology *top);

  /**
   *  \brief rename all the molecules in range
   * \param range range string of type 1:2:10 = 1, 3, 5, 7, ...
   * \param name new name of molecule
   * range is a string which is parsed by RangeParser,
   */
  void RenameMolecules(std::string range, std::string name);

  /**
   *  \brief rename all the bead types
   * \param name current rame of the bead type
   * \param newname new name of bead type
   */
  void RenameBeadType(std::string name, std::string newname);

  /**
   *  \brief set the mass of all the beads of a certain type
   * \param name the bead type
   * \param value mass value
   */
  void SetBeadTypeMass(std::string name, double value);

  /**
   * set the simulation box
   * \param box triclinic box matrix
   */
  void setBox(const Eigen::Matrix3d &box, BoundaryCondition::eBoxtype boxtype =
                                              BoundaryCondition::typeAuto) {
    // determine box type automatically in case boxtype==typeAuto
    if (boxtype == BoundaryCondition::typeAuto) {
      boxtype = autoDetectBoxType(box);
    }

    switch (boxtype) {
      case BoundaryCondition::typeTriclinic:
        _bc = std::make_unique<TriclinicBox>();
        break;
      case BoundaryCondition::typeOrthorhombic:
        _bc = std::make_unique<OrthorhombicBox>();
        break;
      default:
        _bc = std::make_unique<OpenBox>();
        break;
    }

    _bc->setBox(box);
  };

  /**
   * get the simulation box
   * \return triclinic box matrix
   */
  const Eigen::Matrix3d &getBox() const { return _bc->getBox(); };

  /**
   * @brief Return the boundary condition object
   */
  const BoundaryCondition &getBoundary() const {
    assert(_bc && "Cannot return boundary condition is null");
    return *_bc;
  };
  /**
   * set the time of current frame
   * \param t simulation time in ns
   */
  void setTime(double t) { _time = t; };

  /**
   * get the time of current frame
   * \return simulation time in ns
   */
  double getTime() const { return _time; };

  /**
   * set the step number of current frame
   * \param s step number
   */
  void setStep(Index s) { _step = s; };

  /**
   * get the step number of current frame
   * \return step number
   */
  Index getStep() const { return _step; };

  /**
   * Sets the particle group. (For the H5MD file format)
   * \param particle_group The name of a particle group.
   */
  void setParticleGroup(std::string particle_group) {
    _particle_group = particle_group;
  };

  /**
   * Gets the particle group.
   * \return The name of a particle group.
   */
  std::string getParticleGroup() const { return _particle_group; };

  /**
   * \brief pbc correct distance of two beads
   * \param bead1 index of first bead
   * \param bead2 index of second bead
   * \return distance vector
   *
   * calculates the smallest distance between two beads with correct treatment
   * of pbc
   */
  Eigen::Vector3d getDist(Index bead1, Index bead2) const;

  /**
   * \brief calculate shortest vector connecting two points
   * \param r1 first point
   * \param r2 second point
   * \return distance vector
   *
   * calculates the smallest distance between two points with correct treatment
   * of pbc
   */
  Eigen::Vector3d BCShortestConnection(const Eigen::Vector3d &r_i,
                                       const Eigen::Vector3d &r_j) const;

  /**
   * \brief return the shortest box size
   * \return shortest size
   *
   * Calculates the shortest length to connect two sides of the box
   */
  double ShortestBoxSize() const;

  /**
   *  calculates the box volume
   *  \return box volume
   */
  double BoxVolume() const;

  /**
   *  rebuild exclusion list
   */
  void RebuildExclusions();

  /**
   * access exclusion list
   * \return exclusion list
   */
  ExclusionList &getExclusions() { return _exclusions; }
  const ExclusionList &getExclusions() const { return _exclusions; }

  BoundaryCondition::eBoxtype getBoxType() const { return _bc->getBoxType(); }

  template <typename iteratable>
  void InsertExclusion(Bead *bead1, iteratable &l);

  bool HasVel() { return _has_vel; }
  void SetHasVel(const bool v) { _has_vel = v; }

  bool HasForce() { return _has_force; }
  void SetHasForce(const bool v) { _has_force = v; }

 protected:
  std::unique_ptr<BoundaryCondition> _bc;

  BoundaryCondition::eBoxtype autoDetectBoxType(
      const Eigen::Matrix3d &box) const;

  /// bead types in the topology
  std::unordered_map<std::string, Index> beadtypes_;

  /// beads in the topology
  BeadContainer _beads;

  /// molecules in the topology
  MoleculeContainer _molecules;

  /// residues in the topology
  ResidueContainer _residues;

  /// bonded interactions in the topology
  InteractionContainer _interactions;

  ExclusionList _exclusions;

  std::map<std::string, Index> _interaction_groups;

  std::map<std::string, std::list<Interaction *>> _interactions_by_group;

  double _time = 0.0;
  Index _step = 0;
  bool _has_vel = false;
  bool _has_force = false;

  /// The particle group (For H5MD file format)
  std::string _particle_group = "unassigned";
};

inline Bead *Topology::CreateBead(Bead::Symmetry symmetry, std::string name,
                                  std::string type, Index resnr, double m,
                                  double q) {

  Bead *b = new Bead(_beads.size(), type, symmetry, name, resnr, m, q);
  _beads.push_back(b);
  return b;
}

inline Molecule *Topology::CreateMolecule(std::string name) {
  _molecules.push_back(Molecule(_molecules.size(), name));
  return &_molecules.back();
}

inline Residue &Topology::CreateResidue(std::string name, Index id) {
  // Note that Residue constructor is intentionally private and only topology
  // class can create it, hence emplace back will not work because the vector
  // class does not have access to the constructor.
  _residues.push_back(Residue(id, name));
  return _residues.back();
}

inline Residue &Topology::CreateResidue(std::string name) {
  // Note that Residue constructor is intentionally private and only topology
  // class can create it, hence emplace back will not work because the vector
  // class does not have access to the constructor.
  _residues.push_back(Residue(_residues.size(), name));
  return _residues.back();
}

inline Molecule *Topology::MoleculeByIndex(Index index) {
  return &_molecules[index];
}

template <typename iteratable>
inline void Topology::InsertExclusion(Bead *bead1, iteratable &l) {
  _exclusions.InsertExclusion(bead1, l);
}

}  // namespace csg
}  // namespace votca

#include "interaction.h"

#endif  // VOTCA_CSG_TOPOLOGY_H<|MERGE_RESOLUTION|>--- conflicted
+++ resolved
@@ -28,11 +28,8 @@
 #include <vector>
 
 // Third party includes
-<<<<<<< HEAD
 #include <boost/container/deque.hpp>
-=======
 #include <boost/container/stable_vector.hpp>
->>>>>>> ccb4074e
 
 // VOTCA includes
 #include <votca/tools/types.h>
@@ -52,14 +49,10 @@
 
 class Interaction;
 
-<<<<<<< HEAD
 typedef boost::container::deque_options<
     boost::container::block_size<sizeof(Residue) * 4>>::type block_residue_x4_t;
 
-using MoleculeContainer = std::vector<Molecule *>;
-=======
 using MoleculeContainer = boost::container::stable_vector<Molecule>;
->>>>>>> ccb4074e
 using BeadContainer = std::vector<Bead *>;
 using ResidueContainer =
     boost::container::deque<Residue, void, block_residue_x4_t>;
@@ -235,15 +228,10 @@
    * @return Bead * is a pointer to the bead
    **/
   Bead *getBead(const Index i) const { return _beads[i]; }
-<<<<<<< HEAD
   Residue &getResidue(const Index i) { return _residues[i]; }
   const Residue &getResidue(const Index i) const { return _residues[i]; }
-  Molecule *getMolecule(const Index i) const { return _molecules[i]; }
-=======
-  Residue *getResidue(const Index i) const { return _residues[i]; }
+  Molecule *getMolecule(const Index i) { return &_molecules[i]; }
   const Molecule *getMolecule(const Index i) const { return &_molecules[i]; }
-  Molecule *getMolecule(const Index i) { return &_molecules[i]; }
->>>>>>> ccb4074e
 
   /**
    * delete all molecule information
