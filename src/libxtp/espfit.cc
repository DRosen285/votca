--- conflicted
+++ resolved
@@ -30,22 +30,6 @@
 
 
 namespace votca { namespace xtp {
-<<<<<<< HEAD
-
-void Espfit::Fit2Density(std::vector< QMAtom* >& _atomlist,const Eigen::MatrixXd &_dmat,const AOBasis &_basis,string gridsize) {
-
-
-    // setting up grid
-    Grid _grid;
-    _grid.setAtomlist(&_atomlist);
-    _grid.setupCHELPgrid();
-    CTP_LOG(ctp::logDEBUG, *_log) << ctp::TimeStamp() <<  " Done setting up CHELPG grid with " << _grid.getsize() << " points " << flush;
-
-    // Calculating nuclear potential at gridpoints
-    AOOverlap overlap;
-    overlap.Fill(_basis);
-    double N_comp=_dmat.cwiseProduct(overlap.Matrix()).sum();
-=======
   using std::flush;
     
 void Espfit::Fit2Density(std::vector< QMAtom* >& atomlist,const Eigen::MatrixXd &dmat,const AOBasis &basis,std::string gridsize) {
@@ -61,7 +45,6 @@
     AOOverlap overlap;
     overlap.Fill(basis);
     double N_comp=dmat.cwiseProduct(overlap.Matrix()).sum();
->>>>>>> 2e8b6b50
    
     NumericalIntegration numway;
 
@@ -83,43 +66,24 @@
     CTP_LOG(ctp::logDEBUG, *_log) << ctp::TimeStamp() << " Calculating ESP at CHELPG grid points"  << flush;
     //boost::progress_display show_progress( _grid.getsize() );
     #pragma omp parallel for
-<<<<<<< HEAD
-    for ( unsigned i = 0 ; i < _grid.getsize(); i++){
-        _grid.getGridValues()(i)=numway.IntegratePotential(_grid.getGridPositions()[i]);
-=======
     for ( unsigned i = 0 ; i < grid.getsize(); i++){
         grid.getGridValues()(i)=numway.IntegratePotential(grid.getGridPositions()[i]);
->>>>>>> 2e8b6b50
     }
 
     CTP_LOG(ctp::logDEBUG, *_log) << ctp::TimeStamp() << " Electron contribution calculated"  << flush;
     if (!_do_Transition){
-<<<<<<< HEAD
-      EvalNuclearPotential(  _atomlist,  _grid );
-    }
-
-    FitPartialCharges(_atomlist,_grid, netcharge);  
-=======
       EvalNuclearPotential(  atomlist,  grid );
     }
 
     FitPartialCharges(atomlist,grid, netcharge);  
->>>>>>> 2e8b6b50
-    return;
-    }
-
-
-<<<<<<< HEAD
-void Espfit::EvalNuclearPotential(const std::vector< QMAtom* >& _atoms, Grid& _grid) {
-  
-    const std::vector< tools::vec >& _gridpoints = _grid.getGridPositions();
-    Eigen::VectorXd& _gridvalues=_grid.getGridValues();
-=======
+    return;
+    }
+
+
 void Espfit::EvalNuclearPotential(const std::vector< QMAtom* >& atoms, Grid& grid) {
   
     const std::vector< tools::vec >& _gridpoints = grid.getGridPositions();
     Eigen::VectorXd& _gridvalues=grid.getGridValues();
->>>>>>> 2e8b6b50
     CTP_LOG(ctp::logDEBUG, *_log) << ctp::TimeStamp() << " Calculating ESP of nuclei at CHELPG grid points" << flush;
 
     for (unsigned i = 0; i < _gridpoints.size(); i++) {
@@ -133,11 +97,7 @@
     return;
 }
 
-<<<<<<< HEAD
-double Espfit::getNetcharge(const std::vector< QMAtom* >& _atoms, double N ){
-=======
 double Espfit::getNetcharge(const std::vector< QMAtom* >& atoms, double N ){
->>>>>>> 2e8b6b50
     double netcharge = 0.0;
       if (std::abs(N) < 0.05) {
         CTP_LOG(ctp::logDEBUG, *_log) << ctp::TimeStamp()<< " Number of Electrons is " << N << " transitiondensity is used for fit" << flush;
@@ -165,11 +125,7 @@
 
 
 
-<<<<<<< HEAD
-void Espfit::Fit2Density_analytic(std::vector< QMAtom* >& _atomlist,const Eigen::MatrixXd &_dmat,const AOBasis &_basis) {
-=======
 void Espfit::Fit2Density_analytic(std::vector< QMAtom* >& atomlist,const Eigen::MatrixXd &dmat,const AOBasis &basis) {
->>>>>>> 2e8b6b50
     // setting up grid
     Grid grid;
     grid.setAtomlist(&atomlist);
@@ -178,34 +134,16 @@
     CTP_LOG(ctp::logDEBUG, *_log) << ctp::TimeStamp() <<  " Done setting up CHELPG grid with " << grid.getsize() << " points " << std::endl;
     // Calculating nuclear potential at gridpoints
     AOOverlap overlap;
-<<<<<<< HEAD
-    overlap.Fill(_basis);
-    double N_comp=_dmat.cwiseProduct(overlap.Matrix()).sum();
-
-    double netcharge=getNetcharge( _atomlist,N_comp );
-    if(!_do_Transition){
-        EvalNuclearPotential(_atomlist, _grid);
-=======
     overlap.Fill(basis);
     double N_comp=dmat.cwiseProduct(overlap.Matrix()).sum();
 
     double netcharge=getNetcharge( atomlist,N_comp );
     if(!_do_Transition){
         EvalNuclearPotential(atomlist, grid);
->>>>>>> 2e8b6b50
     }
 
     CTP_LOG(ctp::logDEBUG, *_log) << ctp::TimeStamp() << " Calculating ESP at CHELPG grid points"  << flush;
     #pragma omp parallel for
-<<<<<<< HEAD
-    for ( unsigned i = 0 ; i < _grid.getsize(); i++){
-         AOESP _aoesp;
-         _aoesp.Fill(_basis, _grid.getGridPositions()[i]);
-         _grid.getGridValues()(i) -=_dmat.cwiseProduct(_aoesp.Matrix()).sum();
-          }
-
-   FitPartialCharges(_atomlist,_grid,netcharge);
-=======
     for ( unsigned i = 0 ; i < grid.getsize(); i++){
          AOESP aoesp;
          aoesp.setPosition(grid.getGridPositions()[i]);
@@ -214,32 +152,10 @@
           }
 
    FitPartialCharges(atomlist,grid,netcharge);
->>>>>>> 2e8b6b50
   
     return;
     }
 
-<<<<<<< HEAD
-void Espfit::FitPartialCharges( std::vector< QMAtom* >& _atomlist,const Grid& _grid,double _netcharge ){
-  
-  const int NoOfConstraints=1+_regionconstraint.size()+_pairconstraint.size();
-  const int matrixSize=_atomlist.size()+NoOfConstraints;
-    CTP_LOG(ctp::logDEBUG, *_log) << ctp::TimeStamp() << " Setting up Matrices for fitting of size "<< matrixSize <<" x " << matrixSize<< flush;
-
-    const std::vector< tools::vec >& _gridpoints=_grid.getGridPositions();
-    const Eigen::VectorXd & _potential=_grid.getGridValues();
-    CTP_LOG(ctp::logDEBUG, *_log) << ctp::TimeStamp() << " Using "<< _atomlist.size() <<" Fittingcenters and " << _gridpoints.size()<< " Gridpoints."<< flush;
-
-    Eigen::MatrixXd _Amat = Eigen::MatrixXd::Zero(matrixSize,matrixSize);
-    Eigen::VectorXd _Bvec = Eigen::VectorXd::Zero(matrixSize);
-    // setting up _Amat
-    #pragma omp parallel for
-    for ( unsigned _i =0 ; _i < _atomlist.size(); _i++){
-        for ( unsigned _j=_i; _j<_atomlist.size(); _j++){
-            for ( unsigned _k=0; _k < _gridpoints.size(); _k++){
-                double dist_i = tools::abs(_atomlist[_i]->getPos()-_gridpoints[_k]);
-                double dist_j = tools::abs(_atomlist[_j]->getPos()-_gridpoints[_k]);
-=======
 void Espfit::FitPartialCharges( std::vector< QMAtom* >& atomlist,const Grid& grid,double netcharge ){
   
   const int NoOfConstraints=1+_regionconstraint.size()+_pairconstraint.size();
@@ -259,7 +175,6 @@
             for ( unsigned _k=0; _k < gridpoints.size(); _k++){
                 double dist_i = tools::abs(atomlist[_i]->getPos()-gridpoints[_k]);
                 double dist_j = tools::abs(atomlist[_j]->getPos()-gridpoints[_k]);
->>>>>>> 2e8b6b50
 
                  Amat(_i,_j) += 1.0/dist_i/dist_j;
             }
@@ -268,88 +183,35 @@
     }
      // setting up Bvec
     #pragma omp parallel for
-<<<<<<< HEAD
-    for ( unsigned _i =0 ; _i < _atomlist.size(); _i++){
-        for ( unsigned _k=0; _k < _gridpoints.size(); _k++){
-                double dist_i = tools::abs(_atomlist[_i]->getPos()-_gridpoints[_k]);
-                _Bvec(_i) += _potential(_k)/dist_i;
-=======
     for ( unsigned _i =0 ; _i < atomlist.size(); _i++){
         for ( unsigned _k=0; _k < gridpoints.size(); _k++){
                 double dist_i = tools::abs(atomlist[_i]->getPos()-gridpoints[_k]);
                 Bvec(_i) += potential(_k)/dist_i;
->>>>>>> 2e8b6b50
         }
        }
     
     //Total charge constraint
-<<<<<<< HEAD
-    for ( unsigned _i =0 ; _i < _atomlist.size()+1; _i++){
-      _Amat(_i,_atomlist.size()) = 1.0;
-      _Amat(_atomlist.size(),_i) = 1.0;
-    }
-    _Amat(_atomlist.size(),_atomlist.size()) = 0.0;
-     _Bvec(_atomlist.size()) = _netcharge; //netcharge!!!!
-=======
     for ( unsigned _i =0 ; _i < atomlist.size()+1; _i++){
       Amat(_i,atomlist.size()) = 1.0;
       Amat(atomlist.size(),_i) = 1.0;
     }
     Amat(atomlist.size(),atomlist.size()) = 0.0;
      Bvec(atomlist.size()) = netcharge; //netcharge!!!!
->>>>>>> 2e8b6b50
      
      
     // Pairconstraint
      for (unsigned i=0;i<_pairconstraint.size();i++){
          const std::pair<int,int>& pair=_pairconstraint[i];
-<<<<<<< HEAD
-         _Amat(pair.first,_atomlist.size()+1+i)=1.0;
-         _Amat(_atomlist.size()+1+i,pair.first)=1.0;
-         _Amat(pair.second,_atomlist.size()+1+i)=-1.0;
-         _Amat(_atomlist.size()+1+i,pair.second)=-1.0;
-=======
          Amat(pair.first,atomlist.size()+1+i)=1.0;
          Amat(atomlist.size()+1+i,pair.first)=1.0;
          Amat(pair.second,atomlist.size()+1+i)=-1.0;
          Amat(atomlist.size()+1+i,pair.second)=-1.0;
->>>>>>> 2e8b6b50
      }
      
      //Regionconstraint
      for (unsigned i=0;i<_regionconstraint.size();i++){
          const region& reg=_regionconstraint[i];
          for (const int& index:reg.atomindices){
-<<<<<<< HEAD
-             _Amat(index,_atomlist.size()+i+1+_pairconstraint.size())=1.0;
-             _Amat(_atomlist.size()+i+1+_pairconstraint.size(),index)=1.0;
-         }
-         _Bvec(_atomlist.size()+i+1+_pairconstraint.size())=reg.charge;
-     }
-
-    CTP_LOG(ctp::logDEBUG, *_log) << ctp::TimeStamp() << " Inverting Matrices "<< flush;
-    // invert _Amat
- 
-    Eigen::VectorXd _charges;
-    if(_do_svd){
-      Eigen::JacobiSVD<Eigen::MatrixXd> svd;
-      svd.setThreshold(_conditionnumber);
-      svd.compute(_Amat);
-      _charges=svd.solve(_Bvec);
-      CTP_LOG(ctp::logDEBUG, *_log) << ctp::TimeStamp() << "SVD Done. "<<_Bvec.size()-svd.nonzeroSingularValues()<<" could not be fitted and are set to zero."<< flush;
-    }
-    else{
-       _charges=_Amat.colPivHouseholderQr().solve(_Bvec);
-    }
-
-    //remove constraint
-    _charges.conservativeResize(_atomlist.size());
-    CTP_LOG(ctp::logDEBUG, *_log) << ctp::TimeStamp() << " Inverting Matrices done."<< flush;
-   
-    CTP_LOG(ctp::logDEBUG, *_log) << " Sum of fitted charges: " << _charges.sum() << flush;
-    for (unsigned i=0;i<_atomlist.size();i++){
-      _atomlist[i]->setPartialcharge(_charges(i));
-=======
              Amat(index,atomlist.size()+i+1+_pairconstraint.size())=1.0;
              Amat(atomlist.size()+i+1+_pairconstraint.size(),index)=1.0;
          }
@@ -387,7 +249,6 @@
     CTP_LOG(ctp::logDEBUG, *_log) << " Sum of fitted charges: " << charges.sum() << flush;
     for (unsigned i=0;i<atomlist.size();i++){
       atomlist[i]->setPartialcharge(charges(i));
->>>>>>> 2e8b6b50
     }
     
     // get RMSE
@@ -395,13 +256,8 @@
     double totalPotSq = 0.0;
     for ( unsigned _k=0 ; _k < gridpoints.size(); _k++ ){
         double temp = 0.0;
-<<<<<<< HEAD
-        for ( const QMAtom* atom:_atomlist){
-            double dist =  tools::abs(_gridpoints[_k]-atom->getPos());
-=======
         for ( const QMAtom* atom:atomlist){
             double dist =  tools::abs(gridpoints[_k]-atom->getPos());
->>>>>>> 2e8b6b50
             temp += atom->getPartialcharge()/dist;
         }
         rmse += (potential(_k) - temp)*(potential(_k) - temp);
