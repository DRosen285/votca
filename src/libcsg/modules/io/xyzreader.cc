/*
 * Copyright 2009-2019 The VOTCA Development Team (http://www.votca.org)
 *
 * Licensed under the Apache License, Version 2.0 (the "License");
 * you may not use this file except in compliance with the License.
 * You may obtain a copy of the License at
 *
 *     http://www.apache.org/licenses/LICENSE-2.0
 *
 * Unless required by applicable law or agreed to in writing, software
 * distributed under the License is distributed on an "AS IS" BASIS,
 * WITHOUT WARRANTIES OR CONDITIONS OF ANY KIND, either express or implied.
 * See the License for the specific language governing permissions and
 * limitations under the License.
 *
 */

#include "xyzreader.h"
#include <boost/lexical_cast.hpp>
#include <vector>
#include <votca/tools/getline.h>

namespace votca {
namespace csg {
using namespace boost;
using namespace std;

<<<<<<< HEAD
bool XYZReader::ReadTopology(string file, Topology &top) {
  _topology = true;
  top.Cleanup();
=======
bool XYZReader::ReadTopology(string file,  Topology &top)
{
    top.Cleanup();
>>>>>>> 31c753e1

  _fl.open(file.c_str());
  if (!_fl.is_open())
    throw std::ios_base::failure("Error on open topology file: " + file);

<<<<<<< HEAD
  if (_topology) top.CreateResidue("DUM");

  NextFrame(top);
=======
    top.CreateResidue("DUM");

   ReadFrame<true>(top);
>>>>>>> 31c753e1

  _fl.close();

  return true;
}

bool XYZReader::Open(const string &file) {
  _fl.open(file.c_str());
  if (!_fl.is_open())
    throw std::ios_base::failure("Error on open trajectory file: " + file);
  _line = 0;
  return true;
}

void XYZReader::Close() { _fl.close(); }

<<<<<<< HEAD
bool XYZReader::FirstFrame(Topology &top) {
  _topology = false;
  NextFrame(top);
  return true;
}

bool XYZReader::NextFrame(Topology &top) {
  string line;
  getline(_fl, line);
  ++_line;
  // cout << "natoms : " << line << endl;
  if (!_fl.eof()) {
    // read the number of atoms
    _natoms = boost::lexical_cast<int>(line);
    if (!_topology && _natoms != top.BeadCount())
      throw std::runtime_error(
          "number of beads in topology and trajectory differ");

    // the title line
    getline(_fl, line);
    ++_line;
    // cout << "title : " << line << endl;

    // read atoms
    for (int i = 0; i < _natoms; ++i) {
      getline(_fl, line);
      ++_line;
      // cout << "coords : " << line << endl;
      if (_fl.eof())
        throw std::runtime_error("unexpected end of file in xyz file");

      vector<string> fields;
      Tokenizer tok(line, " ");
      tok.ToVector(fields);

      if (fields.size() != 4)
        throw std::runtime_error("invalide line " +
                                 boost::lexical_cast<string>(_line) +
                                 " in xyz file\n" + line);

      Bead *b;
      if (_topology) {
        string bead_type = fields[0];
        if (!top.BeadTypeExist(bead_type)) {
          top.RegisterBeadType(bead_type);
=======
bool XYZReader::FirstFrame(Topology &top)
{
    return NextFrame(top);
}

bool XYZReader::NextFrame(Topology& top){
    bool success=ReadFrame<false>(top);
    return success;
}

template <bool topology>
bool XYZReader::ReadFrame(Topology &top)
{
    string line;
    getline(_fl, line); ++_line;
    if(!_fl.eof()) {
        // read the number of atoms
        int natoms = boost::lexical_cast<int>(line);
        if(!topology && natoms !=top.BeadCount())
            throw std::runtime_error("number of beads in topology and trajectory differ");

        // the title line
        getline(_fl, line); ++_line;

        // read atoms
        for(int i=0; i<natoms; ++i) {
            getline(_fl, line); ++_line;
            if(_fl.eof())
                throw std::runtime_error("unexpected end of file in xyz file");

            vector<string> fields;
            Tokenizer tok(line, " ");
            tok.ToVector(fields);

            if(fields.size() != 4)
                throw std::runtime_error("invalide line " + 
                        boost::lexical_cast<string>(_line) +
                        " in xyz file\n" + line);

            Bead *b;
            if(topology)
                b = top.CreateBead(1, fields[0]+boost::lexical_cast<string>(i),
                        (top.GetOrCreateBeadType(fields[0])), 0, 0, 0);
            else
                b = top.getBead(i);

            // convert to nm from A
            b->setPos(vec(
                    boost::lexical_cast<double>(fields[1])/10.0,
                    boost::lexical_cast<double>(fields[2])/10.0,
                    boost::lexical_cast<double>(fields[3])/10.0
                ));

>>>>>>> 31c753e1
        }
        b = top.CreateBead(1, fields[0] + boost::lexical_cast<string>(i),
                           bead_type, 0, 0, 0);
      } else
        b = top.getBead(i);

      // convert to nm from A
      b->setPos(vec(boost::lexical_cast<double>(fields[1]) / 10.0,
                    boost::lexical_cast<double>(fields[2]) / 10.0,
                    boost::lexical_cast<double>(fields[3]) / 10.0));
    }
  }
  return !_fl.eof();
  ;
}

}  // namespace csg
}  // namespace votca<|MERGE_RESOLUTION|>--- conflicted
+++ resolved
@@ -25,29 +25,17 @@
 using namespace boost;
 using namespace std;
 
-<<<<<<< HEAD
-bool XYZReader::ReadTopology(string file, Topology &top) {
-  _topology = true;
-  top.Cleanup();
-=======
 bool XYZReader::ReadTopology(string file,  Topology &top)
 {
     top.Cleanup();
->>>>>>> 31c753e1
 
   _fl.open(file.c_str());
   if (!_fl.is_open())
     throw std::ios_base::failure("Error on open topology file: " + file);
 
-<<<<<<< HEAD
-  if (_topology) top.CreateResidue("DUM");
-
-  NextFrame(top);
-=======
     top.CreateResidue("DUM");
 
    ReadFrame<true>(top);
->>>>>>> 31c753e1
 
   _fl.close();
 
@@ -64,53 +52,6 @@
 
 void XYZReader::Close() { _fl.close(); }
 
-<<<<<<< HEAD
-bool XYZReader::FirstFrame(Topology &top) {
-  _topology = false;
-  NextFrame(top);
-  return true;
-}
-
-bool XYZReader::NextFrame(Topology &top) {
-  string line;
-  getline(_fl, line);
-  ++_line;
-  // cout << "natoms : " << line << endl;
-  if (!_fl.eof()) {
-    // read the number of atoms
-    _natoms = boost::lexical_cast<int>(line);
-    if (!_topology && _natoms != top.BeadCount())
-      throw std::runtime_error(
-          "number of beads in topology and trajectory differ");
-
-    // the title line
-    getline(_fl, line);
-    ++_line;
-    // cout << "title : " << line << endl;
-
-    // read atoms
-    for (int i = 0; i < _natoms; ++i) {
-      getline(_fl, line);
-      ++_line;
-      // cout << "coords : " << line << endl;
-      if (_fl.eof())
-        throw std::runtime_error("unexpected end of file in xyz file");
-
-      vector<string> fields;
-      Tokenizer tok(line, " ");
-      tok.ToVector(fields);
-
-      if (fields.size() != 4)
-        throw std::runtime_error("invalide line " +
-                                 boost::lexical_cast<string>(_line) +
-                                 " in xyz file\n" + line);
-
-      Bead *b;
-      if (_topology) {
-        string bead_type = fields[0];
-        if (!top.BeadTypeExist(bead_type)) {
-          top.RegisterBeadType(bead_type);
-=======
 bool XYZReader::FirstFrame(Topology &top)
 {
     return NextFrame(top);
@@ -134,51 +75,45 @@
 
         // the title line
         getline(_fl, line); ++_line;
-
+        
         // read atoms
         for(int i=0; i<natoms; ++i) {
             getline(_fl, line); ++_line;
-            if(_fl.eof())
+            if(_fl.eof()) {
                 throw std::runtime_error("unexpected end of file in xyz file");
-
+            }
+          
             vector<string> fields;
             Tokenizer tok(line, " ");
             tok.ToVector(fields);
 
-            if(fields.size() != 4)
+            if(fields.size() != 4) {
                 throw std::runtime_error("invalide line " + 
                         boost::lexical_cast<string>(_line) +
                         " in xyz file\n" + line);
+            }
 
             Bead *b;
-            if(topology)
+            if(topology) {     
+                string bead_type = fields[0];
+                if (!top.BeadTypeExist(bead_type)) {
+                    top.RegisterBeadType(bead_type);
+                }
                 b = top.CreateBead(1, fields[0]+boost::lexical_cast<string>(i),
-                        (top.GetOrCreateBeadType(fields[0])), 0, 0, 0);
-            else
+                            bead_type, 0, 0, 0);
+            } else {
                 b = top.getBead(i);
+            }
 
             // convert to nm from A
             b->setPos(vec(
                     boost::lexical_cast<double>(fields[1])/10.0,
                     boost::lexical_cast<double>(fields[2])/10.0,
-                    boost::lexical_cast<double>(fields[3])/10.0
-                ));
-
->>>>>>> 31c753e1
-        }
-        b = top.CreateBead(1, fields[0] + boost::lexical_cast<string>(i),
-                           bead_type, 0, 0, 0);
-      } else
-        b = top.getBead(i);
-
-      // convert to nm from A
-      b->setPos(vec(boost::lexical_cast<double>(fields[1]) / 10.0,
-                    boost::lexical_cast<double>(fields[2]) / 10.0,
-                    boost::lexical_cast<double>(fields[3]) / 10.0));
-    }
-  }
+                    boost::lexical_cast<double>(fields[3])/10.0));
+          
+        } // for(int i=0; i<natoms; ++i)
+    } // if(!_fl.eof())
   return !_fl.eof();
-  ;
 }
 
 }  // namespace csg
