--- conflicted
+++ resolved
@@ -217,13 +217,7 @@
       cout << "Read from dlpoly file '" << _fname << "' : '" << line << "' - "
            << natoms << endl;
 #endif
-
-      // read molecule
-<<<<<<< HEAD
       std::vector<long> id_map(natoms);
-=======
-      std::vector<long int> id_map(natoms);
->>>>>>> 68ff2253
       for (int i = 0; i < natoms;) {  // i is altered in repeater loop
         stringstream sl(_NextKeyline(fl, WhiteSpace));
 
