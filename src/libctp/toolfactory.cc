/*
 *            Copyright 2009-2012 The VOTCA Development Team
 *                       (http://www.votca.org)
 *
 *      Licensed under the Apache License, Version 2.0 (the "License")
 *
 * You may not use this file except in compliance with the License.
 * You may obtain a copy of the License at
 *
 *              http://www.apache.org/licenses/LICENSE-2.0
 *
 * Unless required by applicable law or agreed to in writing, software
 * distributed under the License is distributed on an "AS IS" BASIS,
 * WITHOUT WARRANTIES OR CONDITIONS OF ANY KIND, either express or implied.
 * See the License for the specific language governing permissions and
 * limitations under the License.
 *
 */


#include <votca/ctp/toolfactory.h>
#include "votca_config.h"
#include "qmtools/molpol.h"
#include "qmtools/pdb2map.h"

namespace votca { namespace ctp {

void QMToolFactory::RegisterAll(void)
{
<<<<<<< HEAD
        QMTools().Register<MolPolTool>         ("molpol");
=======
        QMTools().Register<MolPol>         ("molpol");
        QMTools().Register<PDB2Map>         ("pdb2map");
>>>>>>> ed2b6304
        
}

}}<|MERGE_RESOLUTION|>--- conflicted
+++ resolved
@@ -20,20 +20,15 @@
 
 #include <votca/ctp/toolfactory.h>
 #include "votca_config.h"
-#include "qmtools/molpol.h"
-#include "qmtools/pdb2map.h"
+#include "tools/molpol.h"
+#include "tools/pdb2map.h"
 
 namespace votca { namespace ctp {
 
 void QMToolFactory::RegisterAll(void)
 {
-<<<<<<< HEAD
         QMTools().Register<MolPolTool>         ("molpol");
-=======
-        QMTools().Register<MolPol>         ("molpol");
-        QMTools().Register<PDB2Map>         ("pdb2map");
->>>>>>> ed2b6304
-        
+        QMTools().Register<PDB2Map>            ("pdb2map");
 }
 
 }}