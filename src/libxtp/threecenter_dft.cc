--- conflicted
+++ resolved
@@ -66,37 +66,6 @@
  * by calculating the 3-center overlap integral of the functions in the
  * aux shell with ALL functions in the DFT basis set (FillThreeCenterOLBlock)
  */
-<<<<<<< HEAD
-
-void TCMatrix_dft::FillBlock(std::vector<Eigen::MatrixXd>& block,
-                             int shellindex, const AOBasis& dftbasis,
-                             const AOBasis& auxbasis) {
-  const AOShell& left_dftshell = dftbasis.getShell(shellindex);
-  tensor3d::extent_gen extents;
-  int start = left_dftshell.getStartIndex();
-  // alpha-loop over the aux basis function
-  for (const AOShell& shell_aux : auxbasis) {
-    int aux_start = shell_aux.getStartIndex();
-
-    for (int is = 0; is <= shellindex; is++) {
-
-      const AOShell& shell_col = dftbasis.getShell(is);
-      int col_start = shell_col.getStartIndex();
-      tensor3d threec_block(extents[range(0, shell_aux.getNumFunc())][range(
-          0, left_dftshell.getNumFunc())][range(0, shell_col.getNumFunc())]);
-      for (int i = 0; i < shell_aux.getNumFunc(); ++i) {
-        for (int j = 0; j < left_dftshell.getNumFunc(); ++j) {
-          for (int k = 0; k < shell_col.getNumFunc(); ++k) {
-            threec_block[i][j][k] = 0.0;
-          }
-        }
-      }
-
-      bool nonzero = FillThreeCenterRepBlock(threec_block, shell_aux,
-                                             left_dftshell, shell_col);
-      if (nonzero) {
-
-=======
 
 void TCMatrix_dft::FillBlock(std::vector<Eigen::MatrixXd>& block,
                              int shellindex, const AOBasis& dftbasis,
@@ -120,7 +89,6 @@
                                              left_dftshell, shell_col);
       if (nonzero) {
 
->>>>>>> 9dda5b02
         for (int left = 0; left < left_dftshell.getNumFunc(); left++) {
           for (int aux = 0; aux < shell_aux.getNumFunc(); aux++) {
             for (int col = 0; col < shell_col.getNumFunc(); col++) {
