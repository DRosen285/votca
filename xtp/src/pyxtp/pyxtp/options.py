"""Module defining the Option class."""
import os
from pathlib import Path
from types import new_class
from typing import Callable

from lxml import etree
import xmltodict

from pyxtp.xml_editor import (
    remove_empty_text_elements,
    insert_linked_xmlfiles,
    update_xml_text,
)


class Options:
    # NOTE: if you add a class/instance attribute, please update __slots__
    __slots__ = ("_xml_tree", "_opts")

    def __init__(self, xml_file: str | Path, xml_attribs=True, set_default=True):
        """Create options object from the input xml files"""

        # parse xmlfile and replace links to the embedded xml files
<<<<<<< HEAD
        self._xml_tree = insert_linked_xmlfiles(etree.parse(dftgwbse_options_file), base_path=f'{votcashare}/xtp/xml/')
        
        # insert the namesapce data into the instance
        self.__dict__.update(NestedNamespace.__fromxml__(etree.tostring(self._xml_tree)).options.dftgwbse.__dict__)
    
    
=======
        xml_file = Path(xml_file)
        self._xml_tree = insert_linked_xmlfiles(
            etree.parse(xml_file), base_path=f"{xml_file.parent}"
        )
        dict_data = xmltodict.parse(
            etree.tostring(self._xml_tree), xml_attribs=xml_attribs
        )
        name = xml_file.stem
        self._opts = getattr(make_options(name, dict_data, set_default).options, name)

    def __getattr__(self, name: str):
        if name in self.__slots__:
            return getattr(self, name)
        return getattr(self._opts, name)

    def __setattr__(self, name: str, value):
        if name in self.__slots__:
            super().__setattr__(name, value)
        else:
            setattr(self._opts, name, value)

    def __dir__(self):
        from_opts = [attr for attr in dir(self._opts) if not attr.startswith("_")]
        return [*self.__slots__, *from_opts]

>>>>>>> e9f0bf2b
    def _write_xml(self, filename: str) -> None:
        """update and clean the xml and then write the input file

        Args:
            filename (str): filename in the
        """

        # create a dict of the user providedoptions
        options = self._opts.to_dict()

        # update the options from the user provided input
        self._xml_tree = update_xml_text(self._xml_tree, options)

        # remove the empty elements
        self._xml_tree = remove_empty_text_elements(self._xml_tree)

        # write the file
        self._xml_tree.write(filename)
<<<<<<< HEAD
        
    def _fill_default_values(self) -> None:
        
        """Fill the default values of the nested namespace.
        
        Returns:
            dict: dictionary maps the namespace
        """
        
        def _recursive_filldefault(namespace_data: NestedNamespace) -> dict:
            """Fill the default values of the nested namespace.

            Args:
                namespace_data (NestedNamespace): data in namespace form
                path (str, optional): basepath in the structure. Defaults to ''.
            
            Returns:
                dict: dictionary maps the namespace
            """

            default_dict = dict()
            for key, value in namespace_data.__dict__.items():
                
                if isinstance(value, NestedNamespace):

                    if value._haschildren():
                        _recursive_filldefault(value)
                        
                    elif '_default' in value.__dict__.keys():
                        namespace_data.__dict__[key] = value.__dict__['_default']
                        

            
        _recursive_filldefault(self)
    
=======
>>>>>>> e9f0bf2b


class _Opts_t:
    __slots__ = ()
    def to_dict(self) -> dict:
        """Convert a config object to a dictionary, skip keys that are not set"""
        res = {}
        for attr in dir(self):
            if attr.startswith("_"):
                continue
            value = getattr(self, attr)
            if value is None or isinstance(value, Callable):
                continue
            if isinstance(value, _Opts_t):  # recurse
                if _val := value.to_dict():  # drop empty
                    res[attr] = _val
            else:  # leaf node
                res[attr] = value
        return res

    def to_flat_dict(self) -> dict:
        """Transform options object into a flat dictionary.

        Returns:
            dict: dictionary maps the namespace
        """

        def _flatten_dict(data: dict, path: str = "") -> dict:
            """Flatten a nested dictionary.

            Args:
                namespace_data (NestedNamespace): data in namespace form
                path (str, optional): basepath in the structure. Defaults to ''.

            Returns:
                dict: dictionary maps the namespace
            """
            output = dict()
            for key, value in data.items():
                if isinstance(value, dict):
                    output.update(_flatten_dict(value, path=os.path.join(path, key)))
                else:
                    if not key.startswith("_"):
                        output[os.path.join(path, key)] = value
            return output

        return _flatten_dict(self.to_dict())


def make_options(name: str, xml_dict: dict, set_default: bool = True):
    """Create a config object out of an XML dictionary

    Parameters
    ----------
    name : str
      Name for options type

    xml_dict : dict
      Dictionary generated from the XML configuration files

    set_default : bool (default: True)
      Whether to set default values in the config object

    Returns
    -------
    name_t

    """
    # detect leaf, return early w/ default
    children = [k for k in xml_dict if not k.startswith("@")]
    if len(children) == 0:  # leaf node
        default = xml_dict.get("@default", None)
        if default == "OPTIONAL":
            default = None
        return default

    # create type
    attrs, slots = {}, {}
    for key, value in xml_dict.items():
        if isinstance(value, dict):
            doc = [v for k, v in value.items() if k.startswith("@")]
            slots[key] = "\n".join(doc)
            attrs[key] = make_options(key, value, set_default)
    cls = new_class(
        f"{name}_t",
        bases=(_Opts_t,),
        exec_body=lambda ns: ns.update({"__slots__": slots}),
    )
    obj = cls()

    # assign slots & defaults
    for k, v in attrs.items():  # no @keys here
        if isinstance(v, _Opts_t) or set_default:
            setattr(obj, k, v)
    return obj<|MERGE_RESOLUTION|>--- conflicted
+++ resolved
@@ -22,14 +22,6 @@
         """Create options object from the input xml files"""
 
         # parse xmlfile and replace links to the embedded xml files
-<<<<<<< HEAD
-        self._xml_tree = insert_linked_xmlfiles(etree.parse(dftgwbse_options_file), base_path=f'{votcashare}/xtp/xml/')
-        
-        # insert the namesapce data into the instance
-        self.__dict__.update(NestedNamespace.__fromxml__(etree.tostring(self._xml_tree)).options.dftgwbse.__dict__)
-    
-    
-=======
         xml_file = Path(xml_file)
         self._xml_tree = insert_linked_xmlfiles(
             etree.parse(xml_file), base_path=f"{xml_file.parent}"
@@ -55,7 +47,6 @@
         from_opts = [attr for attr in dir(self._opts) if not attr.startswith("_")]
         return [*self.__slots__, *from_opts]
 
->>>>>>> e9f0bf2b
     def _write_xml(self, filename: str) -> None:
         """update and clean the xml and then write the input file
 
@@ -74,44 +65,6 @@
 
         # write the file
         self._xml_tree.write(filename)
-<<<<<<< HEAD
-        
-    def _fill_default_values(self) -> None:
-        
-        """Fill the default values of the nested namespace.
-        
-        Returns:
-            dict: dictionary maps the namespace
-        """
-        
-        def _recursive_filldefault(namespace_data: NestedNamespace) -> dict:
-            """Fill the default values of the nested namespace.
-
-            Args:
-                namespace_data (NestedNamespace): data in namespace form
-                path (str, optional): basepath in the structure. Defaults to ''.
-            
-            Returns:
-                dict: dictionary maps the namespace
-            """
-
-            default_dict = dict()
-            for key, value in namespace_data.__dict__.items():
-                
-                if isinstance(value, NestedNamespace):
-
-                    if value._haschildren():
-                        _recursive_filldefault(value)
-                        
-                    elif '_default' in value.__dict__.keys():
-                        namespace_data.__dict__[key] = value.__dict__['_default']
-                        
-
-            
-        _recursive_filldefault(self)
-    
-=======
->>>>>>> e9f0bf2b
 
 
 class _Opts_t:
