/*
 *            Copyright 2009-2018 The VOTCA Development Team
 *                       (http://www.votca.org)
 *
 *      Licensed under the Apache License, Version 2.0 (the "License")
 *
 * You may not use this file except in compliance with the License.
 * You may obtain a copy of the License at
 *
 *              http://www.apache.org/licenses/LICENSE-2.0
 *
 * Unless required by applicable law or agreed to in writing, software
 * distributed under the License is distributed on an "AS IS" BASIS,
 * WITHOUT WARRANTIES OR CONDITIONS OF ANY KIND, either express or implied.
 * See the License for the specific language governing permissions and
 * limitations under the License.
 *
 */

#ifndef _VOTCA_XTP_DFTENGINE_H
#define _VOTCA_XTP_DFTENGINE_H



#include <votca/ctp/segment.h>
#include <votca/xtp/orbitals.h>
#include <votca/ctp/polarseg.h>

#include <votca/ctp/topology.h>
#include <votca/xtp/numerical_integrations.h>
#include <votca/ctp/apolarsite.h>
#include <boost/filesystem.hpp>
#include <votca/xtp/ERIs.h>
#include <votca/xtp/convergenceacc.h>
#include <votca/ctp/logger.h>

namespace votca {
    namespace xtp {

/**
         * \brief Electronic ground-state via Density-Functional Theory
         *
         * Evaluates electronic ground state in molecular systems based on
         * density functional theory with Gaussian Orbitals.
         * 
         */

        class DFTEngine {
        public:

            DFTEngine() {
                _numofelectrons = 0;
                _addexternalsites = false;
                _do_externalfield = false;
                guess_set = false;
                _integrate_ext_density=false;
            };

<<<<<<< HEAD
         

            void Initialize(tools::Property &options);
=======
            void Initialize(tools::Property *options);

            std::string Identify() {
                return "dftengine";
            }
>>>>>>> ad53eec8

            void CleanUp();

            void setLogger(ctp::Logger* pLog) {
                _pLog = pLog;
            }

            void ConfigureExternalGrid(const std::string& grid_name_ext) {
                _grid_name_ext = grid_name_ext;
                _do_externalfield = true;
            }

            void setExternalcharges(std::vector<ctp::PolarSeg*> externalsites) {
<<<<<<< HEAD
                _externalsites = externalsites;
=======
                _externalsites = externalsites;           
>>>>>>> ad53eec8
                _addexternalsites = true;
            }
                   
            
<<<<<<< HEAD

=======
>>>>>>> ad53eec8
            void setExternalGrid(std::vector<double> electrongrid, std::vector<double> nucleigrid) {
                _externalgrid = electrongrid;
                _externalgrid_nuc = nucleigrid;
            }

            std::vector< const tools::vec *> getExternalGridpoints() {
                return _gridIntegration_ext.getGridpoints();
            }

<<<<<<< HEAD

            bool Evaluate(Orbitals& orbitals);
            

            void Prepare(Orbitals& orbitals);
=======
            bool Evaluate(Orbitals* _orbitals);
            

            
            void Prepare(Orbitals* _orbitals);
>>>>>>> ad53eec8

            std::string getDFTBasisName() const{
                return _dftbasis_name;
            };
            
            

        private:
            void PrintMOs(const Eigen::VectorXd& MOEnergies);
<<<<<<< HEAD
            ctp::Logger *_pLog;

            void ConfigOrbfile(Orbitals& orbitals);
            void SetupInvariantMatrices();
            Eigen::MatrixXd AtomicGuess(Orbitals& orbitals);
            Eigen::MatrixXd DensityMatrix_unres(const Eigen::MatrixXd& MOs, int numofelec);
            Eigen::MatrixXd DensityMatrix_frac(const Eigen::MatrixXd& MOs, const Eigen::VectorXd& MOEnergies, int numofelec);
            std::string Choosesmallgrid(std::string largegrid);
=======
            void CalcElDipole();
            void CalculateERIs(const AOBasis& dftbasis, const Eigen::MatrixXd &DMAT);
            void ConfigOrbfile(Orbitals* _orbitals);
            void SetupInvariantMatrices();
            Eigen::MatrixXd AtomicGuess(Orbitals* _orbitals);
            std::string ReturnSmallGrid(const std::string& largegrid);
            
            Eigen::MatrixXd IntegrateExternalDensity(const Orbitals& extdensity);
            
            Eigen::MatrixXd RunAtomicDFT_unrestricted(QMAtom* uniqueAtom);
            Eigen::MatrixXd RunAtomicDFT_fractional(QMAtom* uniqueAtom);
            
>>>>>>> ad53eec8
            void NuclearRepulsion();
            double ExternalRepulsion(ctp::Topology* top = NULL);
            double ExternalGridRepulsion(std::vector<double> externalpotential_nuc);
            Eigen::MatrixXd SphericalAverageShells(const Eigen::MatrixXd& dmat, AOBasis& dftbasis);

            ctp::Logger *_pLog;

            int _openmp_threads;

            // atoms
            std::vector<QMAtom*> _atoms;

            // basis sets
            std::string _auxbasis_name;
            std::string _dftbasis_name;
            std::string _ecp_name;
            BasisSet _dftbasisset;
            BasisSet _auxbasisset;
            BasisSet _ecpbasisset;
            AOBasis _dftbasis;
            AOBasis _auxbasis;
            AOBasis _ecp;

            bool _with_ecp;
            bool _with_RI;
            
            std::string _four_center_method; // direct | cache
            
            // Pre-screening
            bool _with_screening;
            double _screening_eps;
            
            // numerical integration Vxc
            std::string _grid_name;
            std::string _grid_name_small;
            bool _use_small_grid;
            NumericalIntegration _gridIntegration;
            NumericalIntegration _gridIntegration_small;
            //used to store Vxc after final iteration

            //numerical integration externalfield;
            //this will not remain here but be moved to qmape
            bool _do_externalfield;
            std::string _grid_name_ext;
            NumericalIntegration _gridIntegration_ext;
            std::vector<double> _externalgrid;
            std::vector<double> _externalgrid_nuc;

            Eigen::MatrixXd _dftAOdmat;

            // AO Matrices
            AOOverlap _dftAOoverlap;
            AOKinetic _dftAOkinetic;
            AOESP _dftAOESP;
            AOECP _dftAOECP;
            AODipole_Potential _dftAODipole_Potential;
            AOQuadrupole_Potential _dftAOQuadrupole_Potential;
            AOPlanewave _dftAOplanewave;
            double E_nucnuc;
            
            bool _with_guess;
            std::string _initial_guess;

            // Convergence 
            double _mixingparameter;
            double _Econverged;
            double _error_converged;
            int _numofelectrons;
            int _max_iter;
            
        
            //levelshift

            double _levelshiftend;
            double _levelshift;


            //DIIS variables
            ConvergenceAcc conv_accelerator;
            bool _usediis;
            unsigned _histlength;
            bool _maxout;
            Eigen::MatrixXd _Sminusonehalf;
            double _diis_start;
            double _adiis_start;
            //Electron repulsion integrals
            ERIs _ERIs;

            // external charges
            std::vector<ctp::PolarSeg*> _externalsites;
            bool _addexternalsites;

            // exchange and correlation
            double _ScaHFX;
            std::string _xc_functional_name;


            Eigen::MatrixXd last_dmat;
            bool guess_set;
            
            
            bool _integrate_ext_density;
            //integrate external density
            std::string _orbfilename;
            std::string _gridquality;
            std::string _state;
        };


    }
}

#endif /* _VOTCA_XTP_DFTENGINE_H */<|MERGE_RESOLUTION|>--- conflicted
+++ resolved
@@ -56,17 +56,8 @@
                 _integrate_ext_density=false;
             };
 
-<<<<<<< HEAD
          
-
             void Initialize(tools::Property &options);
-=======
-            void Initialize(tools::Property *options);
-
-            std::string Identify() {
-                return "dftengine";
-            }
->>>>>>> ad53eec8
 
             void CleanUp();
 
@@ -80,19 +71,11 @@
             }
 
             void setExternalcharges(std::vector<ctp::PolarSeg*> externalsites) {
-<<<<<<< HEAD
-                _externalsites = externalsites;
-=======
                 _externalsites = externalsites;           
->>>>>>> ad53eec8
                 _addexternalsites = true;
             }
                    
             
-<<<<<<< HEAD
-
-=======
->>>>>>> ad53eec8
             void setExternalGrid(std::vector<double> electrongrid, std::vector<double> nucleigrid) {
                 _externalgrid = electrongrid;
                 _externalgrid_nuc = nucleigrid;
@@ -102,19 +85,10 @@
                 return _gridIntegration_ext.getGridpoints();
             }
 
-<<<<<<< HEAD
-
             bool Evaluate(Orbitals& orbitals);
             
 
             void Prepare(Orbitals& orbitals);
-=======
-            bool Evaluate(Orbitals* _orbitals);
-            
-
-            
-            void Prepare(Orbitals* _orbitals);
->>>>>>> ad53eec8
 
             std::string getDFTBasisName() const{
                 return _dftbasis_name;
@@ -124,21 +98,11 @@
 
         private:
             void PrintMOs(const Eigen::VectorXd& MOEnergies);
-<<<<<<< HEAD
-            ctp::Logger *_pLog;
-
+            void CalcElDipole();
+            void CalculateERIs(const AOBasis& dftbasis, const Eigen::MatrixXd &DMAT);
             void ConfigOrbfile(Orbitals& orbitals);
             void SetupInvariantMatrices();
             Eigen::MatrixXd AtomicGuess(Orbitals& orbitals);
-            Eigen::MatrixXd DensityMatrix_unres(const Eigen::MatrixXd& MOs, int numofelec);
-            Eigen::MatrixXd DensityMatrix_frac(const Eigen::MatrixXd& MOs, const Eigen::VectorXd& MOEnergies, int numofelec);
-            std::string Choosesmallgrid(std::string largegrid);
-=======
-            void CalcElDipole();
-            void CalculateERIs(const AOBasis& dftbasis, const Eigen::MatrixXd &DMAT);
-            void ConfigOrbfile(Orbitals* _orbitals);
-            void SetupInvariantMatrices();
-            Eigen::MatrixXd AtomicGuess(Orbitals* _orbitals);
             std::string ReturnSmallGrid(const std::string& largegrid);
             
             Eigen::MatrixXd IntegrateExternalDensity(const Orbitals& extdensity);
@@ -146,7 +110,6 @@
             Eigen::MatrixXd RunAtomicDFT_unrestricted(QMAtom* uniqueAtom);
             Eigen::MatrixXd RunAtomicDFT_fractional(QMAtom* uniqueAtom);
             
->>>>>>> ad53eec8
             void NuclearRepulsion();
             double ExternalRepulsion(ctp::Topology* top = NULL);
             double ExternalGridRepulsion(std::vector<double> externalpotential_nuc);
