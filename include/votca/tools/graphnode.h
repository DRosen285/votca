/*
 *            Copyright 2009-2020 The VOTCA Development Team
 *                       (http://www.votca.org)
 *
 *      Licensed under the Apache License, Version 2.0 (the "License")
 *
 * You may not use this file except in compliance with the License.
 * You may obtain a copy of the License at
 *
 *              http://www.apache.org/licenses/LICENSE-2.0
 *
 * Unless required by applicable law or agreed to in writing, software
 * distributed under the License is distributed on an "AS IS" BASIS,
 * WITHOUT WARRANTIES OR CONDITIONS OF ANY KIND, either express or implied.
 * See the License for the specific language governing permissions and
 * limitations under the License.
 *
 */
#ifndef VOTCA_TOOLS_GRAPHNODE_H
#define VOTCA_TOOLS_GRAPHNODE_H

<<<<<<< HEAD
#include "attributes.h"
#include "types.h"

#include <iostream>
=======
#ifndef VOTCA_TOOLS_GRAPHNODE_H
#define VOTCA_TOOLS_GRAPHNODE_H

// Standard includes
>>>>>>> edac633f
#include <string>
#include <unordered_map>
#include <utility>

<<<<<<< HEAD
=======
// Local VOTCA includes
#include "types.h"

>>>>>>> edac633f
namespace votca {
namespace tools {

// class GraphDistVisitor;

// enum class StringIdType { full, brief };

/**
 * \brief A graph node that will take a variety of different values
 *
 * The purpose of this object is to allow a level of flexibility when using
 * graph type algorithms. The object uses its contents to create a string
 * that is unique to the contents. If two nodes with the same contents are
 * created they will be considered to be equivalent.
 *
 * NOTE: It may be of interest to take a look at the the Boost property map
 * class, which was designed for a similar purpose.
 */
class GraphNode : public Attributes {
 private:
  // std::string str_id_{""};
  // std::string str_id_no_label_{""};
  // std::unordered_map<std::string, Index> int_vals_;
  // std::unordered_map<std::string, double> double_vals_;
  // std::unordered_map<std::string, std::string> str_vals_;
  // void initStringId_();

 public:
  GraphNode() = default;

  /// Constructor
  /// Each map corresponds to a different content the graph node can contain.
  /* GraphNode(const std::unordered_map<std::string, Index> int_vals,
             const std::unordered_map<std::string, double> double_vals,
             const std::unordered_map<std::string, std::string> str_vals);*/

  template <typename T>
  GraphNode(const std::unordered_map<std::string, T> values)
      : Attributes(values){};

  template <typename T, typename U>
  GraphNode(const std::unordered_map<std::string, T> values1,
            const std::unordered_map<std::string, U> values2)
      : Attributes(values1, values2){};

  template <typename T, typename U, typename V>
  GraphNode(const std::unordered_map<std::string, T> values1,
            const std::unordered_map<std::string, U> values2,
            const std::unordered_map<std::string, V> values3)
      : Attributes(values1, values2, values3){};

  /// Basic setters
  //  void setInt(const std::unordered_map<std::string, Index> int_vals);
  // void setDouble(const std::unordered_map<std::string, double> double_vals);
  // void setStr(const std::unordered_map<std::string, std::string> str_vals);

  // void resetInt(std::string label, const Index& value);
  // void resetDouble(std::string label, const double& value);
  // void resetStr(std::string label, const std::string& value);

  // void addInt(std::string label, const Index value);
  // void addDouble(std::string label, const double value);
  // void addStr(std::string label, const std::string& value);

  // bool hasInt(const std::string& label) const;

  /// Basic getters
  // Index getInt(const std::string& str) const;
  // double getDouble(const std::string& str) const;
  // std::string getStr(const std::string& str) const;

  /// Get the string id unique to the contents of the graph node, by default
  /// will return the full string id
  //  std::string getStringId(StringIdType type = StringIdType::full) const {
  //    if (type == StringIdType::full) return str_id_;
  //    return str_id_no_label_;
  //  }
  // bool operator==(const GraphNode gn) const;
  // bool operator!=(const GraphNode gn) const;

  // Allow visitor to directly access members of the node
  // friend GraphDistVisitor;
  friend std::ostream& operator<<(std::ostream& os, const GraphNode gn);
};

/**
 * \brief Comparison function to be used with stl sort algorithm
 *
 * Given a vector of graph node objects this function can be used to sort them
 * they are sorted based on the contents of the graphnode which are summarized
 * in the graph nodes string id. E.g.
 *
 * vector<GraphNode> vec_gn = { gn1, gn2,...etc };
 *
 * sort(vec_gn.begin(),vec_gn.end(),cmpNode);
 */
bool cmpNode(GraphNode gn1, GraphNode gn2);

}  // namespace tools
}  // namespace votca
#endif  // VOTCA_TOOLS_GRAPHNODE_H<|MERGE_RESOLUTION|>--- conflicted
+++ resolved
@@ -16,30 +16,19 @@
  * limitations under the License.
  *
  */
-#ifndef VOTCA_TOOLS_GRAPHNODE_H
-#define VOTCA_TOOLS_GRAPHNODE_H
 
-<<<<<<< HEAD
-#include "attributes.h"
-#include "types.h"
-
-#include <iostream>
-=======
 #ifndef VOTCA_TOOLS_GRAPHNODE_H
 #define VOTCA_TOOLS_GRAPHNODE_H
 
 // Standard includes
->>>>>>> edac633f
 #include <string>
 #include <unordered_map>
 #include <utility>
 
-<<<<<<< HEAD
-=======
 // Local VOTCA includes
+#include "attributes.h"
 #include "types.h"
 
->>>>>>> edac633f
 namespace votca {
 namespace tools {
 
