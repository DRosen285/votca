find_package(Boost 1.53.0 REQUIRED COMPONENTS unit_test_framework)

# Each test listed in Alphabetical order
foreach(PROG
<<<<<<< HEAD
		test_constants
		test_cubicspline
		test_datacollection
		test_edge_base
		test_edgecontainer
		test_elements
    test_filesystem
		test_floatingpointcomparison
		test_graph_base
		test_graph_bf_visitor
		test_graph_df_visitor
		test_graphalgorithm
		test_graphdistvisitor
		test_graphnode
		test_graphvisitor
		test_histogramnew
		test_identity
		test_linalg
		test_name
    test_property
		test_reducededge
		test_reducedgraph
    test_structureparameters
		test_table
		test_thread
		test_tokenizer
    test_unitconverter
		)
=======
    test_constants
    test_cubicspline
    test_datacollection
    test_edge_base
    test_edgecontainer
    test_elements
    test_filesystem
    test_floatingpointcomparison
    test_graphalgorithm
    test_graph_base
    test_graph_bf_visitor
    test_graph_df_visitor
    test_graphdistvisitor
    test_graphnode
    test_graphvisitor
    test_histogramnew
    test_identity
    test_linalg
    test_name
    test_property
    test_reducededge
    test_reducedgraph
    test_structureparameters
    test_table
    test_thread
    test_tokenizer
    test_unitconverter)
>>>>>>> 98037e3e

  file(GLOB ${PROG}_SOURCES ${PROG}*.cc)
  add_executable(unit_${PROG} ${${PROG}_SOURCES})
  target_link_libraries(unit_${PROG} votca_tools ${Boost_UNIT_TEST_FRAMEWORK_LIBRARY})
  target_compile_definitions(unit_${PROG} PRIVATE BOOST_TEST_DYN_LINK)
  add_test(unit_${PROG} unit_${PROG})
  # run tests for tools (for coverage) as well
  set_tests_properties(unit_${PROG} PROPERTIES LABELS "tools;votca")

  if(VALGRIND_FOUND)
    add_test(NAME memory_${PROG} COMMAND "${VALGRIND_EXECUTABLE}" --tool=memcheck --leak-check=yes --show-reachable=yes --num-callers=20 --track-fds=yes --error-exitcode=1 $<TARGET_FILE:unit_${PROG}>)
    set_tests_properties(memory_${PROG} PROPERTIES LABELS "tools;votca;memory")
  endif(VALGRIND_FOUND) 
endforeach(PROG)<|MERGE_RESOLUTION|>--- conflicted
+++ resolved
@@ -2,36 +2,6 @@
 
 # Each test listed in Alphabetical order
 foreach(PROG
-<<<<<<< HEAD
-		test_constants
-		test_cubicspline
-		test_datacollection
-		test_edge_base
-		test_edgecontainer
-		test_elements
-    test_filesystem
-		test_floatingpointcomparison
-		test_graph_base
-		test_graph_bf_visitor
-		test_graph_df_visitor
-		test_graphalgorithm
-		test_graphdistvisitor
-		test_graphnode
-		test_graphvisitor
-		test_histogramnew
-		test_identity
-		test_linalg
-		test_name
-    test_property
-		test_reducededge
-		test_reducedgraph
-    test_structureparameters
-		test_table
-		test_thread
-		test_tokenizer
-    test_unitconverter
-		)
-=======
     test_constants
     test_cubicspline
     test_datacollection
@@ -59,7 +29,6 @@
     test_thread
     test_tokenizer
     test_unitconverter)
->>>>>>> 98037e3e
 
   file(GLOB ${PROG}_SOURCES ${PROG}*.cc)
   add_executable(unit_${PROG} ${${PROG}_SOURCES})
