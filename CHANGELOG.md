For more detailed information about the changes see the history of the
[repository](https://github.com/votca/xtp/commits/master).

## Version 1.7-dev
* G0W0 rpa energies are fixed in BSE (#383) 
* Hqp part of BSE can be separate from QP range (#388)
* Fixed Cuda implementation (#391)
* Plain, linear, and Anderson mixing in evGW
* Use a general syntax to represent all QMPackages input (#318)
* Remove support for both Gaussian and NWChem (#318)
* Fixed executable path check (#400)
* Usage of offdiagonal elements of Hqp in BSE optional, default: with offdiagonals (#402)
* refactored MO reordering of external QMPackages (#406)
* Add defaults to XML (#319, #413)
* fix build with gcc-10 (#422, #424)
* Add name command line argument (#426)
* fix usage of PROJECT_SOURCE_DIR in cmake (#431)
* check that temperature is positive for KMC (#432)
* document cmake options and packages (#434)
* remove long gone MKL option for gitlab-ci (#435)
* add documentation using Sphinx (#433)
* add kokkos-based Ewald solver (#444, #446, #485)
* allow multiple choices for the calculator options (#442, #445)
* move bsecoupling defaults to xml (#451)
* address missing includes (#452)
* fix readjobfiles path (#453)
* standardising include order and style in header files (#448)
* changed to OpenMP reductions instead of hand crafted solutions (#466, #471)
* switch to GitHub Actions as CI (#467, #474, #477, #482)
* move tutorial to its own repo (#450)
<<<<<<< HEAD
* standardize includes in src files (#462)

## Version 1.6.1 (released XX.04.20)
=======
* removed share/packages folder (#475)
* copy orca *.gbw files in eqm (#472)
* improve mkl support (#479)
* add def2-tzvp, def2-tzvpp, def2-qzvp, def2-qzvpp for Rb,I,Ag,Xe (#480)
* create a map between orca and libxc functional names (#461)
* fix path to share/data (#486, #487)
* remove special XML symbols (#488)

## Version 1.6.1 (released 21.06.20)
>>>>>>> 64c26c7e
* fix warnings on Ubuntu 20.04 (#438, #460)
* remove obsolete boost define (#440)

## Version 1.6 _SuperPelagia_ (released 17.04.20)
* fix 32-bit build (#381, #380)
* remove duplicated basissets (#384, #386, #387)
* fix clang-10 warnings (#394)
* fix unit_test_eeinteractor on OpenSUSE (#341, #428)

## Version 1.6_rc2 (released 10.02.20)
* fix remove giant logo from tarball (#337)
* fix assertions related to GLIBCXX_ASSERTIONS (#345)
* remove unused boost serialisation (#346)
* fix build on 32-bit archs (#347)
* add ENABLE_HIGH_MEMORY_TESTS cmake option (#356)
* fix copyright (#363)
* remove old doxygen target (#365)
* fix some gcc10 warnings (#376)
* Add external fields to dft calculations (#351, #353)
* added def2 and cc basis sets (#355)
* added apdft (#350)
* added test to cubefile reader (#344)
* fix state tracker (#333)
* grid class refator (#335)
* changed ppm screening (#371)

## Version 1.6_rc1 (released 04.12.19)
 * completely new statefile in hdf5 format for larger systems
 * new electrostatics with PCG solver
 * new QM/MM engine with freely configurable regions
 * exact GW-BSE for small systems
 * new iterative matrix solvers for large systems
 * CUDA support for parts of GW-BSE
 * full LAMMPS support
 * improved testing
 * new tutorial with more functionality
 * deleted netbeans support
 * removed old manual
 * Major CMake refactor
 
## Version 1.5.1 (released 20.11.19)
 * remove exit() calls in the library
 * fix build on CentOs7

## Version 1.5 _SuperVictor_ (released 31.01.19)
* enable gitlab CI

## Version 1.5_rc3 (released 19.01.19)
* travis: fixed bug in building tags

## Version 1.5_rc2 (released 16.01.19)
* fix parallel build of manual
* fix usage on inkscape on arm arch
* clean up namespace in header

## Version 1.5_rc1 (released 28.12.18)
* optimized GW-BSE code and integral engine
* added closed shell DFT code which supports hybrid functionals
* removed ctp dependency
* atm no support for site energy calculation
* CHELPG fit for ground and excited states
* merged igwbse and idft into one calculator
* added unit and integration test
* improved geometry optimiser
* replaced ublas with Eigen3
* replaced boost serialisation with hdf5 files

## Version 1.4.1 (released 02.09.17)

* fix pkg-config file

## Version 1.4 (released 29.10.16)

* fixed a bug in gwbse
* added missing copyright
* cmake: fixed underlinking

## Version 1.4_rc1 (released 26.09.16)

* include manual
* an extension of the whole workflow from: electrons and holes, to singlet and triplet excitons
* a fully functional GW-BSE code optimized for: molecular properties, including excited state geometry optimizsation
* Inclusion of LIBXC to calculate Exchange correlation matrices
* allowing interfacing GW-BSE with many quantum mechanical packages
* support for ORCA DFT package
* framework to use stochastic models to generate larger system
* better performance of larger systems
* new calculators: egwbse,igwbse,ewald,.....
* support for intel mkl library and compilers for better performance
* A periodic polarisation embedding: to calculate classical configuration energies without cutoffs
* xtp_update_exciton to update state file to newest format
* integration of moo and kmc into xtp for easier installation
* kmc_lifetime calculator to simulate exciton movement with lifetimes
* partialcharges to extract atomic charges from qm calculation
* renaming from ctp to xtp
* many bugfixes

## Version 1.3 (released XX.09.15)

* new executables: ctp_tools, ctp_dump, ctp_parallel, xtp_testsuite, xtp_update
* ctp_tools wraps light-weight tools that assist e.g. in generating the system mapping file
* ctp_dump extracts information from the state file to human-readable format
* ctp_parallel wraps heavy-duty job-based calculators: allows synchronization across processes
* ctp_testsuite provides an easy-to-use environment to run: selected tests, individual calculators
* ctp_update updates an existent state file to the current version
* new calculators: edft, idft, pdb2map, xqmultipole, ...
* edft / idft: provide interfaces to the GAUSSIAN, TURBOMOLE & NWCHEM package, using packages computes: couplings, internal energies, partial charges
* pdb2map (generates a system mapping file from an input coordinate file)
* xqmultipole computes classical configuration energies of: charged clusters embedded in a molecular environment
* enhanced usability via the command-line help, tutorial & test-suite
* a GUI tutorial assists with the first practical steps in using VOTCA-CTP
* an extended and homogenized help system provides: short infos on individual calculator options from the command line

## Version 1.0 (released 23.10.11)

* parallel evaluation of site energies using: Thole model + GDMA - Tinker no longer required
* much clearer input files (and many more checks for input errors)
* most of calculators are parallel and can be used on a cluster
* bug in zindo/ctp interface fixed
* state file now contains: the atomistic trajectory, rigid fragments, conjugated segments
* support for several MD frames<|MERGE_RESOLUTION|>--- conflicted
+++ resolved
@@ -28,11 +28,6 @@
 * changed to OpenMP reductions instead of hand crafted solutions (#466, #471)
 * switch to GitHub Actions as CI (#467, #474, #477, #482)
 * move tutorial to its own repo (#450)
-<<<<<<< HEAD
-* standardize includes in src files (#462)
-
-## Version 1.6.1 (released XX.04.20)
-=======
 * removed share/packages folder (#475)
 * copy orca *.gbw files in eqm (#472)
 * improve mkl support (#479)
@@ -40,9 +35,9 @@
 * create a map between orca and libxc functional names (#461)
 * fix path to share/data (#486, #487)
 * remove special XML symbols (#488)
+* standardize includes in src files (#462)
 
 ## Version 1.6.1 (released 21.06.20)
->>>>>>> 64c26c7e
 * fix warnings on Ubuntu 20.04 (#438, #460)
 * remove obsolete boost define (#440)
 
