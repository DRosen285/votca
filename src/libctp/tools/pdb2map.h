#ifndef _PDB2Map_H
#define _PDB2Map_H


#include <votca/ctp/topology.h>
#include <votca/ctp/atom.h>
#include <votca/ctp/logger.h>
#include <boost/algorithm/string.hpp>
#include <votca/tools/vec.h>
#include <boost/format.hpp>


namespace votca { namespace ctp {
    namespace ba = boost::algorithm;
    using namespace std;
    
class PDB2Map : public QMTool
{
public:

    PDB2Map() { };
   ~PDB2Map() { };
   
    string Identify() { return "pdb2map"; }
    
    // read options    
    void   Initialize(Property *options);
    
    // make xml
    bool   Evaluate();
    
    // helpful guys
    void readPDB();
    void readGRO();
    void readXYZ();
    void setTopologies();
    void compatibilityQM2MD();
    void topMdQm2xml();
//    void deb(string);
    
    void error1(string line){ cout << endl; throw runtime_error(line); };
 
    
private:
    string      _input_pdb;
    string      _input_gro;
    string      _input_xyz;
    
    string      _output_xml;
    
    bool        _has_pdb;
    bool        _has_gro;
    bool        _has_xyz;    

    bool        _has_md;    
    bool        _has_qm;    
    
    bool        _can_convert_md2qm;
    bool        _QM2MDcompatible;
    
    bool        _deb;
    
    Topology    _MDtop;
    Topology    _QMtop;

   // element:mass map
    map <string,int> el2mass;

};

void PDB2Map::Initialize(Property* options) 
{   

    // fill in periodic table
    el2mass["H"]        = 1;
    el2mass["B"]        = 10;
    el2mass["C"]        = 12;
    el2mass["N"]        = 14;
    el2mass["O"]        = 16;
    el2mass["F"]        = 19;
    el2mass["Al"]       = 27;
    el2mass["Si"]       = 28;
    el2mass["P"]        = 31;
    el2mass["S"]        = 32;
    el2mass["Cl"]       = 35;
    el2mass["Ir"]       = 192;
    
    // good guys
    _has_pdb = false;
    _has_gro = false;
    _has_xyz = false;
    
    _has_qm  = false;
    _has_md  = false;
    
    _can_convert_md2qm = false;
    
    _deb = false;
    
    // read options    
    string key = "options.pdb2map.";
    
    // find PDB, then GRO, then error
    if ( options->exists(key+"pdb") ){
        _input_pdb      = options->get(key+"pdb").as<string> ();
        _has_pdb        = true;
        cout << endl << "... ... PDB input specified: \t" << _input_pdb;
    }
    else if ( options->exists(key+"gro") ){
        _input_gro      = options->get(key+"gro").as<string> ();
        _has_gro        = true;
        cout << endl << "... ... GRO input specified: \t" << _input_gro;
    }
    else{
        error1("... ... No MD(PDB,GRO) file provided. "
                                "\n... ... Tags: pdb, gro");     
    }
    
    // find XYZ 
    if ( options->exists(key+"xyz") ){
        _input_xyz      = options->get(key+"xyz").as<string> ();
        _has_xyz        = true;
        cout << endl << "... ... XYZ input specified: \t" << _input_xyz;
    }
    else if (_has_pdb){
            cout << endl << "... ... *** No QM(XYZ) file provided. Tags: xyz\n"
                  "... ... BUT I can make a map from PDB only. Continue.";
    }
    else{
        error1("... ... No QM(XYZ) file provided. Tags: xyz "
                                "\n... ... No QM(PDB) as substitute.");    
    }
<<<<<<< HEAD

    // find XML or generate it
    if ( options->exists(key+"xml") ){
        _output_xml = options->get(key+"xml").as<string> ();
        cout << endl << "... ... XML output specified: \t" << _output_xml;
        }
        else{
                _output_xml = "system_output.xml";
                cout << endl << "... ... *** No XML output specified.";
                cout << endl << "... ... Default XML is: \t" << _output_xml;
        }
//    if ( options->exists(key+"dbg") ){
//        _deb = true;
//        cout << endl << "... ... >>>!<<< DEBUG MODE >>>!<<<";
//    }
}

bool PDB2Map::Evaluate() {
    
    setTopologies();
    
    if (_has_xyz)
    {
        compatibilityQM2MD();
    }
    
    topMdQm2xml();
    
=======

    // find XML or generate it
    if ( options->exists(key+"xml") ){
        _output_xml = options->get(key+"xml").as<string> ();
        cout << endl << "... ... XML output specified: \t" << _output_xml;
        }
        else{
                _output_xml = "system_output.xml";
                cout << endl << "... ... *** No XML output specified.";
                cout << endl << "... ... Default XML is: \t" << _output_xml;
        }
//    if ( options->exists(key+"dbg") ){
//        _deb = true;
//        cout << endl << "... ... >>>!<<< DEBUG MODE >>>!<<<";
//    }
}

bool PDB2Map::Evaluate() {
    
    setTopologies();
    
    if (_has_xyz)
    {
        compatibilityQM2MD();
    }
    
    topMdQm2xml();
    
>>>>>>> 52690f3e
//    LOG( logINFO, _log ) << "Reading from: " << _input_file << flush;    
//    cout << _log;
//                                                deb("Evaluate DONE");
}

void PDB2Map::setTopologies(){
//                                                deb("setTopologies start");
    if (_has_pdb){
        readPDB();
        _has_md = true;
//                                                deb("topMdQm2xml, _has_pdb");
    }
    else if (_has_gro){
        readGRO();
        _has_md = true;
//                                                deb("topMdQm2xml, _has_gro");
    }
    else{
//                                                deb("topMdQm2xml, error1");
        error1("No good MD topology. I stop.");
    }
    
    if (_has_xyz){
        readXYZ();
        _has_qm = true;
//                                                deb("topMdQm2xml, _has_xyz");
    }
    else if (_can_convert_md2qm){
        _QMtop = _MDtop;
        _has_qm = true;
//                                        deb("topMdQm2xml, _can_convert_md2qm");
    }
    else{
//                                                deb("topMdQm2xml, error1");
        error1("No good QM topology. I stop.");
    }
//                                                deb("setTopologies end");
}

//void PDB2Map::deb(string line)
//{
//    if (_deb){
//        cout << endl << "... ... ... DEBUG here --->>> " << line;
//    }
//}

void PDB2Map::compatibilityQM2MD(){
//                deb("compatibilityQM2MD, start");
                
    int numMDatoms = _MDtop.getMolecule(1)->NumberOfAtoms();
    int numQMatoms = _QMtop.getMolecule(1)->NumberOfAtoms();
    
    _QM2MDcompatible = (numMDatoms == numQMatoms) ? true : false;
    
    if (_QM2MDcompatible){
//                deb("compatibilityQM2MD, _QM2MDcompatible, if start");
        Molecule * MDmolecule = _MDtop.getMolecule(1);
        Molecule * QMmolecule = _QMtop.getMolecule(1);
        
        vector<Segment*> MDsegments = MDmolecule->Segments();
        vector<Segment*> QMsegments = QMmolecule->Segments();
        
        vector<Segment*>::iterator MDSegIt;
        vector<Segment*>::iterator QMSegIt;
        
        for(MDSegIt = MDsegments.begin(), QMSegIt = QMsegments.begin();
                MDSegIt < MDsegments.end();
                MDSegIt++, QMSegIt++  )
        {
            Fragment * QMfragment;
            
            vector<Atom*> MDSegAtoms = (*MDSegIt)->Atoms();
            vector<Atom*> QMSegAtoms = (*QMSegIt)->Atoms();
            
            vector<Atom*>::iterator MDSegAtIt;
            vector<Atom*>::iterator QMSegAtIt;
            
            int old_res_num = -1;
            int new_res_num;
            string res_name = "bad_wolf";
            
            for(MDSegAtIt = MDSegAtoms.begin(), QMSegAtIt = QMSegAtoms.begin();
                    MDSegAtIt < MDSegAtoms.end();
                    MDSegAtIt++, QMSegAtIt++)
            {
                new_res_num = (*MDSegAtIt)->getResnr();
                if (new_res_num != old_res_num)
                {
                    old_res_num = new_res_num;
                    res_name = (*MDSegAtIt)->getResname();
                    
                    QMfragment = _QMtop.AddFragment(res_name);
                    QMfragment->setTopology(&_QMtop);
                    
                    QMmolecule->AddFragment(QMfragment);
                    QMfragment->setMolecule(QMmolecule);
                    
                    (*QMSegIt)->AddFragment(QMfragment);
                    QMfragment->setSegment(*QMSegIt);
                    
                    (*QMSegAtIt)->setFragment(QMfragment);
                    QMfragment->AddAtom(*QMSegAtIt);                    
                }
                else
                {
                    (*QMSegAtIt)->setFragment(QMfragment);
                    QMfragment->AddAtom(*QMSegAtIt);    
                }
            }
            
        }
//                deb("compatibilityQM2MD, _QM2MDcompatible, if end");
    }
    else{
//                deb("compatibilityQM2MD, _QM2MDcompatible, else error1");
        error1("\n... ... Number of MD atoms is different from QM."
               "\n... ... If it's the case of reduced molecule, "
                        " I need a map."
               "\n ... ... Tags: map"
               "\n ... ... NOT IMPLEMENTED");
    }
//                                              deb("compatibilityQM2MD, end");
}

void PDB2Map::readPDB(){
//                                              deb("readPDB start");
    cout << endl << "... ... Assuming: PDB for MD. Read.";
<<<<<<< HEAD
    
    // make molecule and segment in molecule
    Molecule * newMolecule = _MDtop.AddMolecule("newMolecule");
    newMolecule->setTopology(&_MDtop);
    
    Segment  * newSegment  = _MDtop.AddSegment ("newSegment");
    newSegment->setTopology(&_MDtop);
    
=======
    
    // make molecule and segment in molecule
    Molecule * newMolecule = _MDtop.AddMolecule("newMolecule");
    newMolecule->setTopology(&_MDtop);
    
    Segment  * newSegment  = _MDtop.AddSegment ("newSegment");
    newSegment->setTopology(&_MDtop);
    
>>>>>>> 52690f3e
    newMolecule->AddSegment(newSegment);
    newSegment->setMolecule(newMolecule);

    // reading from PDB file and creating topology
    std::ifstream _file( _input_pdb.c_str() );
    
    if (!_file.is_open()) {
       error1(  "... ... Bad file: " + _input_pdb + \
              "\n... ... Does it exist? Bad name?");
    }
    
    string _line;

    int _atom_id = 0;
    int _newResNum = 0;
    bool chem_message_showed = false;

    while ( std::getline(_file, _line,'\n') ){
        if(     boost::find_first(_line, "ATOM"  )   || 
                boost::find_first(_line, "HETATM")      
                ){
            
            //      according to PDB format
            string _recType    (_line,( 1-1),6); // str,  "ATOM", "HETATM"
            string _atNum      (_line,( 7-1),6); // int,  Atom serial number
            string _atName     (_line,(13-1),4); // str,  Atom name
            string _atAltLoc   (_line,(17-1),1); // char, Alternate location indicator
            string _resName    (_line,(18-1),4); // str,  Residue name
            string _chainID    (_line,(22-1),1); // char, Chain identifier
            string _resNum     (_line,(23-1),4); // int,  Residue sequence number
            string _atICode    (_line,(27-1),1); // char, Code for insertion of res
            string _x          (_line,(31-1),8); // float 8.3 ,x
            string _y          (_line,(39-1),8); // float 8.3 ,y
            string _z          (_line,(47-1),8); // float 8.3 ,z
            string _atOccup    (_line,(55-1),6); // float  6.2, Occupancy
            string _atTFactor  (_line,(61-1),6); // float  6.2, Temperature factor
            string _segID      (_line,(73-1),4); // str, Segment identifier
            string _atElement  (_line,(77-1),2); // str, Element symbol
            string _atCharge   (_line,(79-1),2); // str, Charge on the atom

            ba::trim(_recType);
            ba::trim(_atNum);
            ba::trim(_atName);
            ba::trim(_atAltLoc);
            ba::trim(_resName);
            ba::trim(_chainID);
            ba::trim(_resNum);
            ba::trim(_atICode);
            ba::trim(_x);
            ba::trim(_y);
            ba::trim(_z);
            ba::trim(_atOccup);
            ba::trim(_atTFactor);
            ba::trim(_segID);
            ba::trim(_atElement);
            ba::trim(_atCharge);
            
            if (_atElement.empty() && !chem_message_showed && !_has_xyz ){
                cout << endl << "... ... *** No chemical elements in PDB!"
                        << endl << "... ... *** Expect: empty slots "
                        << "in <qmatoms> and <multipoles>, zeros in <weights>."
                        << endl << "... ... To add chemical symbols use: "
                        "editconf (GROMACS), babel, (hands+pdb format)";                   
                chem_message_showed = true;
            }
            else
            {
              _can_convert_md2qm = true;
            }
            

            double _xd = boost::lexical_cast<double>(_x);
            double _yd = boost::lexical_cast<double>(_y);
            double _zd = boost::lexical_cast<double>(_z);
            int _resNumInt = boost::lexical_cast<int>(_resNum);

            vec r(_xd , _yd , _zd);

            Atom * newAtom = _MDtop.AddAtom(_atName);
            newAtom->setTopology(&_MDtop);

            newAtom->setResnr        (_resNumInt);
            newAtom->setResname      (_resName);
            newAtom->setElement      (_atElement);
            newAtom->setPos          (r);

            newMolecule->AddAtom(newAtom);
            newAtom->setMolecule(newMolecule);        
            
            newSegment->AddAtom(newAtom);
            newAtom->setSegment(newSegment);

            Fragment * newFragment;
            if ( _newResNum != _resNumInt ){

                _newResNum = _resNumInt;
                string _newResName = _resName+'_'+_resNum;
                
                newFragment = _MDtop.AddFragment(_newResName);
                newFragment->setTopology(&_MDtop);

                newMolecule->AddFragment(newFragment);
                newFragment->setMolecule(newMolecule);

                newSegment->AddFragment(newFragment);
                newFragment->setSegment(newSegment);
            }

            newFragment->AddAtom(newAtom);
            newAtom->setFragment(newFragment);
        }
    }
//                                                      deb("readPDB end");
    return;
}

void PDB2Map::readGRO(){
//                                                        deb("readGRO start");
    cout << endl << "... ... Assuming: GRO for MD. Read.";

    // make molecule and segment in molecule
    Molecule * newMolecule = _MDtop.AddMolecule("newMolecule");
    newMolecule->setTopology(&_MDtop);
    
    Segment  * newSegment  = _MDtop.AddSegment ("newSegment");
    newSegment->setTopology(&_MDtop);
    
    newMolecule->AddSegment(newSegment);
    newSegment->setMolecule(newMolecule);

    // reading from GRO file and creating topology
    std::ifstream _file( _input_gro.c_str() );

    if (!_file.is_open()) {
        cout << endl;
        throw runtime_error("Bad file: " + _input_pdb + \
                            "\n... ... Does it exist? Bad name?");
    }
    
    string _line;

    int _atom_id = 0;
    int _newResNum = 0;
    
    // ignore first 2 lines - as in GRO format
    std::getline(_file, _line,'\n');
    std::getline(_file, _line,'\n');
    
    ba::trim(_line);
    int atom_num = boost::lexical_cast<int>(_line);
    int counter = 0;
    
    while ( std::getline(_file, _line,'\n') ){
        if (counter < atom_num){
            
            string _resNum     (_line, 0,5); // int,  Residue number
            string _resName    (_line, 5,5); // str,  Residue name
            string _atName     (_line,10,5); // str,  Atom name
            string _atNum      (_line,15,5); // int,  Atom number
            string _x          (_line,20,8); // float 8.3 ,x
            string _y          (_line,28,8); // float 8.3 ,y
            string _z          (_line,36,8); // float 8.3 ,z
            
            ba::trim(_atNum);
            ba::trim(_atName);
            ba::trim(_resNum);
            ba::trim(_resName);
            ba::trim(_x);
            ba::trim(_y);
            ba::trim(_z);
            
            double _xd = boost::lexical_cast<double>(_x);
            double _yd = boost::lexical_cast<double>(_y);
            double _zd = boost::lexical_cast<double>(_z);
            
            vec r(_xd , _yd , _zd);
            
            int _resNumInt = boost::lexical_cast<int>(_resNum);
            
            Atom * newAtom = _MDtop.AddAtom(_atName);
            newAtom->setTopology(&_MDtop);

            newAtom->setResnr        (_resNumInt);
            newAtom->setResname      (_resName);
            newAtom->setPos          (r);

            newMolecule->AddAtom(newAtom);
            newAtom->setMolecule(newMolecule);        
            
            newSegment->AddAtom(newAtom);
            newAtom->setSegment(newSegment);

            Fragment * newFragment;
            if ( _newResNum != _resNumInt ){

                _newResNum = _resNumInt;
                string _newResName = _resName+'_'+_resNum;
                
                newFragment = _MDtop.AddFragment(_newResName);
                newFragment->setTopology(&_MDtop);

                newMolecule->AddFragment(newFragment);
                newFragment->setMolecule(newMolecule);

                newSegment->AddFragment(newFragment);
                newFragment->setSegment(newSegment);
            }

            newFragment->AddAtom(newAtom);
            newAtom->setFragment(newFragment);
        }
        counter++;
    }
//                                                      deb("readGRO end");
    
    return;
}

void PDB2Map::readXYZ(){
//                                                      deb("readXYZ start");
    cout << endl << "... ... Assuming: XYZ for QM. Read.";
    
    // make molecule and segment
    Molecule * newMolecule = _QMtop.AddMolecule("newMolecule");
    newMolecule->setTopology(&_QMtop);
    
    Segment  * newSegment  = _QMtop.AddSegment ("newSegment");
    newSegment->setTopology(&_QMtop);
    newSegment->setMolecule(newMolecule);
    newMolecule->AddSegment(newSegment);
    
//    Fragment * newFragment = _QMtop.AddFragment("newFragment");
//    newFragment->setTopology(&_QMtop);
//    newMolecule->AddFragment(newFragment);
//    newFragment->setMolecule(newMolecule);
//    newSegment->AddFragment(newFragment);
//    newFragment->setSegment(newSegment);
    
    // reading from PDB file and creating topology
    std::ifstream _file( _input_xyz.c_str() );
    
    if (!_file.is_open()) {
        error1(   "... ... Bad file: " + _input_pdb + \
                "\n... ... Does it exist? Bad name?");
    }    
       
    string _line;
    
    // ignoring first 2 lines - as in XYZ format
    std::getline(_file, _line,'\n');
    std::getline(_file, _line,'\n');
    
    while ( std::getline(_file, _line,'\n') ){
 
        Tokenizer tokLine( _line, " ");
        vector<string> vecLine;
        tokLine.ToVector(vecLine);
    
        string _atName     (vecLine[0]); // str,  Atom name
        string _x          (vecLine[1]); // float 8.3 ,x
        string _y          (vecLine[2]); // float 8.3 ,y
        string _z          (vecLine[3]); // float 8.3 ,z

        double _xd = boost::lexical_cast<double>(_x);
        double _yd = boost::lexical_cast<double>(_y);
        double _zd = boost::lexical_cast<double>(_z);

        vec r(_xd , _yd , _zd);
            
        Atom * newAtom = _QMtop.AddAtom(_atName);
        newAtom->setElement(_atName);
        newAtom->setTopology(&_QMtop);
        newAtom->setPos(r);

        newMolecule->AddAtom(newAtom);
        newAtom->setMolecule(newMolecule);        

        newSegment->AddAtom(newAtom);
        newAtom->setSegment(newSegment);
        
//        newFragment->AddAtom(newAtom);
//        newAtom->setFragment(newFragment);
    }
//                                                      deb("readXYZ end");
    
    return;
}

void PDB2Map::topMdQm2xml(){
//                                                      deb("topMdQm2xml start");
    cout << endl << "... ... (A)merging XML from MD and QM topologies.";
//                                                        deb("topMdQm2xml  -2");
    if ( !_has_qm ) 
    {
        error1("... ... Error from topMdQm2xml(). QM top is missing.");    
    }
    else if (!_has_md)
    {
        error1("... ... Error from topMdQm2xml(). MD top is missing.");   
    }
//                                                        deb("topMdQm2xml  -1");
    Molecule * MDmolecule = _MDtop.getMolecule(1);
    Molecule * QMmolecule = _QMtop.getMolecule(1);
//                                                        deb("topMdQm2xml  1 ");
    // xml stuff
    
    Property record;
    Property *ptopology_p = &record.add("topology","");
    Property *pmolecules_p = &ptopology_p->add("molecules","");
    Property *pmolecule_p = &pmolecules_p->add("molecule","");
    pmolecule_p->add("name","MOLECULE_NAME");
    pmolecule_p->add("mdname","Other");
    Property *psegments_p = &pmolecule_p->add("segments","");
    Property *psegment_p = &psegments_p->add("segment","");
    psegment_p->add("name","SEGMENT_NAME");
    psegment_p->add("qmcoords","QC_FILES/your_file_with.xyz");
    psegment_p->add("orbitals","QC_FILES/your_file_with.fort7");
    psegment_p->add("basisset","INDO");
    psegment_p->add("torbital_h","NUMBER");
    psegment_p->add("U_cC_nN_h","NUMBER");
    psegment_p->add("U_nC_nN_h","NUMBER");
    psegment_p->add("U_cN_cC_h","NUMBER");
    psegment_p->add("multipoles_n","MP_FILES/your_file_with.mps");
    psegment_p->add("multipoles_h","your_file_with.mps");
    psegment_p->add("map2md","1");
    Property *pfragments_p = &psegment_p->add("fragments","");
//                                                        deb("topMdQm2xml  2 ");
                                        
    vector < Segment * > allMdSegments = MDmolecule->Segments();
    vector < Segment * > allQmSegments = QMmolecule->Segments();
  
    vector < Segment * >::iterator segMdIt;
    vector < Segment * >::iterator segQmIt;
//                                                        deb("topMdQm2xml  3 ");
                                        
    for ( segMdIt = allMdSegments.begin(), 
                segQmIt = allQmSegments.begin();
<<<<<<< HEAD
            
          (allMdSegments.size() > allQmSegments.size()) ? 
              segMdIt < allMdSegments.end() :
              segQmIt < allQmSegments.end();
            
=======
            
          (allMdSegments.size() > allQmSegments.size()) ? 
              segMdIt < allMdSegments.end() :
              segQmIt < allQmSegments.end();
            
>>>>>>> 52690f3e
          segMdIt++, segQmIt++)
    {
        
        vector < Fragment * > allMdFragments = (*segMdIt)->Fragments();
        vector < Fragment * > allQmFragments = (*segQmIt)->Fragments();
//                                                        deb("topMdQm2xml  4 ");
                                        
        vector < Fragment * >::iterator fragMdIt;
        vector < Fragment * >::iterator fragQmIt;
//                                                        deb("topMdQm2xml  5 ");
                                        
        for ( fragMdIt = allMdFragments.begin() , 
                fragQmIt = allQmFragments.begin();
                
              (allMdFragments.size() > allQmFragments.size()) ?
                  fragMdIt < allMdFragments.end() :
                  fragQmIt < allQmFragments.end();
                
              fragMdIt++,fragQmIt++ )
        {
            string mapName;            
            stringstream mapMdAtoms;
            stringstream mapQmAtoms;
            stringstream mapMpoles;
            stringstream mapWeight;
            stringstream mapFrame;
//                                                        deb("topMdQm2xml  6 ");

            mapName      = (*fragMdIt)->getName() ;
            
            int localCounter = 0;
            vector < Atom * > allMdAtoms = (*fragMdIt)->Atoms();
            vector < Atom * > allQmAtoms = (*fragQmIt)->Atoms();

            vector < Atom * >::iterator atomMdIt;
            vector < Atom * >::iterator atomQmIt;
//                                                        deb("topMdQm2xml  7 ");
            for ( atomMdIt = allMdAtoms.begin(),
                    atomQmIt = allQmAtoms.begin();
                    
                  (allMdAtoms.size() > allQmAtoms.size()) ? 
                      atomMdIt < allMdAtoms.end() :
                      atomQmIt < allQmAtoms.end();
                  
                  atomMdIt++, atomQmIt++ )
            {
//                                                        deb("topMdQm2xml  8 ");
                if (atomMdIt < allMdAtoms.end())
                {
                        mapMdAtoms << boost::format("%=13s") % 
<<<<<<< HEAD
                                (boost::format("%s:%s:%s") 
                                   % (*atomMdIt)->getResnr()
                                   % (*atomMdIt)->getResname()
                                   % (*atomMdIt)->getName()).str() ;
                        
                                if (el2mass.find((*atomQmIt)->getElement()) 
                                        != el2mass.end())
                                {
                        mapWeight << boost::format("%=13i")
                                           % el2mass[(*atomQmIt)->getElement()];
                                }
                                else
                                {
                        mapWeight << boost::format("%=13i") % " ";        
                                }
                }
                else
                {
                        mapMdAtoms << boost::format("%=13s") %
                                (boost::format("%s:%s:%s") 
=======
                                (boost::format("%s:%s:%s") 
                                   % (*atomMdIt)->getResnr()
                                   % (*atomMdIt)->getResname()
                                   % (*atomMdIt)->getName()).str() ;
                        
                                if (el2mass.find((*atomQmIt)->getElement()) 
                                        != el2mass.end())
                                {
                        mapWeight << boost::format("%=13i")
                                           % el2mass[(*atomQmIt)->getElement()];
                                }
                                else
                                {
                        mapWeight << boost::format("%=13i") % " ";        
                                }
                }
                else
                {
                        mapMdAtoms << boost::format("%=13s") %
                                (boost::format("%s:%s:%s") 
>>>>>>> 52690f3e
                                        % " " % " " % " " ).str();
                        
                        mapWeight << boost::format("%=13i") % " " ;
                }
                
                if (atomQmIt < allQmAtoms.end())
                {
                        mapQmAtoms << boost::format("%=13s") %
                                (boost::format("%1%:%2% ") 
                                   % (*atomQmIt)->getId()
                                   % (*atomQmIt)->getElement()).str() ;
                }
                else
                {
                        mapQmAtoms << boost::format("%=13s") %
                                (boost::format("%1%:%2% ") 
                                        % " " % " " ).str();
                }
                
                if (localCounter < 3 && localCounter < allMdAtoms.size())
                {
                        mapFrame << boost::format("%=5i")
                                   % (*atomMdIt)->getId();
                }
                localCounter++;
            }
            
            mapMpoles << " " << mapQmAtoms.str();
            
            Property *pfragment_p  = &pfragments_p->add("fragment","");
            pfragment_p->add("name", mapName);
            pfragment_p->add("mdatoms", mapMdAtoms.str());
            pfragment_p->add("qmatoms", mapQmAtoms.str());
            pfragment_p->add("mpoles",  mapMpoles.str());
            pfragment_p->add("weights", mapWeight.str());
            pfragment_p->add("localframe", mapFrame.str());
//                                                        deb("topMdQm2xml  9 ");

         }
    }
    
//    cout << endl << setlevel(1) << XML << record;
        
    ofstream outfile( _output_xml.c_str() );
<<<<<<< HEAD
    outfile << setlevel(1) << XML << record;
=======
    
    PropertyIOManipulator XML(PropertyIOManipulator::XML,1,""); 
    outfile << XML << record;
>>>>>>> 52690f3e
    outfile.close();
    
//                                                         deb("topMdQm2xml end");
    
    return;
}

}}


#endif<|MERGE_RESOLUTION|>--- conflicted
+++ resolved
@@ -130,7 +130,6 @@
         error1("... ... No QM(XYZ) file provided. Tags: xyz "
                                 "\n... ... No QM(PDB) as substitute.");    
     }
-<<<<<<< HEAD
 
     // find XML or generate it
     if ( options->exists(key+"xml") ){
@@ -159,36 +158,6 @@
     
     topMdQm2xml();
     
-=======
-
-    // find XML or generate it
-    if ( options->exists(key+"xml") ){
-        _output_xml = options->get(key+"xml").as<string> ();
-        cout << endl << "... ... XML output specified: \t" << _output_xml;
-        }
-        else{
-                _output_xml = "system_output.xml";
-                cout << endl << "... ... *** No XML output specified.";
-                cout << endl << "... ... Default XML is: \t" << _output_xml;
-        }
-//    if ( options->exists(key+"dbg") ){
-//        _deb = true;
-//        cout << endl << "... ... >>>!<<< DEBUG MODE >>>!<<<";
-//    }
-}
-
-bool PDB2Map::Evaluate() {
-    
-    setTopologies();
-    
-    if (_has_xyz)
-    {
-        compatibilityQM2MD();
-    }
-    
-    topMdQm2xml();
-    
->>>>>>> 52690f3e
 //    LOG( logINFO, _log ) << "Reading from: " << _input_file << flush;    
 //    cout << _log;
 //                                                deb("Evaluate DONE");
@@ -316,7 +285,6 @@
 void PDB2Map::readPDB(){
 //                                              deb("readPDB start");
     cout << endl << "... ... Assuming: PDB for MD. Read.";
-<<<<<<< HEAD
     
     // make molecule and segment in molecule
     Molecule * newMolecule = _MDtop.AddMolecule("newMolecule");
@@ -325,16 +293,6 @@
     Segment  * newSegment  = _MDtop.AddSegment ("newSegment");
     newSegment->setTopology(&_MDtop);
     
-=======
-    
-    // make molecule and segment in molecule
-    Molecule * newMolecule = _MDtop.AddMolecule("newMolecule");
-    newMolecule->setTopology(&_MDtop);
-    
-    Segment  * newSegment  = _MDtop.AddSegment ("newSegment");
-    newSegment->setTopology(&_MDtop);
-    
->>>>>>> 52690f3e
     newMolecule->AddSegment(newSegment);
     newSegment->setMolecule(newMolecule);
 
@@ -672,19 +630,11 @@
                                         
     for ( segMdIt = allMdSegments.begin(), 
                 segQmIt = allQmSegments.begin();
-<<<<<<< HEAD
             
           (allMdSegments.size() > allQmSegments.size()) ? 
               segMdIt < allMdSegments.end() :
               segQmIt < allQmSegments.end();
             
-=======
-            
-          (allMdSegments.size() > allQmSegments.size()) ? 
-              segMdIt < allMdSegments.end() :
-              segQmIt < allQmSegments.end();
-            
->>>>>>> 52690f3e
           segMdIt++, segQmIt++)
     {
         
@@ -735,7 +685,6 @@
                 if (atomMdIt < allMdAtoms.end())
                 {
                         mapMdAtoms << boost::format("%=13s") % 
-<<<<<<< HEAD
                                 (boost::format("%s:%s:%s") 
                                    % (*atomMdIt)->getResnr()
                                    % (*atomMdIt)->getResname()
@@ -756,28 +705,6 @@
                 {
                         mapMdAtoms << boost::format("%=13s") %
                                 (boost::format("%s:%s:%s") 
-=======
-                                (boost::format("%s:%s:%s") 
-                                   % (*atomMdIt)->getResnr()
-                                   % (*atomMdIt)->getResname()
-                                   % (*atomMdIt)->getName()).str() ;
-                        
-                                if (el2mass.find((*atomQmIt)->getElement()) 
-                                        != el2mass.end())
-                                {
-                        mapWeight << boost::format("%=13i")
-                                           % el2mass[(*atomQmIt)->getElement()];
-                                }
-                                else
-                                {
-                        mapWeight << boost::format("%=13i") % " ";        
-                                }
-                }
-                else
-                {
-                        mapMdAtoms << boost::format("%=13s") %
-                                (boost::format("%s:%s:%s") 
->>>>>>> 52690f3e
                                         % " " % " " % " " ).str();
                         
                         mapWeight << boost::format("%=13i") % " " ;
@@ -822,13 +749,9 @@
 //    cout << endl << setlevel(1) << XML << record;
         
     ofstream outfile( _output_xml.c_str() );
-<<<<<<< HEAD
-    outfile << setlevel(1) << XML << record;
-=======
     
     PropertyIOManipulator XML(PropertyIOManipulator::XML,1,""); 
     outfile << XML << record;
->>>>>>> 52690f3e
     outfile.close();
     
 //                                                         deb("topMdQm2xml end");
