--- conflicted
+++ resolved
@@ -20,11 +20,7 @@
 #define BOOST_TEST_MODULE property_test
 #include <boost/test/unit_test.hpp>
 #include <fstream>
-<<<<<<< HEAD
 #include <sstream>
-=======
-#include <votca/tools/property.h>
->>>>>>> f153e68d
 using namespace votca::tools;
 
 BOOST_AUTO_TEST_SUITE(property_test)
@@ -80,28 +76,26 @@
   BOOST_REQUIRE_THROW(c.getAttribute<std::string>("bla"), std::runtime_error);
 }
 
+BOOST_AUTO_TEST_CASE(printtostream) {
 
+  Property prop;
+  Property& p = prop.add("hello", "");
+  Property& pp = p.add("hi", "5");
+  Property& pd = p.add("ho", "bumm");
 
-BOOST_AUTO_TEST_CASE(printtostream){
-    
-   Property prop;
-   Property& p=prop.add("hello","");
-   Property& pp=p.add("hi","5");
-   Property& pd=p.add("ho","bumm");
-   
-   std::stringstream dudu;
-   dudu<<prop;
-   std::string printout=dudu.str();
-   
-   std::string ref="<>\n"
-"	<hello>\n"
-"		<hi>5</hi>\n"
-"		<ho>bumm</ho>\n"
-"	</hello>\n"
-"</>\n";
-   
-   BOOST_CHECK_EQUAL(printout,ref);
-   
+  std::stringstream dudu;
+  dudu << prop;
+  std::string printout = dudu.str();
+
+  std::string ref =
+      "<>\n"
+      "	<hello>\n"
+      "		<hi>5</hi>\n"
+      "		<ho>bumm</ho>\n"
+      "	</hello>\n"
+      "</>\n";
+
+  BOOST_CHECK_EQUAL(printout, ref);
 }
 
 BOOST_AUTO_TEST_SUITE_END()