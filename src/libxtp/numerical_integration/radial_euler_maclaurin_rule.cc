/* 
 *            Copyright 2009-2018 The VOTCA Development Team
 *                       (http://www.votca.org)
 *
 *      Licensed under the Apache License, Version 2.0 (the "License")
 *
 * You may not use this file except in compliance with the License.
 * You may obtain a copy of the License at
 *
 *              http://www.apache.org/licenses/LICENSE-2.0
 *
 * Unless required by applicable law or agreed to in writing, software
 * distributed under the License is distributed on an "A_ol I_ol" BA_olI_ol,
 * WITHOUT WARRANTIE_ol OR CONDITION_ol OF ANY KIND, either express or implied.
 * _olee the License for the specific language governing permissions and
 * limitations under the License.
 *
 */


#include <boost/math/constants/constants.hpp>
#include "votca/xtp/radial_euler_maclaurin_rule.h"
#include "votca/xtp/aobasis.h"
#include "votca/xtp/qmatom.h"
#include <votca/xtp/aomatrix.h>




namespace votca { namespace xtp { 
    
    
    std::vector<double> EulerMaclaurinGrid::getPruningIntervals(const std::string & element){
        
        std::vector<double> _r;
        
        // get Bragg-Slater Radius for this element
        double BSradius = _BraggSlaterRadii.at(element);
        
        // row type of element
        int RowType = _pruning_set.at(element);
        
        if ( RowType == 1 ){
            
            
            _r.push_back( 0.25 * BSradius );
            _r.push_back( 0.5 * BSradius );
            _r.push_back( 1.0 * BSradius );
            _r.push_back( 4.5 * BSradius );
            
        } else if ( RowType == 2 ){
            
            _r.push_back( 0.1667 * BSradius );
            _r.push_back( 0.5 * BSradius );
            _r.push_back( 0.9 * BSradius );
            _r.push_back( 3.5 * BSradius );            
            
            
        } else if ( RowType == 3 ) {
            
            _r.push_back( 0.1 * BSradius );
            _r.push_back( 0.4 * BSradius );
            _r.push_back( 0.8 * BSradius );
            _r.push_back( 2.5 * BSradius );
            
        } else {
            
            std::cerr << "Pruning unsupported for RowType " << RowType << std::endl;
            exit(1);
        }

        return _r;
     }
    
     
<<<<<<< HEAD
void EulerMaclaurinGrid::getRadialCutoffs(const AOBasis* aobasis,std::vector<QMAtom* > _atoms, const string& gridtype) {
=======
void EulerMaclaurinGrid::getRadialCutoffs(const AOBasis* aobasis,std::vector<QMAtom* > _atoms, const std::string& gridtype) {
>>>>>>> 2e8b6b50

            std::map<std::string, min_exp>::iterator it;
            std::vector< QMAtom* > ::iterator ait;
            std::vector< QMAtom* > ::iterator bit;

            double eps = Accuracy[gridtype];
            double _decaymin;
            int _lvalue;
            //  cout << endl << " Setting cutoffs for grid type " << gridtype << " eps = " << eps << endl;
            // 1) is only element based
            // loop over atoms

            for (ait = _atoms.begin(); ait < _atoms.end(); ++ait) {
                // get element type of the atom
                std::string name = (*ait)->getType();
                // is this element already in map?
                it = _element_ranges.find(name);
                // only proceed, if element data does not exist yet
                if (it == _element_ranges.end()) {
                    // get first range estimate and add to map
                    min_exp this_atom;
                    double range_max = 0.0;
                    const std::vector<const AOShell*>  shells=aobasis->getShellsperAtom((*ait)->getAtomID());
                    std::vector<const AOShell*>::const_iterator its;
                    // and loop over all shells to figure out minimum decay constant and angular momentum of this function
                    for (its =shells.begin(); its !=shells.end() ; its++) {
                        int _lmax = (*its)->getLmax();
                       (*its)->getMinDecay();
                        _decaymin = 1e7;
                        _lvalue = 0;
                       
                       
                            if ((*its)->getMinDecay() < _decaymin) {
                                _decaymin = (*its)->getMinDecay();
                                _lvalue = _lmax;
                            }
                        
                        double range = DetermineCutoff(2 * _decaymin, 2 * _lvalue + 2, eps);
                        if (range > range_max) {
                            this_atom.alpha = _decaymin;
                            this_atom.l = _lvalue;
                            this_atom.range = range;
                            range_max = range;
                        }
                    } // shells

                    //   cout << "Element " << name << " alpha " << this_atom.alpha << " l " << this_atom.l << " Rcut " << this_atom.range << endl;
                    _element_ranges[name] = this_atom;
                } // new element
            } // atoms

            // calculate overlap matrix
           
            AOOverlap _overlap;
            // Fill overlap
            _overlap.Fill(*aobasis);



            // refining by going through all atom combinations
            // get collapsed index list
            int atidx = 0;
            std::vector<int> idxstart;
            std::vector<int> idxstop;
            int start = 0;
            int end = 0;
            for (AOBasis::AOShellIterator _row = aobasis->firstShell(); _row != aobasis->lastShell(); _row++) {

                const AOShell* _shell_row = aobasis->getShell(_row);

                if (_shell_row->getIndex() == atidx) {

                    end += _shell_row->getNumFunc();
                } else {

                    idxstart.push_back(start);
                    idxstop.push_back(end);
                    atidx++;
                    start = end;
                    end += _shell_row->getNumFunc();
                }
            }

            idxstart.push_back(start);
            idxstop.push_back(end);

            int aidx = 0;

            for (ait = _atoms.begin(); ait < _atoms.end(); ++ait) {

                int _a_start = idxstart[aidx];
                int _a_stop = idxstop[aidx];

                double range_max = 0.0;

                // get preset values for this atom type
                double exp_iat = _element_ranges.at((*ait)->getType()).alpha;
                int l_iat = _element_ranges.at((*ait)->getType()).l;

                const tools::vec& pos_a = (*ait)->getPos();


                
                int bidx = 0;
                for (bit = _atoms.begin(); bit < _atoms.end(); ++bit) {

                    int _b_start = idxstart[bidx];
                    int _b_stop = idxstop[bidx];
                    const tools::vec& pos_b = (*bit)->getPos();
                    // now do some overlap gymnastics
                    double s_max =  std::numeric_limits<double>::max();
                    if (aidx != bidx) {

                        // find overlap block of these two atoms
                        Eigen::MatrixXd _overlapblock = _overlap.Matrix().block(_a_start,_b_start, _a_stop-_a_start,_b_stop-_b_start);
                        // determine abs max of this block
                        s_max = 0.0;
                        for (unsigned i = 0; i < _overlapblock.rows(); i++) {
                            for (unsigned j = 0; j < _overlapblock.cols(); j++) {
                                s_max = std::max(s_max, std::abs(_overlapblock(i, j)));
                            }
                        }
                    }

                    if (s_max > 1e-5) {
                        // cout << " Atom " << aidx << " neighbor " << bidx << " s-max " << s_max << " exponents " << exp_iat << " and " << _element_ranges.at((*bit)->type).alpha << endl;
                        double range = DetermineCutoff(exp_iat + _element_ranges.at((*bit)->getType()).alpha, l_iat + _element_ranges.at((*bit)->getType()).l + 2, eps);
                        // now do some update trickery from Gaussian product formula
                        double dist = abs(pos_b - pos_a);
                        double shift_2g = dist * exp_iat / (exp_iat + _element_ranges.at((*bit)->getType()).alpha);
                        range += shift_2g;


                        if (aidx != bidx) range += dist;

                        if (range > range_max) {
                            range_max = range;                          
                        }

                    }

                    bidx++;
                }


                if (round(range_max) > _element_ranges.at((*ait)->getType()).range) {
                    _element_ranges.at((*ait)->getType()).range = round(range_max);
                }
                aidx++;
            }
           
          return;  
        } // getRadialCutoffs
    
    
    
    
    
    
<<<<<<< HEAD
    void EulerMaclaurinGrid::getRadialGrid(const AOBasis* aobasis , std::vector<QMAtom* > _atoms,const string& type, GridContainers& _grid) {
=======
    void EulerMaclaurinGrid::getRadialGrid(const AOBasis* aobasis , std::vector<QMAtom* > _atoms,const std::string& type, GridContainers& _grid) {
>>>>>>> 2e8b6b50

        
            std::map<std::string, min_exp>::iterator it;
            getRadialCutoffs(aobasis,_atoms,type);
            
            // go through all elements
            for ( it = _element_ranges.begin() ; it != _element_ranges.end() ; ++it){
              
                std::vector<double> points;
                std::vector<double> weights;
                int numberofpoints = getGrid(it->first, type);
                setGrid( numberofpoints, it->second.range, points, weights );
                
                _grid._radial_grids[it->first].radius = points; 
                _grid._radial_grids[it->first].weight = weights;
                
            }
              
    }
    
    
    void EulerMaclaurinGrid::setGrid(int np, double cutoff, std::vector<double>& point, std::vector<double>& weight ){
        
        double alpha = -cutoff/(log(1.0 - pow(  (1.0 + double(np))/(2.0 + double(np)),3)) );
        
        
        double factor = 3.0/(1.0+double(np));
        
        for ( int i = 0; i < np; i++){
            double q = double(i+1)/(double(np)+1.0);
            double r = -alpha*log(1.0-pow(q,3));
            double w = factor * alpha * r*r/( 1.0 - pow(q,3) ) * pow(q,2);
            
            point.push_back(r);
            weight.push_back(w);
            
        }
        
        return;
    }
    
    
    
    
    double EulerMaclaurinGrid::DetermineCutoff(double alpha, int l, double eps){
        
      // determine norm of function              
                                                                                                                                                                                                     
     /* For a function f(r) = r^k*exp(-alpha*r^2) determine                                                                                                                                                          
        the radial distance r such that the fraction of the                                                                                                                                                          
        function norm that is neglected if the 3D volume                                                                                                                                                             
        integration is terminated at a distance r is less                                                                                                                                                            
        than or equal to eps. */                                                                                                                                                                                       
   
        
        double _cutoff    = 1.0; // initial value
        double _increment = 0.5; // increment

            while (_increment > 0.01) {
                double _neglected = getNeglected(alpha,l ,  _cutoff);
                // cout << "neglected is " << _neglected << endl;
                if (_neglected > eps) {
                    _cutoff += _increment;
                } else {
                    _cutoff -= _increment;
                    if (_cutoff < 0.0) _cutoff = 0.0;
                    _increment = 0.5 * _increment;
                    _cutoff += _increment;
                }
            }

        return _cutoff;
       
    }
    
    
    
    
    double EulerMaclaurinGrid::getNeglected(double alpha, int l, double cutoff){
        
        return RadialIntegral(alpha,l+2,cutoff) / RadialIntegral(alpha,l+2, 0.0); 
        
        
    }


    double EulerMaclaurinGrid::RadialIntegral(double alpha, int l, double cutoff){
        
        const double pi = boost::math::constants::pi<double>();
        int ilo = l % 2;
        double value = 0.0;
        double valexp;
        if ( ilo == 0 ){
            double expo = sqrt(alpha)*cutoff;
            if ( expo > 40.0 ) {
                value = 0.0;
            } else {
                value = 0.5 * sqrt(  pi /alpha  ) * std::erfc(expo);
            }
        }
        
        double exponent = alpha*cutoff*cutoff;
        if ( exponent > 500.0 ) {
            valexp = 0.0;
            value = 0.0;
        } else {
            valexp = exp(-exponent);
            value = valexp/2.0/alpha;
        }
            
        
        for (  int i = ilo+2; i <= l; i+=2){
            value = ((i-1)*value + pow(cutoff,i-1)*valexp)/2.0/alpha;
        }
        
        return value;
         
        
        
    }
    

    
    int EulerMaclaurinGrid::getGrid(const std::string& element, const std::string& type){
        
        if ( type == "medium"){
            
            return MediumGrid.at(element);            
            
        }
        else if ( type == "coarse"){
            
            return CoarseGrid.at(element);            
            
        }
        else if ( type == "xcoarse"){
            
            return XcoarseGrid.at(element);            
            
        }
        else if ( type == "fine"){
            
            return FineGrid.at(element);            
            
        }
        else if ( type == "xfine"){
            
            return XfineGrid.at(element);            
            
        }

        throw std::runtime_error("Grid type "+type+" is not implemented");
        return -1;
        
        
    }
    

}
}<|MERGE_RESOLUTION|>--- conflicted
+++ resolved
@@ -73,11 +73,7 @@
      }
     
      
-<<<<<<< HEAD
-void EulerMaclaurinGrid::getRadialCutoffs(const AOBasis* aobasis,std::vector<QMAtom* > _atoms, const string& gridtype) {
-=======
 void EulerMaclaurinGrid::getRadialCutoffs(const AOBasis* aobasis,std::vector<QMAtom* > _atoms, const std::string& gridtype) {
->>>>>>> 2e8b6b50
 
             std::map<std::string, min_exp>::iterator it;
             std::vector< QMAtom* > ::iterator ait;
@@ -237,11 +233,7 @@
     
     
     
-<<<<<<< HEAD
-    void EulerMaclaurinGrid::getRadialGrid(const AOBasis* aobasis , std::vector<QMAtom* > _atoms,const string& type, GridContainers& _grid) {
-=======
     void EulerMaclaurinGrid::getRadialGrid(const AOBasis* aobasis , std::vector<QMAtom* > _atoms,const std::string& type, GridContainers& _grid) {
->>>>>>> 2e8b6b50
 
         
             std::map<std::string, min_exp>::iterator it;
