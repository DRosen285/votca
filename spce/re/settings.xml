--- conflicted
+++ resolved
@@ -37,24 +37,11 @@
       <post_add_options>
 	<!-- convergence check options -->
 	<convergence>
-<<<<<<< HEAD
           <!-- for RE we check change in potentials/parameters (new-cur) -->
-          <what>param pot</what>
-          <weight>1.0 1.0</weight>
-          <base>cur cur</base>
-          <norm>2 2</norm>
-=======
-
-	  <!-- for RE we check change in parameters (new-cur) -->
-	  <what>pot</what>
-	  
-	  <weight>1.0</weight>
-	  
-	  <base>cur</base>
-
-	  <norm>d2</norm>
-
->>>>>>> d6ad2b3a
+          <what>pot</what>
+          <weight>1.0</weight>
+          <base>cur</base>
+          <norm>2</norm>
 	</convergence>
         <average>
           <what>param pot</what>
@@ -107,13 +94,7 @@
       <!-- relative entropy program name and options-->
       <!-- default path is votcadir/bin -->
       <csg_reupdate>
-<<<<<<< HEAD
         <opts>--begin 50</opts>
-=======
-
-        <opts>--nt 4</opts>
-
->>>>>>> d6ad2b3a
       </csg_reupdate>
       <!-- relaxation parameter in Newton-Raphson update -->
       <relax>0.7</relax>
