/*
 *            Copyright 2009-2018 The VOTCA Development Team
 *                       (http://www.votca.org)
 *
 *      Licensed under the Apache License, Version 2.0 (the "License")
 *
 * You may not use this file except in compliance with the License.
 * You may obtain a copy of the License at
 *
 *              http://www.apache.org/licenses/LICENSE-2.0
 *
 * Unless required by applicable law or agreed to in writing, software
 * distributed under the License is distributed on an "AS IS" BASIS,
 * WITHOUT WARRANTIES OR CONDITIONS OF ANY KIND, either express or implied.
 * See the License for the specific language governing permissions and
 * limitations under the License.
 *
 */

#include "xtpdft.h"
#include <boost/algorithm/string.hpp>
#include <boost/format.hpp>
#include <boost/filesystem.hpp>
#include <votca/tools/constants.h>
#include <stdio.h>
#include <iomanip>



namespace votca {
    namespace xtp {
      using namespace std;

        void XTPDFT::Initialize(tools::Property &options) {
            _xtpdft_options=options;
            _log_file_name="system_dft.orb";
            std::string key = "package";
            std::string packagename = _xtpdft_options.get(key + ".name").as<std::string> ();

            if (packagename != "xtp") {
                cerr << "Tried to use " << packagename << " package. ";
                throw std::runtime_error("Wrong options file");
            }

            _charge = _xtpdft_options.get(key + ".charge").as<int> ();
            _spin = _xtpdft_options.get(key + ".spin").as<int> ();
            _threads = _xtpdft_options.get(key + ".threads").as<int> ();
            _cleanup = _xtpdft_options.get(key + ".cleanup").as<std::string> ();
           
            _write_guess=_xtpdft_options.ifExistsReturnElseReturnDefault<bool>(key + ".read_guess", false);
            
            // check if ECPs are used in xtpdft
            _write_pseudopotentials=false;
            if (_xtpdft_options.exists(key + ".ecp")){
                if (_xtpdft_options.get(key + ".ecp").as<std::string> () !="") {
                    _write_pseudopotentials=true;
                }
            }

        }

<<<<<<< HEAD
        /**
         * Dummy for use of XTPDFT as QMPackage, needs no input file
         */
        bool XTPDFT::WriteInputFile(const Orbitals& orbitals){
=======
        bool XTPDFT::WriteInputFile(Orbitals& orbitals) {
            _orbitals=orbitals;
>>>>>>> bb52d84b
            return true;
        }

    
        /**
         * Run calls DFTENGINE
         */
<<<<<<< HEAD
        bool XTPDFT::Run( Orbitals& orbitals ) {
          DFTEngine xtpdft=DFTEngine(orbitals);
=======
        bool XTPDFT::Run() {
          DFTEngine xtpdft;
>>>>>>> bb52d84b
          xtpdft.Initialize(_xtpdft_options);
          xtpdft.setLogger(_pLog);
           
          if(_write_charges){
            xtpdft.setExternalcharges(_PolarSegments);
          }
<<<<<<< HEAD
          xtpdft.Prepare();
          xtpdft.Evaluate();
          _basisset_name = xtpdft.getDFTBasisName();
          std::string file_name = _run_dir + "/" + _log_file_name;
          orbitals.WriteToCpt(file_name);
          return true;
        }
=======
          xtpdft.Prepare( _orbitals );
          xtpdft.Evaluate( _orbitals );
          _basisset_name = xtpdft.getDFTBasisName();
          std::string file_name = _run_dir + "/" + _log_file_name;
          _orbitals.WriteToCpt(file_name);
            return true;
    }
>>>>>>> bb52d84b

    void XTPDFT::CleanUp() {
      if (_cleanup.size() != 0) {
        XTP_LOG(logDEBUG, *_pLog) << "Removing " << _cleanup << " files" << flush;
        tools::Tokenizer tok_cleanup(_cleanup, ", ");
        std::vector <std::string> cleanup_info;
        tok_cleanup.ToVector(cleanup_info);
        for (const std::string& substring : cleanup_info) {
          if (substring == "log") {
            std::string file_name = _run_dir + "/" + _log_file_name;
            remove(file_name.c_str());
          }
        }
      }

      return;
    }

        /**
         * Dummy, because XTPDFT adds info to orbitals directly
         */
        bool XTPDFT::ParseOrbitalsFile(Orbitals & orbitals) {
            return true;
        }

        /**
         * Dummy, because information is directly stored in orbitals
         */
        bool XTPDFT::ParseLogFile(Orbitals & orbitals) {
          try{
        std::string file_name = _run_dir + "/" + _log_file_name;
          orbitals.ReadFromCpt(file_name);
          CTP_LOG(ctp::logDEBUG, *_pLog) << (boost::format("QM energy[Hrt]: %4.8f ") % orbitals.getQMEnergy()).str() << flush;
          }catch(std::runtime_error& error){
            XTP_LOG(logDEBUG, *_pLog) << "Reading"<<_log_file_name<<" failed" << flush;
            return false;
          }
            return true;
        }



    }
}<|MERGE_RESOLUTION|>--- conflicted
+++ resolved
@@ -59,15 +59,8 @@
 
         }
 
-<<<<<<< HEAD
-        /**
-         * Dummy for use of XTPDFT as QMPackage, needs no input file
-         */
         bool XTPDFT::WriteInputFile(const Orbitals& orbitals){
-=======
-        bool XTPDFT::WriteInputFile(Orbitals& orbitals) {
             _orbitals=orbitals;
->>>>>>> bb52d84b
             return true;
         }
 
@@ -75,36 +68,21 @@
         /**
          * Run calls DFTENGINE
          */
-<<<<<<< HEAD
-        bool XTPDFT::Run( Orbitals& orbitals ) {
-          DFTEngine xtpdft=DFTEngine(orbitals);
-=======
         bool XTPDFT::Run() {
-          DFTEngine xtpdft;
->>>>>>> bb52d84b
+          DFTEngine xtpdft=DFTEngine(_orbitals);
           xtpdft.Initialize(_xtpdft_options);
           xtpdft.setLogger(_pLog);
            
           if(_write_charges){
             xtpdft.setExternalcharges(_PolarSegments);
           }
-<<<<<<< HEAD
           xtpdft.Prepare();
-          xtpdft.Evaluate();
-          _basisset_name = xtpdft.getDFTBasisName();
-          std::string file_name = _run_dir + "/" + _log_file_name;
-          orbitals.WriteToCpt(file_name);
-          return true;
-        }
-=======
-          xtpdft.Prepare( _orbitals );
-          xtpdft.Evaluate( _orbitals );
+          bool success=xtpdft.Evaluate();
           _basisset_name = xtpdft.getDFTBasisName();
           std::string file_name = _run_dir + "/" + _log_file_name;
           _orbitals.WriteToCpt(file_name);
-            return true;
-    }
->>>>>>> bb52d84b
+          return success;
+        }
 
     void XTPDFT::CleanUp() {
       if (_cleanup.size() != 0) {
@@ -137,7 +115,7 @@
           try{
         std::string file_name = _run_dir + "/" + _log_file_name;
           orbitals.ReadFromCpt(file_name);
-          CTP_LOG(ctp::logDEBUG, *_pLog) << (boost::format("QM energy[Hrt]: %4.8f ") % orbitals.getQMEnergy()).str() << flush;
+          XTP_LOG(logDEBUG, *_pLog) << (boost::format("QM energy[Hrt]: %4.8f ") % orbitals.getQMEnergy()).str() << flush;
           }catch(std::runtime_error& error){
             XTP_LOG(logDEBUG, *_pLog) << "Reading"<<_log_file_name<<" failed" << flush;
             return false;
