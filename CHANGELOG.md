--- conflicted
+++ resolved
@@ -1,15 +1,13 @@
 For more detailed information about the changes see the history of the [repository](https://github.com/votca/tools/commits/stable).
 
-<<<<<<< HEAD
-## Version 1.6 _SuperPelagia_ (released XX.02.20)
-* fix clang-10 warnings (#217)
-=======
 ## Version 1.7-dev
 * add support of txt2tqs 3.4 (#208)
 * fix MKL:: target creation (#207)
 * use local includes (#204)
 * add more support for units (#200)
->>>>>>> 693ab10a
+
+## Version 1.6 _SuperPelagia_ (released XX.02.20)
+* fix clang-10 warnings (#217)
 
 ## Version 1.6_rc2 (released 10.02.20)
 * fix inheritance bug in cmake files (#197) 
