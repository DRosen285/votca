--- conflicted
+++ resolved
@@ -131,13 +131,8 @@
     <!-- these files are copied for each new run -->
     <filelist>grompp.mdp topol.top table.xvg table_a1.xvg table_b1.xvg index.ndx</filelist>
     <!-- do so many iterations -->
-<<<<<<< HEAD
-    <iterations_max>10</iterations_max>
-    <!-- ibi: inverse biltzmann imc: inverse monte carlo -->
-=======
     <iterations_max>300</iterations_max>
     <!-- ibi: inverse boltzmann imc: inverse monte carlo -->
->>>>>>> e87eedb5
     <method>imc</method>
   </inverse>
 </cg>