/* 
 *            Copyright 2009-2018 The VOTCA Development Team
 *                       (http://www.votca.org)
 *
 *      Licensed under the Apache License, Version 2.0 (the "License")
 *
 * You may not use this file except in compliance with the License.
 * You may obtain a copy of the License at
 *
 *              http://www.apache.org/licenses/LICENSE-2.0
 *
 * Unless required by applicable law or agreed to in writing, software
 * distributed under the License is distributed on an "AS IS" BASIS,
 * WITHOUT WARRANTIES OR CONDITIONS OF ANY KIND, either express or implied.
 * See the License for the specific language governing permissions and
 * limitations under the License.
 *
 */

#ifndef __XTP_SYMMETRIC_MATRIX__H
#define	__XTP_SYMMETRIC_MATRIX__H



#include <votca/xtp/eigen.h>
#include <iostream>
#include <vector>





namespace votca { namespace xtp {

/*
 * A symmetric matrix implementation for doubles, acces upper diagonal matrix
 */
class Symmetric_Matrix
{   
public:

Symmetric_Matrix(size_t dim) {
            dimension = dim;
            data.resize((dim + 1) * dim / 2);
        }

        
    Symmetric_Matrix(const Eigen::MatrixXd& full);
    
    int size() const{return dimension;}

<<<<<<< HEAD
    double TraceofProd(const Symmetric_Matrix& a) const{
        assert(data.size()==a.data.size()&&"Matrices do not have same size");
        double result=0.0;
        
        for (size_t i=0;i<dimension;++i){
            result+=this->operator ()(i,i)*a.operator ()(i,i);
        }
        
        for (size_t i=0;i<dimension;++i){
            for (size_t j=0;j<i;++j){
                result+=2*this->operator ()(i,j)*a.operator ()(i,j);
        }
        }
        return result;
    }

    void AddtoEigenMatrix(Eigen::MatrixXd& full, double factor = 1.0) const{
        for (int j = 0; j < full.cols(); ++j) {
            for (int i = 0; i < full.rows(); ++i) {
                full(i, j) += factor * this->operator ()(i,j);
            }
        }
        return;
    }
    
    Eigen::MatrixXd FullMatrix(){
        Eigen::MatrixXd result=Eigen::MatrixXd(dimension,dimension); 
            for (int j = 0; j < result.cols(); ++j) {
                for (int i = 0; i < result.rows(); ++i) {
                    result(i, j) =this->operator ()(i,j);
            }
        }
        return result;
    }
=======
    double TraceofProd(const Symmetric_Matrix& a) const;

    void AddtoEigenMatrix(Eigen::MatrixXd& full, double factor = 1.0) const;
    
    Eigen::MatrixXd FullMatrix()const;
>>>>>>> d4744c08

    double &operator()(const size_t i,const size_t j) {
        return data[Index(i,j)];
    };
    
    
    const double &operator()(const size_t i,const size_t j) const{
        return data[Index(i,j)];
    };
    
    
    friend std::ostream &operator<<(std::ostream &out, const Symmetric_Matrix& a);
private:
    
    size_t Index(const size_t i,const size_t j)const;
       
    std::vector<double> data;
    size_t dimension;
    
  
    
};




 
}}

#endif	/* AOBASIS_H */
<|MERGE_RESOLUTION|>--- conflicted
+++ resolved
@@ -49,48 +49,11 @@
     
     int size() const{return dimension;}
 
-<<<<<<< HEAD
-    double TraceofProd(const Symmetric_Matrix& a) const{
-        assert(data.size()==a.data.size()&&"Matrices do not have same size");
-        double result=0.0;
-        
-        for (size_t i=0;i<dimension;++i){
-            result+=this->operator ()(i,i)*a.operator ()(i,i);
-        }
-        
-        for (size_t i=0;i<dimension;++i){
-            for (size_t j=0;j<i;++j){
-                result+=2*this->operator ()(i,j)*a.operator ()(i,j);
-        }
-        }
-        return result;
-    }
-
-    void AddtoEigenMatrix(Eigen::MatrixXd& full, double factor = 1.0) const{
-        for (int j = 0; j < full.cols(); ++j) {
-            for (int i = 0; i < full.rows(); ++i) {
-                full(i, j) += factor * this->operator ()(i,j);
-            }
-        }
-        return;
-    }
-    
-    Eigen::MatrixXd FullMatrix(){
-        Eigen::MatrixXd result=Eigen::MatrixXd(dimension,dimension); 
-            for (int j = 0; j < result.cols(); ++j) {
-                for (int i = 0; i < result.rows(); ++i) {
-                    result(i, j) =this->operator ()(i,j);
-            }
-        }
-        return result;
-    }
-=======
     double TraceofProd(const Symmetric_Matrix& a) const;
 
     void AddtoEigenMatrix(Eigen::MatrixXd& full, double factor = 1.0) const;
     
     Eigen::MatrixXd FullMatrix()const;
->>>>>>> d4744c08
 
     double &operator()(const size_t i,const size_t j) {
         return data[Index(i,j)];
