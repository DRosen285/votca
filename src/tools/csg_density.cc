--- conflicted
+++ resolved
@@ -129,52 +129,6 @@
   _nblock = 0;
 }
 
-<<<<<<< HEAD
-    if (_axisname=="r") {
-      if(!OptionsMap().count("ref"))
-         _ref = a/2+b/2+c/2;
-       cout << "Using referece point: " << _ref << endl;
-    } 
-    else if(OptionsMap().count("ref"))
-        throw std::runtime_error("reference center can only be used in case of spherical density");
-    
-    _nbin=(int)floor(_rmax/_step);
-    _dist.Initialize(0, _rmax, _nbin);
-    
-    cout << "rmax: " << _rmax << endl;
-    cout << "axis: " << _axisname << endl;
-    cout << "Bins: " << _nbin << endl;
-    _frames=0;
-    _nblock=0;
-}  
-
-void CsgDensityApp::EvalConfiguration(Topology *top, Topology *top_ref)
-{
-    // loop over all molecules
-    bool did_something = false;
-    for(MoleculeContainer::iterator imol=top->Molecules().begin(); imol!=top->Molecules().end(); ++imol) {
-        Molecule *mol = *imol;
-        if(!wildcmp(_molname.c_str(),mol->getName().c_str())) 
-            continue;
-        int N = mol->BeadCount();
-            for(int i=0; i<N; i++) {
-                Bead *b = mol->getBead(i);        
-                if(!wildcmp(_filter.c_str(), b->getName().c_str()))
-                    continue;
-                double r;
-                if (_axisname=="r") {
-                    r = abs(top->BCShortestConnection(_ref, b->getPos()));
-                } else {
-                    r = b->getPos() *  _axis;
-                }
-                if (_dens_type=="mass") {
-                  _dist.Process(r, b->getM());
-                } else {
-                  _dist.Process(r, 1.0);
-                }
-                did_something = true;
-            }
-=======
 void CsgDensityApp::EvalConfiguration(Topology *top, Topology *top_ref) {
   // loop over all molecules
   bool did_something = false;
@@ -198,7 +152,6 @@
         _dist.Process(r, 1.0);
       }
       did_something = true;
->>>>>>> dd97ff36
     }
   }
   _frames++;
