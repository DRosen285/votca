--- conflicted
+++ resolved
@@ -243,15 +243,9 @@
 
 class IMCNBSearchHandler {
  public:
-<<<<<<< HEAD
-  IMCNBSearchHandler(HistogramNew *hist) : _hist(*hist) {}
-
-  HistogramNew &_hist;
-=======
-  IMCNBSearchHandler(votca::tools::HistogramNew *hist) : _hist(hist) {}
-
-  votca::tools::HistogramNew *_hist;
->>>>>>> f722b6f2
+  IMCNBSearchHandler(votca::tools::HistogramNew *hist) : _hist(*hist) {}
+
+  votca::tools::HistogramNew &_hist;
 
   bool FoundPair(Bead *b1, Bead *b2, const Eigen::Vector3d &r,
                  const double dist) {
@@ -504,28 +498,18 @@
   // for all interactions
   for (auto &pair : _interactions) {
     // calculate the rdf
-<<<<<<< HEAD
     auto &interaction = pair.second;
-    Table &t = interaction->_average.data();
-    Table dist(t);
-=======
-    votca::tools::Table &t = iter->second->_average.data();
-    votca::tools::Table dist(t);
->>>>>>> f722b6f2
+    votca::tools::Table &t = interaction->_average.data();
+    
 
     // if no average force calculation, dummy table
     votca::tools::Table force;
     // if average force calculation, table force contains force data
-<<<<<<< HEAD
     if (interaction->_force) {
-      Table &f = interaction->_average_force.data();
-=======
-    if (iter->second->_force) {
-      votca::tools::Table &f = iter->second->_average_force.data();
->>>>>>> f722b6f2
-      force = f;
-    }
-
+      force = interaction->_average_force.data();
+    }
+
+    votca::tools::Table dist(t);
     if (!interaction->_is_bonded) {
       // Quickest way to incorporate 3 body correlations
       if (interaction->_threebody) {
@@ -602,7 +586,6 @@
   for (auto &group : _groups) {
     auto &grp = group.second;
     string grp_name = group.first;
-    list<interaction_t *>::iterator iter;
 
     // number of total bins for all interactions in group is matrix dimension
     int n = grp->_corr.rows();
