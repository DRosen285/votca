--- conflicted
+++ resolved
@@ -36,15 +36,6 @@
  public:
   MolPol() : _input("", 0){};
 
-<<<<<<< HEAD
-  ~MolPol() final = default;
-
-  std::string Identify() final { return "molpol"; }
-
- protected:
-  void ParseOptions(const tools::Property& user_options) final;
-  bool Run() final;
-=======
   ~MolPol() = default;
 
   std::string Identify() { return "molpol"; }
@@ -52,7 +43,6 @@
  protected:
   void ParseOptions(const tools::Property& user_options);
   bool Run();
->>>>>>> 00813b93
 
  private:
   void Printpolarization(const Eigen::Matrix3d& result) const;
