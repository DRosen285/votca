--- conflicted
+++ resolved
@@ -1,7 +1,6 @@
-<<<<<<< HEAD
 
 find_package(Boost 1.39.0 REQUIRED COMPONENTS unit_test_framework)
-foreach(PROG test_glink test_aomatrix test_orbitals test_convergenceacc test_adiis test_diis test_atom test_eigen test_numericalintegration test_symmetric_matrix)
+foreach(PROG test_glink test_aomatrix test_orbitals test_convergenceacc test_adiis test_diis test_atom test_eigen test_numericalintegration test_symmetric_matrix test_aobasis)
 	file(GLOB ${PROG}_SOURCES ${PROG}*.cc)
 	add_executable(unit_${PROG} ${${PROG}_SOURCES})
 	target_link_libraries(unit_${PROG} votca_xtp ${Boost_UNIT_TEST_FRAMEWORK_LIBRARY} ${MKL_LIBRARIES})
@@ -10,17 +9,3 @@
 	# run tests for xtp (for coverage) as well
 	set_tests_properties(unit_${PROG} PROPERTIES LABELS "xtp;votca")
 endforeach(PROG)
-=======
-if(ENABLE_TESTING)
-    find_package(Boost 1.39.0 REQUIRED COMPONENTS unit_test_framework)
-    foreach(PROG test_glink test_atom test_aobasis)
-      file(GLOB ${PROG}_SOURCES ${PROG}*.cc)
-      add_executable(unit_${PROG} ${${PROG}_SOURCES})
-      target_link_libraries(unit_${PROG} votca_xtp ${Boost_UNIT_TEST_FRAMEWORK_LIBRARY})
-      target_compile_definitions(unit_${PROG} PRIVATE BOOST_TEST_DYN_LINK)
-      add_test(unit_${PROG} unit_${PROG})
-      # run tests for xtp (for coverage) as well
-      set_tests_properties(unit_${PROG} PROPERTIES LABELS "xtp;votca")
-    endforeach(PROG)
-endif()
->>>>>>> 771e942a
