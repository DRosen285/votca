/*
 * Copyright 2009-2021 The VOTCA Development Team (http://www.votca.org)
 *
 * Licensed under the Apache License, Version 2.0 (the "License");
 * you may not use this file except in compliance with the License.
 * You may obtain a copy of the License at
 *
 *     http://www.apache.org/licenses/LICENSE-2.0
 *
 * Unless required by applicable law or agreed to in writing, software
 * distributed under the License is distributed on an "AS IS" BASIS,
 * WITHOUT WARRANTIES OR CONDITIONS OF ANY KIND, either express or implied.
 * See the License for the specific language governing permissions and
 * limitations under the License.
 *
 */

// Standard includes
#include <cassert>
#include <memory>
#include <regex>
#include <stdexcept>
#include <unordered_set>

// Third party includes
#include <boost/lexical_cast.hpp>

// VOTCA includes
#include <votca/tools/rangeparser.h>

// Local VOTCA includes
#include "votca/csg/boundarycondition.h"
#include "votca/csg/interaction.h"
#include "votca/csg/molecule.h"
#include "votca/csg/openbox.h"
#include "votca/csg/topology.h"

namespace votca {
namespace csg {

using namespace std;

bool is_digits(const std::string &str) {
  return str.find_first_not_of("0123456789") == std::string::npos;
}

Topology::~Topology() { Cleanup(); }

void Topology::Cleanup() {
  // cleanup beads
  _beads.clear();

  // cleanup molecules
  _molecules.clear();

  // cleanup residues
  _residues.clear();

  // cleanup interactions
  _interactions.clear();

  // cleanup _bc object
  _bc = std::make_unique<OpenBox>();
}

/// \todo implement checking, only used in xml topology reader
void Topology::CreateMoleculesByRange(string name, Index first, Index nbeads,
                                      Index nmolecules) {
  Molecule *mol = CreateMolecule(name);
  Index beadcount = 0;
  Index res_offset = 0;

  for (auto &_bead : _beads) {
    // xml numbering starts with 1
    if (--first > 0) {
      continue;
    }
    // This is not 100% correct, but let's assume for now that the resnr do
    // increase
    if (beadcount == 0) {
      res_offset = _bead.getResnr();
    }
    stringstream bname;
    bname << _bead.getResnr() - res_offset + 1 << ":"
          << getResidue(_bead.getResnr()).getName() << ":" << _bead.getName();
    mol->AddBead(&_bead, bname.str());
    if (++beadcount == nbeads) {
      if (--nmolecules <= 0) {
        break;
      }
      mol = CreateMolecule(name);
      beadcount = 0;
    }
  }
}

/// \todo clean up CreateMoleculesByResidue!
void Topology::CreateMoleculesByResidue() {
  // first create a molecule for each residue
  for (const auto &_residue : _residues) {
    CreateMolecule(_residue.getName());
  }

  // add the beads to the corresponding molecules based on their resid
  for (auto &_bead : _beads) {

    MoleculeByIndex(_bead.getResnr())
        ->AddBead(&_bead, string("1:TRI:") + _bead.getName());
  }

  /// \todo sort beads in molecules that all beads are stored in the same order.
  /// This is needed for the mapping!
}

void Topology::CreateOneBigMolecule(string name) {
  Molecule *mi = CreateMolecule(name);

  for (auto &_bead : _beads) {
    stringstream n("");
    n << _bead.getResnr() + 1 << ":" << _residues[_bead.getResnr()].getName()
      << ":" << _bead.getName();
    mi->AddBead(&_bead, n.str());
  }
}

void Topology::Add(Topology *top) {

  Index res0 = ResidueCount();

  for (const auto &bi : top->_beads) {
    string type = bi.getType();
    CreateBead(bi.getSymmetry(), bi.getName(), type, bi.getResnr() + res0,
               bi.getMass(), bi.getQ());
  }

  for (const auto &_residue : top->_residues) {
    CreateResidue(_residue.getName());
  }

  // \todo beadnames in molecules!!
  for (auto &_molecule : top->_molecules) {
    Molecule *mi = CreateMolecule(_molecule.getName());
    for (Index i = 0; i < mi->BeadCount(); i++) {
      mi->AddBead(mi->getBead(i), "invalid");
    }
  }
}

void Topology::CopyTopologyData(Topology *top) {

  _bc->setBox(top->getBox());
  _time = top->_time;
  _step = top->_step;

  // cleanup old data
  Cleanup();

  // copy all residues
  for (const auto &_residue : top->_residues) {
    CreateResidue(_residue.getName());
  }

  // create all beads
  for (const auto &bi : top->_beads) {
    string type = bi.getType();
    CreateBead(bi.getSymmetry(), bi.getName(), type, bi.getResnr(),
               bi.getMass(), bi.getQ());
  }

  // copy all molecules
  for (const auto &_molecule : top->_molecules) {
    Molecule *mi = CreateMolecule(_molecule.getName());
    for (Index i = 0; i < _molecule.BeadCount(); i++) {
      Index beadid = _molecule.getBead(i)->getId();
      mi->AddBead(&_beads[beadid], _molecule.getBeadName(i));
    }
  }
}

Index Topology::getBeadTypeId(string type) const {
  assert(beadtypes_.count(type));
  return beadtypes_.at(type);
}

void Topology::RenameMolecules(string range, string name) {
  tools::RangeParser rp;
  rp.Parse(range);
  for (Index i : rp) {
    if (i > Index(_molecules.size())) {
      throw runtime_error(
          string("RenameMolecules: num molecules smaller than"));
    }
    getMolecule(i - 1)->setName(name);
  }
}

void Topology::RenameBeadType(string name, string newname) {

  for (auto &bead : _beads) {
    string type = bead.getType();
    if (tools::wildcmp(name, type)) {
      bead.setType(newname);
    }
  }
}

void Topology::SetBeadTypeMass(string name, double value) {
  for (auto &bead : _beads) {
    string type = bead.getType();
    if (tools::wildcmp(name, type)) {
      bead.setMass(value);
    }
  }
}

void Topology::CheckMoleculeNaming(void) {
  map<string, Index> nbeads;

  for (const auto &mol : _molecules) {
    map<string, Index>::iterator entry = nbeads.find(mol.getName());
    if (entry != nbeads.end()) {
      if (entry->second != mol.BeadCount()) {
        throw runtime_error(
            "There are molecules which have the same name but different number "
            "of bead "
            "please check the section manual topology handling in the votca "
            "manual");
      }
      continue;
    }
    nbeads[mol.getName()] = mol.BeadCount();
  }
}

<<<<<<< HEAD
std::vector<const Interaction *> Topology::InteractionsInGroup(
    const string &group) const {
  map<string, vector<const Interaction *>>::const_iterator iter =
      _interactions_by_group.find(group);
  if (iter == _interactions_by_group.end()) {
    return vector<const Interaction *>();
=======
void Topology::AddBondedInteraction(Interaction *ic) {
  map<string, Index>::iterator iter;
  iter = _interaction_groups.find(ic->getGroup());
  if (iter != _interaction_groups.end()) {
    ic->setGroupId((*iter).second);
  } else {
    Index i = _interaction_groups.size();
    _interaction_groups[ic->getGroup()] = i;
    ic->setGroupId(i);
  }
  _interactions.push_back(ic);
  _interactions_by_group[ic->getGroup()].push_back(ic);
}

std::vector<Interaction *> Topology::InteractionsInGroup(const string &group) {
  map<string, vector<Interaction *>>::iterator iter =
      _interactions_by_group.find(group);
  if (iter == _interactions_by_group.end()) {
    return vector<Interaction *>();
>>>>>>> 3f592ad6
  }
  return iter->second;
}

bool Topology::BeadTypeExist(string type) const {
  return beadtypes_.count(type);
}

void Topology::RegisterBeadType(string type) {
  unordered_set<Index> ids;
  for (pair<const string, Index> type_and_id : beadtypes_) {
    ids.insert(type_and_id.second);
  }

  Index id = 0;
  // If the type is also a number use it as the id as well provided it is not
  // already taken
  if (is_digits(type)) {
    id = boost::lexical_cast<Index>(type);
    assert(!ids.count(id) &&
           "The type passed in is a number and has already"
           " been registered. It is likely that you are passing in numbers as "
           "bead types as well as strings, choose one or the other do not mix "
           "between using numbers and strings ");
  }

  while (ids.count(id)) {
    ++id;
  }
  beadtypes_[type] = id;
}

Eigen::Vector3d Topology::BCShortestConnection(
    const Eigen::Vector3d &r_i, const Eigen::Vector3d &r_j) const {
  return _bc->BCShortestConnection(r_i, r_j);
}

Eigen::Vector3d Topology::getDist(Index bead1, Index bead2) const {
  return BCShortestConnection(getBead(bead1)->getPos(),
                              getBead(bead2)->getPos());
}

double Topology::BoxVolume() const { return _bc->BoxVolume(); }

void Topology::RebuildExclusions() { _exclusions.CreateExclusions(this); }

BoundaryCondition::eBoxtype Topology::autoDetectBoxType(
    const Eigen::Matrix3d &box) const {
  // set the box type to OpenBox in case "box" is the zero matrix,
  // to OrthorhombicBox in case "box" is a diagonal matrix,
  // or to TriclinicBox otherwise
  if (box.isApproxToConstant(0)) {
    return BoundaryCondition::typeOpen;
  } else if ((box - Eigen::Matrix3d(box.diagonal().asDiagonal()))
                 .isApproxToConstant(0)) {
    return BoundaryCondition::typeOrthorhombic;
  } else {
    return BoundaryCondition::typeTriclinic;
  }
  return BoundaryCondition::typeOpen;
}

double Topology::ShortestBoxSize() const {
  return _bc->getShortestBoxDimension();
}

}  // namespace csg
}  // namespace votca<|MERGE_RESOLUTION|>--- conflicted
+++ resolved
@@ -232,34 +232,12 @@
   }
 }
 
-<<<<<<< HEAD
 std::vector<const Interaction *> Topology::InteractionsInGroup(
     const string &group) const {
   map<string, vector<const Interaction *>>::const_iterator iter =
       _interactions_by_group.find(group);
   if (iter == _interactions_by_group.end()) {
     return vector<const Interaction *>();
-=======
-void Topology::AddBondedInteraction(Interaction *ic) {
-  map<string, Index>::iterator iter;
-  iter = _interaction_groups.find(ic->getGroup());
-  if (iter != _interaction_groups.end()) {
-    ic->setGroupId((*iter).second);
-  } else {
-    Index i = _interaction_groups.size();
-    _interaction_groups[ic->getGroup()] = i;
-    ic->setGroupId(i);
-  }
-  _interactions.push_back(ic);
-  _interactions_by_group[ic->getGroup()].push_back(ic);
-}
-
-std::vector<Interaction *> Topology::InteractionsInGroup(const string &group) {
-  map<string, vector<Interaction *>>::iterator iter =
-      _interactions_by_group.find(group);
-  if (iter == _interactions_by_group.end()) {
-    return vector<Interaction *>();
->>>>>>> 3f592ad6
   }
   return iter->second;
 }
