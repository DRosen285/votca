/* 
 *            Copyright 2009-2018 The VOTCA Development Team
 *                       (http://www.votca.org)
 *
 *      Licensed under the Apache License, Version 2.0 (the "License")
 *
 * You may not use this file except in compliance with the License.
 * You may obtain a copy of the License at
 *
 *              http://www.apache.org/licenses/LICENSE-2.0
 *
 *Unless required by applicable law or agreed to in writing, software
 * distributed under the License is distributed on an "AS IS" BASIS,
 * WITHOUT WARRANTIES OR CONDITIONS OF ANY KIND, either express or implied.
 * See the License for the specific language governing permissions and
 * limitations under the License.
 *
 */

#include <votca/xtp/threecenter.h>
#include <votca/xtp/symmetric_matrix.h>
#include <votca/xtp/eigen.h>

namespace votca {
  namespace xtp {

    void TCMatrix_dft::Fill(const AOBasis& auxbasis,const AOBasis& dftbasis) {

        AOCoulomb auxAOcoulomb;
        auxAOcoulomb.Fill(auxbasis);
        _inv_sqrt=auxAOcoulomb.Pseudo_InvSqrt(1e-8);
        _removedfunctions=auxAOcoulomb.Removedfunctions();


      for (int i = 0; i < auxbasis.AOBasisSize(); i++) {
        try {
          _matrix.push_back(Symmetric_Matrix(dftbasis.AOBasisSize()));
        } catch (std::bad_alloc& ba) {
<<<<<<< HEAD
          throw std::runtime_error( "Basisset/aux basis too large for 3c calculation. Not enough RAM."); 
=======
          throw std::runtime_error("Basisset/aux basis too large for 3c calculation. Not enough RAM.");
>>>>>>> 8fc63213
        }

      }
      #pragma omp parallel for schedule(dynamic)
      for (int is = dftbasis.getNumofShells()-1; is >=0; is--) {
        const AOShell& dftshell = dftbasis.getShell(is);
        std::vector< Eigen::MatrixXd > block;
        for (int i = 0; i < dftshell.getNumFunc(); i++) {
          int size = dftshell.getStartIndex() + i+1;
          block.push_back(Eigen::MatrixXd::Zero(auxbasis.AOBasisSize(), size));
        }
        FillBlock(block, is, dftbasis, auxbasis);
        int offset = dftshell.getStartIndex();
        for (unsigned i = 0; i < block.size(); ++i) {
          Eigen::MatrixXd temp =_inv_sqrt * block[i];
          for (int mu = 0; mu < temp.rows(); ++mu) {
            for (int j = 0; j < temp.cols(); ++j) {
              _matrix[mu](i + offset, j) = temp(mu, j);
            }
          }
        }
      }
      return;
    }

    /*
     * Determines the 3-center integrals for a given shell in the aux basis
     * by calculating the 3-center overlap integral of the functions in the
     * aux shell with ALL functions in the DFT basis set (FillThreeCenterOLBlock)
     */

    void TCMatrix_dft::FillBlock(std::vector< Eigen::MatrixXd >& block, int shellindex, const AOBasis& dftbasis, const AOBasis& auxbasis) {
      const AOShell& left_dftshell = dftbasis.getShell(shellindex);
      tensor3d::extent_gen extents;
      int start = left_dftshell.getStartIndex();
      // alpha-loop over the aux basis function
      for (const AOShell& shell_aux:auxbasis) {
        int aux_start = shell_aux.getStartIndex();


        for (int is = 0; is <= shellindex; is++) {

          const AOShell& shell_col = dftbasis.getShell(is);
          int col_start=shell_col.getStartIndex();
          tensor3d threec_block(extents[ range(0, shell_aux.getNumFunc()) ][ range(0, left_dftshell.getNumFunc()) ][ range(0, shell_col.getNumFunc())]);
          for (int i = 0; i < shell_aux.getNumFunc(); ++i) {
            for (int j = 0; j < left_dftshell.getNumFunc(); ++j) {
              for (int k = 0; k < shell_col.getNumFunc(); ++k) {
                threec_block[i][j][k] = 0.0;
              }
            }
          }

          bool nonzero = FillThreeCenterRepBlock(threec_block, shell_aux, left_dftshell, shell_col);
          if (nonzero) {

            for (int left = 0; left < left_dftshell.getNumFunc(); left++) {
              for (int aux = 0; aux < shell_aux.getNumFunc(); aux++) {
                for (int col = 0; col < shell_col.getNumFunc(); col++) {
                  //symmetry
                  if ((col_start + col)>(start + left)) {
                    break;
                  }
                  block[left](aux_start + aux, col_start + col) = threec_block[aux][left][col];
                }
              }
            }
          }
        }
      }
      return;
    }






  }
}<|MERGE_RESOLUTION|>--- conflicted
+++ resolved
@@ -36,11 +36,7 @@
         try {
           _matrix.push_back(Symmetric_Matrix(dftbasis.AOBasisSize()));
         } catch (std::bad_alloc& ba) {
-<<<<<<< HEAD
           throw std::runtime_error( "Basisset/aux basis too large for 3c calculation. Not enough RAM."); 
-=======
-          throw std::runtime_error("Basisset/aux basis too large for 3c calculation. Not enough RAM.");
->>>>>>> 8fc63213
         }
 
       }
