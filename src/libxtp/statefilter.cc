--- conflicted
+++ resolved
@@ -65,11 +65,7 @@
    void Statefilter::PrintInfo()const{
      XTP_LOG(logDEBUG, *_log) << "Initial state: "<<_statehist[0].ToString() << flush;
      if(_statehist.size()>1){
-<<<<<<< HEAD
-     XTP_LOG(logDEBUG, *_log) << "Last state: "<<_state.ToString() << flush;
-=======
-     CTP_LOG(ctp::logDEBUG, *_log) << "Last state: "<<_statehist.back().ToString() << flush;
->>>>>>> bb52d84b
+     XTP_LOG(logDEBUG, *_log) << "Last state: "<<_statehist.back().ToString() << flush;
      }
      if(_use_oscfilter){
        XTP_LOG(logDEBUG, *_log) << "Using oscillator strength filter with cutoff "<<_oscthreshold << flush;
