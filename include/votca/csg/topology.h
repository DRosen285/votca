--- conflicted
+++ resolved
@@ -48,13 +48,6 @@
 
 class Interaction;
 
-<<<<<<< HEAD
-using MoleculeContainer = std::vector<Molecule *>;
-using BeadContainer = std::vector<Bead *>;
-using ResidueContainer = std::vector<Residue *>;
-using InteractionContainer = std::vector<std::unique_ptr<Interaction>>;
-using ConstInteractionContainer = std::vector<const Interaction *>;
-=======
 /* Boost deque has been chosen and contents have been replaced with objects
  * as opposed to heap allocated types:
  * 1. To get rid of indirection
@@ -77,8 +70,8 @@
 using BeadContainer = boost::container::deque<Bead, void, block_bead_x4_t>;
 using ResidueContainer =
     boost::container::deque<Residue, void, block_residue_x4_t>;
-using InteractionContainer = std::vector<Interaction *>;
->>>>>>> 3f592ad6
+using InteractionContainer = std::vector<std::unique_ptr<Interaction>>;
+using ConstInteractionContainer = std::vector<const Interaction *>;
 
 /**
  * \brief topology of the whole system
@@ -246,13 +239,8 @@
     return _interactions;
   }
 
-<<<<<<< HEAD
   std::vector<const Interaction *> InteractionsInGroup(
       const std::string &group) const;
-=======
-  void AddBondedInteraction(Interaction *ic);
-  std::vector<Interaction *> InteractionsInGroup(const std::string &group);
->>>>>>> 3f592ad6
 
   /**
    * \brief Determine if a bead type exists.
@@ -492,12 +480,8 @@
 
   std::map<std::string, Index> _interaction_groups;
 
-<<<<<<< HEAD
   std::map<std::string, std::vector<const Interaction *>>
       _interactions_by_group;
-=======
-  std::map<std::string, std::vector<Interaction *>> _interactions_by_group;
->>>>>>> 3f592ad6
 
   double _time = 0.0;
   Index _step = 0;
