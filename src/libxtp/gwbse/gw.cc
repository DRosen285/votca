/*
 *            Copyright 2009-2018 The VOTCA Development Team
 *                       (http://www.votca.org)
 *
 *      Licensed under the Apache License, Version 2.0 (the "License")
 *
 * You may not use this file except in compliance with the License.
 * You may obtain a copy of the License at
 *
 *              http://www.apache.org/licenses/LICENSE-2.0
 *
 * Unless required by applicable law or agreed to in writing, software
 * distributed under the License is distributed on an "AS IS" BASIS,
 * WITHOUT WARRANTIES OR CONDITIONS OF ANY KIND, either express or implied.
 * See the License for the specific language governing permissions and
 * limitations under the License.
 *
 */



#include <votca/xtp/gw.h>
#include "votca/xtp/rpa.h"
#include "votca/xtp/sigma_ppm.h"


namespace votca {
  namespace xtp {

   void GW::configure(const options& opt){
     _opt=opt;
     _qptotal=_opt.qpmax-_opt.qpmin+1;
     _rpa.configure(_opt.homo, _opt.rpamin, _opt.rpamax);
     if(_opt.sigma_integration=="ppm"){
         _sigma=std::unique_ptr<Sigma_base>(new Sigma_PPM(_Mmn,_rpa));
     }
     Sigma_base::options sigma_opt;
     sigma_opt.homo=_opt.homo;
     sigma_opt.qpmax=_opt.qpmax;
     sigma_opt.qpmin=_opt.qpmin;
     sigma_opt.rpamin=_opt.rpamin;
     _sigma->configure(sigma_opt);
     _Sigma_x=Eigen::MatrixXd::Zero(_qptotal,_qptotal);
     _Sigma_c=Eigen::MatrixXd::Zero(_qptotal,_qptotal);


  }

double GW::CalcHomoLumoShift()const{
  double DFTgap = _dft_energies(_opt.homo + 1) - _dft_energies(_opt.homo);
  double QPgap = _gwa_energies(_opt.homo + 1-_opt.qpmin) - _gwa_energies(_opt.homo-_opt.qpmin);
  return QPgap - DFTgap;
}

Eigen::VectorXd GW::CalcDiagonalEnergies()const{
return _Sigma_x.diagonal()+_Sigma_c.diagonal()-_vxc.diagonal()+_dft_energies.segment(_opt.qpmin,_qptotal);
}

Eigen::MatrixXd GW::getHQP()const{
    return _Sigma_x+_Sigma_c-_vxc+ Eigen::MatrixXd(_dft_energies.segment(_opt.qpmin,_qptotal).asDiagonal());
}

Eigen::SelfAdjointEigenSolver<Eigen::MatrixXd> GW::DiagonalizeQPHamiltonian()const{
        Eigen::SelfAdjointEigenSolver<Eigen::MatrixXd> qpdiag(getHQP()) ;
        PrintQP_Energies(qpdiag.eigenvalues());
        return qpdiag;
    }

Eigen::MatrixXd GW::getGWAResults()const{
    Eigen::MatrixXd qp_energies_store=Eigen::MatrixXd::Zero(_qptotal, 5);
    qp_energies_store.col(0)=_dft_energies.segment(_opt.qpmin,_qptotal);
    qp_energies_store.col(1)=_Sigma_x.diagonal();
    qp_energies_store.col(2)=_Sigma_c.diagonal();
    qp_energies_store.col(3)=_vxc.diagonal();
    qp_energies_store.col(4)=_gwa_energies;
    return qp_energies_store;
}
  void GW::PrintGWA_Energies()const{

 double shift=CalcHomoLumoShift();

  XTP_LOG(logINFO, _log)
          << (boost::format(
          "  ====== Perturbative quasiparticle energies (Hartree) ====== "))
          .str()
          << std::flush;
  XTP_LOG(logINFO, _log)
          << (boost::format("   DeltaHLGap = %1$+1.6f Hartree") % shift).str() << std::flush;

  for (int i = 0; i < _qptotal; i++) {
      std::string level="  Level";
    if ((i + _opt.qpmin) == _opt.homo) {level="  HOMO ";}
    else if ((i + _opt.qpmin) == _opt.homo + 1) {level="  LUMO ";}
     
    XTP_LOG(logINFO, _log)
            <<level<<(boost::format(" = %1$4d DFT = %2$+1.4f VXC = %3$+1.4f S-X = "
            "%4$+1.4f S-C = %5$+1.4f GWA = %6$+1.4f") %
            (i + _opt.qpmin) % _dft_energies(i + _opt.qpmin) % _vxc(i, i) %
            _Sigma_x(i,i) % _Sigma_c(i,i) % _gwa_energies(i))
            .str()
            << std::flush;
    }
  return;
}


  void GW::PrintQP_Energies(const Eigen::VectorXd& qp_diag_energies)const{
  XTP_LOG(logDEBUG, _log)
          << TimeStamp() << " Full quasiparticle Hamiltonian  " << std::flush;
  XTP_LOG(logINFO, _log)
          << (boost::format("  ====== Diagonalized quasiparticle energies (Hartree) "
          "====== ")).str()<< std::flush;
  for (int i = 0; i < _qptotal; i++) {
<<<<<<< HEAD
    if ((i +_opt.qpmin) == _opt.homo) {
      XTP_LOG(logINFO, _log)
              << (boost::format("  HOMO  = %1$4d PQP = %2$+1.4f DQP = %3$+1.4f ") %
              (i + _opt.qpmin + 1) % _gwa_energies(i) %
              qp_diag_energies(i)).str()<< std::flush;
    } else if ((i + _opt.qpmin) == _opt.homo + 1) {
      XTP_LOG(logINFO, _log)
              << (boost::format("  LUMO  = %1$4d PQP = %2$+1.4f DQP = %3$+1.4f ") %
              (i + _opt.qpmin + 1) % _gwa_energies(i) %
              qp_diag_energies(i)).str()<< std::flush;
    } else {
      XTP_LOG(logINFO, _log)
              << (boost::format("  Level = %1$4d PQP = %2$+1.4f DQP = %3$+1.4f ") %
              (i + _opt.qpmin + 1) % _gwa_energies(i) %
=======
    std::string level="  Level";
    if ((i + _opt.qpmin) == _opt.homo) {level="  HOMO ";}
    else if ((i + _opt.qpmin) == _opt.homo + 1) {level="  LUMO ";}
    CTP_LOG(ctp::logINFO, _log)
              <<level<< (boost::format(" = %1$4d PQP = %2$+1.4f DQP = %3$+1.4f ") %
              (i + _opt.qpmin ) % _gwa_energies(i) %
>>>>>>> 9588b996
              qp_diag_energies(i)).str()<< std::flush;
  }
  return;
}

  Eigen::VectorXd GW::ScissorShift_DFTlevel(const Eigen::VectorXd& dft_energies)const{
       XTP_LOG(logDEBUG, _log) << TimeStamp()
                                 << " Scissor shifting DFT energies by: "<< _opt.shift<<" Hrt"<< std::flush;
      Eigen::VectorXd shifted_energies=dft_energies;
      shifted_energies.segment(_opt.homo+1,dft_energies.size()-_opt.homo-1).array()+=_opt.shift;
      return shifted_energies;
  }
  
bool GW::Converged(const Eigen::VectorXd& e1, const Eigen::VectorXd& e2, double epsilon)const {
    int state = 0;
    bool energies_converged = true;
    double diff_max = (e1 - e2).cwiseAbs().maxCoeff(&state);
    if (diff_max > epsilon) {
        energies_converged = false;
    }
    if (tools::globals::verbose) {
        XTP_LOG(logDEBUG, _log) << TimeStamp() << " E_diff max=" << diff_max << " StateNo:" << state << std::flush;
    }
    return energies_converged;
}

Eigen::VectorXd GW::CalculateExcitationFreq(Eigen::VectorXd frequencies){
    for (int i_freq = 0; i_freq < _opt.g_sc_max_iterations; ++i_freq) {

        _Sigma_c.diagonal()= _sigma->CalcCorrelationDiag(frequencies);
        _gwa_energies = CalcDiagonalEnergies();

        if(tools::globals::verbose){
            XTP_LOG(logDEBUG, _log) << TimeStamp() <<" G_Iteration:" <<i_freq << " Shift[Hrt]:" << CalcHomoLumoShift() << std::flush;
        }
        if (Converged(_gwa_energies, frequencies, _opt.g_sc_limit)) {
            XTP_LOG(logDEBUG, _log) << TimeStamp() << " Converged after " <<i_freq + 1 << " G iterations." << std::flush;
            break;
        } else if (i_freq == _opt.g_sc_max_iterations - 1 &&  _opt.g_sc_max_iterations>1) {
            XTP_LOG(logDEBUG, _log) << TimeStamp() << " G-self-consistency cycle not converged after "
                    << _opt.g_sc_max_iterations << " iterations." << std::flush;
            break;
        } else {
            double alpha = 0.0;
            frequencies = (1 - alpha) * _gwa_energies + alpha*frequencies;
        }

    }
    return frequencies;
}

void GW::CalculateGWPerturbation() {

    _Sigma_x = (1-_opt.ScaHFX)*_sigma->CalcExchange();
         XTP_LOG(logDEBUG, _log) << TimeStamp()
                                 << " Calculated Hartree exchange contribution  " << std::flush;
    //dft energies has size aobasissize
    //rpaenergies has siye rpatotal so has Mmn
    //gwaenergies/frequencies has qpmin,qpmax
    //homo index is relative to dftenergies
    Eigen::VectorXd dft_shifted_energies = ScissorShift_DFTlevel(_dft_energies);
    Eigen::VectorXd rpa_energies=dft_shifted_energies.segment(_opt.rpamin,_opt.rpamax-_opt.rpamin+1);
    _rpa.setRPAInputEnergies(rpa_energies);
<<<<<<< HEAD
    Eigen::VectorXd frequencies = rpa_energies.segment(_opt.qpmin, _qptotal);

   
     XTP_LOG(logDEBUG, _log) << TimeStamp()
                                 << " Prepared RPA  " << std::flush;
=======
    Eigen::VectorXd frequencies = dft_shifted_energies.segment(_opt.qpmin, _qptotal);
>>>>>>> 9588b996
    for (int i_gw=0; i_gw < _opt.gw_sc_max_iterations; ++i_gw) {

         if(i_gw%_opt.reset_3c==0 && i_gw!=0){
             _Mmn.Rebuild();
             XTP_LOG(logDEBUG, _log) << TimeStamp() <<" Rebuilding 3c integrals" << std::flush;
         }
        _sigma->PrepareScreening();
        XTP_LOG(logDEBUG, _log) << TimeStamp()
                                   << " Calculated screening via RPA  " << std::flush;
        frequencies=CalculateExcitationFreq(frequencies);
        XTP_LOG(logDEBUG, _log)
        << TimeStamp() << " Calculated diagonal part of Sigma  " << std::flush;
        Eigen::VectorXd rpa_energies_old=_rpa.getRPAInputEnergies();
        _rpa.UpdateRPAInputEnergies(_dft_energies,frequencies,_opt.qpmin);
        
        XTP_LOG(logDEBUG, _log) << TimeStamp() <<" GW_Iteration:" <<i_gw << " Shift[Hrt]:" << CalcHomoLumoShift() << std::flush;
        if(Converged(_rpa.getRPAInputEnergies(), rpa_energies_old, _opt.gw_sc_limit)){
             XTP_LOG(logDEBUG, _log) << TimeStamp() << " Converged after " <<i_gw + 1 << " GW iterations." << std::flush;
                break;
        } else if (i_gw == _opt.gw_sc_max_iterations - 1 &&  _opt.gw_sc_max_iterations>1) {
                XTP_LOG(logDEBUG, _log) << TimeStamp() << " WARNING! GW-self-consistency cycle not converged after "
                        << _opt.gw_sc_max_iterations << " iterations." << std::flush;
             XTP_LOG(logDEBUG, _log)<< TimeStamp()
            << "      Run continues. Inspect results carefully!" << std::flush;
                break;
            } else {
                double alpha = 0.0;
                rpa_energies = (1 - alpha) * rpa_energies + alpha*rpa_energies_old;
            }
    }

    PrintGWA_Energies();
}

   void GW::CalculateHQP(){
       _rpa.UpdateRPAInputEnergies(_dft_energies,_gwa_energies,_opt.qpmin);
       Eigen::VectorXd diag_backup=_Sigma_c.diagonal();
       _Sigma_c=_sigma->CalcCorrelationOffDiag(_gwa_energies);
       _Sigma_c.diagonal()=diag_backup;
       
   }
 

  }
};<|MERGE_RESOLUTION|>--- conflicted
+++ resolved
@@ -111,29 +111,12 @@
           << (boost::format("  ====== Diagonalized quasiparticle energies (Hartree) "
           "====== ")).str()<< std::flush;
   for (int i = 0; i < _qptotal; i++) {
-<<<<<<< HEAD
-    if ((i +_opt.qpmin) == _opt.homo) {
-      XTP_LOG(logINFO, _log)
-              << (boost::format("  HOMO  = %1$4d PQP = %2$+1.4f DQP = %3$+1.4f ") %
-              (i + _opt.qpmin + 1) % _gwa_energies(i) %
-              qp_diag_energies(i)).str()<< std::flush;
-    } else if ((i + _opt.qpmin) == _opt.homo + 1) {
-      XTP_LOG(logINFO, _log)
-              << (boost::format("  LUMO  = %1$4d PQP = %2$+1.4f DQP = %3$+1.4f ") %
-              (i + _opt.qpmin + 1) % _gwa_energies(i) %
-              qp_diag_energies(i)).str()<< std::flush;
-    } else {
-      XTP_LOG(logINFO, _log)
-              << (boost::format("  Level = %1$4d PQP = %2$+1.4f DQP = %3$+1.4f ") %
-              (i + _opt.qpmin + 1) % _gwa_energies(i) %
-=======
     std::string level="  Level";
     if ((i + _opt.qpmin) == _opt.homo) {level="  HOMO ";}
     else if ((i + _opt.qpmin) == _opt.homo + 1) {level="  LUMO ";}
-    CTP_LOG(ctp::logINFO, _log)
+      XTP_LOG(logINFO, _log)
               <<level<< (boost::format(" = %1$4d PQP = %2$+1.4f DQP = %3$+1.4f ") %
               (i + _opt.qpmin ) % _gwa_energies(i) %
->>>>>>> 9588b996
               qp_diag_energies(i)).str()<< std::flush;
   }
   return;
@@ -197,15 +180,7 @@
     Eigen::VectorXd dft_shifted_energies = ScissorShift_DFTlevel(_dft_energies);
     Eigen::VectorXd rpa_energies=dft_shifted_energies.segment(_opt.rpamin,_opt.rpamax-_opt.rpamin+1);
     _rpa.setRPAInputEnergies(rpa_energies);
-<<<<<<< HEAD
-    Eigen::VectorXd frequencies = rpa_energies.segment(_opt.qpmin, _qptotal);
-
-   
-     XTP_LOG(logDEBUG, _log) << TimeStamp()
-                                 << " Prepared RPA  " << std::flush;
-=======
     Eigen::VectorXd frequencies = dft_shifted_energies.segment(_opt.qpmin, _qptotal);
->>>>>>> 9588b996
     for (int i_gw=0; i_gw < _opt.gw_sc_max_iterations; ++i_gw) {
 
          if(i_gw%_opt.reset_3c==0 && i_gw!=0){
