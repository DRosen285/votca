/*
 *            Copyright 2009-2018 The VOTCA Development Team
 *                       (http://www.votca.org)
 *
 *      Licensed under the Apache License, Version 2.0 (the "License")
 *
 * You may not use this file except in compliance with the License.
 * You may obtain a copy of the License at
 *
 *              http://www.apache.org/licenses/LICENSE-2.0
 *
 * Unless required by applicable law or agreed to in writing, software
 * distributed under the License is distributed on an "AS IS" BASIS,
 * WITHOUT WARRANTIES OR CONDITIONS OF ANY KIND, either express or implied.
 * See the License for the specific language governing permissions and
 * limitations under the License.
 *
 */

#ifndef _VOTCA_XTP_SIGMA_H
#define _VOTCA_XTP_SIGMA_H
#include <votca/xtp/eigen.h>
#include <votca/ctp/logger.h>

namespace votca {
namespace xtp {
    class PPM;
    class TCMatrix_gwbse;

class Sigma {
 public:
  Sigma(const TCMatrix_gwbse& Mmn):_Mmn(Mmn){};
  
  void configure(int homo, int qpmin,int qpmax){
      _homo=homo;
      _qpmin=qpmin;
      _qpmax=qpmax;
      _qptotal=_qpmax - _qpmin + 1;
  }
  
Eigen::MatrixXd CalcExchange()const;

Eigen::VectorXd CalcCorrelationDiag(const PPM & ppm,const Eigen::VectorXd& energies )const;

Eigen::MatrixXd CalcCorrelationOffDiag(const PPM & ppm,const Eigen::VectorXd& energies)const;
 

 private:

  const TCMatrix_gwbse& _Mmn;

<<<<<<< HEAD
  inline double SumSymmetric(real_gwbse Mmn1xMmn2, double qpmin1, double qpmin2, const double gwa_energy);
  inline double Stabilize(double denom);

=======
 private:
     
  void C_diag(const TCMatrix_gwbse& Mmn, const PPM& ppm, const Eigen::VectorXd& qp_old);
  void C_offdiag(const TCMatrix_gwbse& Mmn, const PPM& ppm);

  inline void Stabilize(Eigen::ArrayXd& denom);

  void X_offdiag(const TCMatrix_gwbse& Mmn);   
  void X_diag(const TCMatrix_gwbse& Mmn);
ctp::Logger *_log;
>>>>>>> 6b09c360
  int _homo;   // HOMO index
  int _qpmin;
  int _qpmax;
  int _qptotal;

 

  
};
}
}

#endif /* _VOTCA_XTP_SIGMA_H */<|MERGE_RESOLUTION|>--- conflicted
+++ resolved
@@ -29,7 +29,7 @@
 
 class Sigma {
  public:
-  Sigma(const TCMatrix_gwbse& Mmn):_Mmn(Mmn){};
+  Sigma(TCMatrix_gwbse& Mmn):_Mmn(Mmn){};
   
   void configure(int homo, int qpmin,int qpmax){
       _homo=homo;
@@ -47,28 +47,15 @@
 
  private:
 
-  const TCMatrix_gwbse& _Mmn;
-
-<<<<<<< HEAD
-  inline double SumSymmetric(real_gwbse Mmn1xMmn2, double qpmin1, double qpmin2, const double gwa_energy);
-  inline double Stabilize(double denom);
-
-=======
- private:
-     
-  void C_diag(const TCMatrix_gwbse& Mmn, const PPM& ppm, const Eigen::VectorXd& qp_old);
-  void C_offdiag(const TCMatrix_gwbse& Mmn, const PPM& ppm);
+  TCMatrix_gwbse& _Mmn;
 
   inline void Stabilize(Eigen::ArrayXd& denom);
-
-  void X_offdiag(const TCMatrix_gwbse& Mmn);   
-  void X_diag(const TCMatrix_gwbse& Mmn);
-ctp::Logger *_log;
->>>>>>> 6b09c360
   int _homo;   // HOMO index
   int _qpmin;
   int _qpmax;
   int _qptotal;
+
+  PPM _ppm;
 
  
 
