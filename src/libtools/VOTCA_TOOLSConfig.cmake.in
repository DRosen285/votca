include(CMakeFindDependencyMacro)
list(APPEND CMAKE_MODULE_PATH ${CMAKE_CURRENT_LIST_DIR})
find_dependency(Eigen3 REQUIRED NO_MODULE)
find_dependency(Boost 1.53.0 REQUIRED COMPONENTS program_options)
if(@FFTW3_FOUND@)
  find_dependency(FFTW3 REQUIRED)
endif()
if(@MKL_FOUND@)
<<<<<<< HEAD
  enable_language(CXX)
  list(APPEND CMAKE_MODULE_PATH ${CMAKE_CURRENT_LIST_DIR})
=======
>>>>>>> ef61703a
  set(MKL_THREAD_LAYER "@MKL_THREAD_LAYER@" CACHE STRING "The thread layer to choose for MKL")
  find_dependency(MKL REQUIRED)
endif()
include("${CMAKE_CURRENT_LIST_DIR}/VOTCA_TOOLS_Targets.cmake")
if(NOT TARGET VOTCA::votca_compare)
  add_executable(VOTCA::votca_compare IMPORTED)
  set_property(TARGET VOTCA::votca_compare PROPERTY IMPORTED_LOCATION "@CMAKE_INSTALL_FULL_BINDIR@/votca_compare")
endif()<|MERGE_RESOLUTION|>--- conflicted
+++ resolved
@@ -6,11 +6,7 @@
   find_dependency(FFTW3 REQUIRED)
 endif()
 if(@MKL_FOUND@)
-<<<<<<< HEAD
   enable_language(CXX)
-  list(APPEND CMAKE_MODULE_PATH ${CMAKE_CURRENT_LIST_DIR})
-=======
->>>>>>> ef61703a
   set(MKL_THREAD_LAYER "@MKL_THREAD_LAYER@" CACHE STRING "The thread layer to choose for MKL")
   find_dependency(MKL REQUIRED)
 endif()
