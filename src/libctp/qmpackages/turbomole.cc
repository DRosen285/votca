--- conflicted
+++ resolved
@@ -664,8 +664,6 @@
     return true;
 }
 
-<<<<<<< HEAD
-=======
 /**
  * Converts the Turbomole data stored in the Orbitals object to GW input format
  */
@@ -677,5 +675,4 @@
 
 
 
->>>>>>> e80c3742
 }}