--- conflicted
+++ resolved
@@ -37,19 +37,11 @@
 
 class ExcitonCoupling final : public QMTool {
  public:
-<<<<<<< HEAD
-  std::string Identify() final { return "excitoncoupling"; }
-
- protected:
-  void ParseOptions(const tools::Property& user_options) final;
-  bool Run() final;
-=======
   std::string Identify() { return "excitoncoupling"; }
 
  protected:
   void ParseOptions(const tools::Property& user_options);
   bool Run();
->>>>>>> 00813b93
 
  private:
   std::string _orbA, _orbB, _orbAB;
