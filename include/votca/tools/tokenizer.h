/*
 * Copyright 2009-2020 The VOTCA Development Team (http://www.votca.org)
 *
 * Licensed under the Apache License, Version 2.0 (the "License");
 * you may not use this file except in compliance with the License.
 * You may obtain a copy of the License at
 *
 *     http://www.apache.org/licenses/LICENSE-2.0
 *
 * Unless required by applicable law or agreed to in writing, software
 * distributed under the License is distributed on an "AS IS" BASIS,
 * WITHOUT WARRANTIES OR CONDITIONS OF ANY KIND, either express or implied.
 * See the License for the specific language governing permissions and
 * limitations under the License.
 *
 */

#ifndef VOTCA_TOOLS_TOKENIZER_H
#define VOTCA_TOOLS_TOKENIZER_H

// Standard includes
#include <string>
#include <vector>

// Third party includes
#include "eigen.h"
#include "lexical_cast.h"
#include <boost/tokenizer.hpp>
#include <type_traits>
namespace votca {
namespace tools {

namespace internal {

template <typename T>
struct type {};

template <typename T,
          typename std::enable_if_t<std::is_arithmetic<T>::value &&
                                        !std::is_same<T, bool>::value,
                                    bool> = true>
inline T convert_impl(const std::string &s, type<T>) {
  return lexical_cast<T>(s, "Cannot create arithmetic type from" + s);
}

template <typename T,
          typename std::enable_if_t<
              std::is_constructible<T, std::string>::value, bool> = true>
inline T convert_impl(const std::string &s, type<T>) {
  return T(s);
}

inline bool convert_impl(const std::string &s, type<bool>) {
  if (s == "true" || s == "TRUE" || s == "1") {
    return true;
<<<<<<< HEAD
  } else if (s == "false" || s == "FALSE" || s == "0") {
=======
  } else {
>>>>>>> 54e02220
    return false;
  } else {
    throw std::runtime_error("'"+ s + "' cannot be converted to bool.");
  }
}

}  // namespace internal

/**
 * \brief break string into words
 *
 * This class wraps boost::tokenizer to break a string into words. A list of
 * delimeters can be freely choosen.
 */
class Tokenizer {
 public:
  using iterator = boost::tokenizer<boost::char_separator<char>>::iterator;

  /**
   * \brief startup tokenization
   * @param str string to break up
   * @param separators list of separators
   *
   * After initialization,the words can be accessed using the iterator
   * interface or directly transferred to a vector ToVector of ConvertToVector.
   */

  Tokenizer(const std::string &str, const char *separators) : _str(str) {
    boost::char_separator<char> sep(separators);
    tok_ = std::make_unique<boost::tokenizer<boost::char_separator<char>>>(_str,
                                                                           sep);
  }
  Tokenizer(const std::string &str, const std::string &separators)
      : Tokenizer(str, separators.c_str()){};

  /**
   * \brief iterator to first element
   * @return begin iterator
   */
  iterator begin() { return tok_->begin(); }
  /**
   * \brief end iterator
   * @return end iterator
   */
  iterator end() { return tok_->end(); }

  /**
   * \brief store all words in a vector of strings.
   * @param v storage vector
   *
   * This class appends all words to a vector of strings.
   */
  void ToVector(std::vector<std::string> &v) {
    for (auto &seg : *this) {
      v.push_back(seg);
    }
  }

  /**
   * \brief store all words in a vector of type T, does type conversion.
   * @return storage vector
   */
  template <class T = std::string>
  std::vector<T> ToVector() {
    std::vector<T> result;
    for (auto &seg : *this) {
      result.push_back(internal::convert_impl(seg, internal::type<T>{}));
    }
    return result;
  }

  /**
   * \brief store all words in a vector with type conversion.
   * @param v storage vector
   *
   * This class appends all words to a vector of arbitrary type (e.g. double)
   * and also does type conversion.
   */
  template <typename T>
  void ConvertToVector(std::vector<T> &v) {
    std::vector<std::string> tmp;
    ToVector(tmp);
    v.resize(tmp.size());
    typename std::vector<T>::iterator viter = v.begin();
    typename std::vector<std::string>::iterator iter;
    for (iter = tmp.begin(); iter != tmp.end(); ++iter, ++viter) {
      *viter = boost::lexical_cast<T, std::string>(*iter);
    }
  }

 private:
  std::unique_ptr<boost::tokenizer<boost::char_separator<char>>> tok_;
  std::string _str;
};

// Matches a string against a wildcard string such as &quot;*.*&quot; or
// &quot;bl?h.*&quot; etc. This is good for file globbing or to match hostmasks.
int wildcmp(const char *wild, const char *string);
int wildcmp(const std::string &wild, const std::string &string);

namespace internal {

template <class T>
inline std::vector<T> convert_impl(const std::string &s, type<std::vector<T>>) {
  return Tokenizer(s, " ,\n\t").ToVector<T>();
}

template <class T>
inline Eigen::Matrix<T, Eigen::Dynamic, 1> convert_impl(
    const std::string &s, type<Eigen::Matrix<T, Eigen::Dynamic, 1>>) {
  std::vector<T> tmp = convert_impl(s, type<std::vector<T>>{});
  return Eigen::Map<Eigen::Matrix<T, Eigen::Dynamic, 1>>(tmp.data(),
                                                         tmp.size());
}

template <class T>
inline Eigen::Matrix<T, 3, 1> convert_impl(const std::string &s,
                                           type<Eigen::Matrix<T, 3, 1>>) {
  std::vector<T> tmp = convert_impl(s, type<std::vector<T>>{});
  if (tmp.size() != 3) {
    throw std::runtime_error("Vector has " + std::to_string(tmp.size()) +
                             " instead of 3 entries");
  }
  return {tmp[0], tmp[1], tmp[2]};
}
}  // namespace internal

template <class T>
T convertFromString(const std::string &s) {
  return internal::convert_impl(s, internal::type<T>{});
}

}  // namespace tools
}  // namespace votca

#endif  // VOTCA_TOOLS_TOKENIZER_H<|MERGE_RESOLUTION|>--- conflicted
+++ resolved
@@ -53,11 +53,8 @@
 inline bool convert_impl(const std::string &s, type<bool>) {
   if (s == "true" || s == "TRUE" || s == "1") {
     return true;
-<<<<<<< HEAD
+
   } else if (s == "false" || s == "FALSE" || s == "0") {
-=======
-  } else {
->>>>>>> 54e02220
     return false;
   } else {
     throw std::runtime_error("'"+ s + "' cannot be converted to bool.");
