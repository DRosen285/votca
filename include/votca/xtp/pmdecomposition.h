--- conflicted
+++ resolved
@@ -28,14 +28,9 @@
 
 class PMDecomposition {
  public:
-<<<<<<< HEAD
   PMDecomposition(Logger &log)
       : log_(log){};
   void computePMD(Orbitals &orbitals_);
-=======
-  PMDecomposition(Logger &log_) : log(log_){};
-  void computePMD(Orbitals &orbitals);
->>>>>>> 28a4f5ca
 
  private:
   Logger &log_;
