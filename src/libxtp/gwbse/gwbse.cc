--- conflicted
+++ resolved
@@ -340,596 +340,6 @@
                                    << flush;
   }
 #endif
-<<<<<<< HEAD
-            /* check which QC program was used for the DFT run
-             * -> implicit info about MO coefficient storage order
-             */
-            string _dft_package = _orbitals->getQMpackage();
-            CTP_LOG(ctp::logDEBUG, *_pLog) << ctp::TimeStamp() << " DFT data was created by " << _dft_package << flush;
-
-            std::vector<QMAtom*>& _atoms=_orbitals->QMAtoms();
-            
-            // load DFT basis set (element-wise information) from xml file
-            BasisSet dftbs;
-
-            if (_dftbasis_name != _orbitals->getDFTbasis()) {
-                throw std::runtime_error("Name of the Basisset from .orb file: " + _orbitals->getDFTbasis()
-                + " and from GWBSE optionfile " + _dftbasis_name + " do not agree.");
-            }
-
-            dftbs.LoadBasisSet(_dftbasis_name);
-            _orbitals->setDFTbasis(_dftbasis_name);
-            CTP_LOG(ctp::logDEBUG, *_pLog) << ctp::TimeStamp() << " Loaded DFT Basis Set " << _dftbasis_name << flush;
-
-            // fill DFT AO basis by going through all atoms
-
-            _dftbasis.AOBasisFill(&dftbs, _atoms, _fragA);
-            CTP_LOG(ctp::logDEBUG, *_pLog) << ctp::TimeStamp() << " Filled DFT Basis of size " << _dftbasis.AOBasisSize() << flush;
-            if (_dftbasis._AOBasisFragB > 0) {
-                CTP_LOG(ctp::logDEBUG, *_pLog) << ctp::TimeStamp() << " FragmentA size " << _dftbasis._AOBasisFragA << flush;
-                CTP_LOG(ctp::logDEBUG, *_pLog) << ctp::TimeStamp() << " FragmentB size " << _dftbasis._AOBasisFragB << flush;
-            }
-            
-            if(_do_full_BSE)
-                _orbitals->setBSEtype("full");
-            else{
-                _orbitals->setBSEtype("TDA");
-            }
-            /* Preparation of calculation parameters:
-             *  - number of electrons -> index of HOMO
-             *  - number of levels
-             *  - highest level considered in RPA
-             *  - lowest and highest level considered in GWA
-             *  - lowest and highest level considered in BSE
-             *  - number of excitations calculates in BSE
-             */
-
-            // convert _rpamax if needed
-            _homo = _orbitals->getNumberOfElectrons() - 1; // indexed from 0
-
-            unsigned int _ignored_corelevels = 0;
-            if ( _ignore_corelevels  ) {
-                std::string _ecpsave = _orbitals->getECP();
-                _orbitals->setECP("ecp");
-                int _valence_levels = _orbitals->FragmentNuclearCharges(_atoms.size())(0)/2;
-                _orbitals->setECP(_ecpsave);
-                _ignored_corelevels = _orbitals->getNumberOfElectrons() - _valence_levels;
-                CTP_LOG(ctp::logDEBUG, *_pLog) << ctp::TimeStamp() << " Can ignore " << _ignored_corelevels << " core levels " << flush;
-            }
-
-            _rpamin = 0; // lowest index occ min(gwa%mmin, screening%nsum_low) ! always 1
-            if (_ranges == "default" || _ranges=="full") {
-                _rpamax = _orbitals->getNumberOfLevels() - 1; // total number of levels
-            } else if (_ranges == "factor") {
-                _rpamax = _rpamaxfactor * _orbitals->getNumberOfLevels() - 1; // total number of levels
-            }
-            if(_rpamax>_orbitals->getNumberOfLevels() - 1){
-                _rpamax=_orbitals->getNumberOfLevels() - 1;
-            }
-            // convert _qpmin and _qpmax if needed
-            if (_ranges == "default") {
-                _qpmin = 0; // indexed from 0
-                _qpmax = 2 * _homo + 1; // indexed from 0
-            } else if (_ranges == "factor") {
-                if(_orbitals->getNumberOfElectrons() - int( _qpminfactor * _orbitals->getNumberOfElectrons()) - 1<0){
-                    _qpmin=0;
-                }
-                else{
-                _qpmin = _orbitals->getNumberOfElectrons() - int( _qpminfactor * _orbitals->getNumberOfElectrons()) - 1;
-                }
-                _qpmax = _orbitals->getNumberOfElectrons() + int( _qpmaxfactor * _orbitals->getNumberOfElectrons()) - 1;
-            } else if (_ranges == "explicit") {
-                _qpmin -= 1;
-                _qpmax -= 1;
-            }else if(_ranges=="full"){
-                _qpmin = 0;
-                _qpmax= _orbitals->getNumberOfLevels() - 1;
-            }
-            if(_qpmax>unsigned(_orbitals->getNumberOfLevels() - 1)){
-                _qpmax=_orbitals->getNumberOfLevels() - 1;
-            }
-
-            // autoignore core levels in QP
-            if ( _ignore_corelevels && ( _qpmin < _ignored_corelevels ) ){
-                _qpmin = _ignored_corelevels;
-            }
-
-            // set BSE band range indices
-            // anything else would be stupid!
-            _bse_vmax = _homo;
-            _bse_cmin = _homo + 1;
-
-            if (_ranges == "default") {
-                _bse_vmin = 0; // indexed from 0
-                _bse_cmax = 2 * _homo + 1; // indexed from 0
-            } else if (_ranges == "factor") {
-                _bse_vmin = _orbitals->getNumberOfElectrons() - int( _bseminfactor * _orbitals->getNumberOfElectrons()) - 1;
-                if(_orbitals->getNumberOfElectrons() - int( _bseminfactor * _orbitals->getNumberOfElectrons()) - 1<0){
-                     _bse_vmin = 0;
-                }
-                _bse_cmax = _orbitals->getNumberOfElectrons() + int( _bsemaxfactor * _orbitals->getNumberOfElectrons()) - 1;
-            } else if (_ranges == "explicit") {
-                _bse_vmin -= 1;
-                _bse_cmax -= 1;
-            } else if(_ranges=="full"){
-                _bse_vmin = 0;
-                _bse_cmax = _orbitals->getNumberOfLevels() - 1;
-            }
-             if(_bse_cmax>unsigned(_orbitals->getNumberOfLevels() - 1)){
-                _bse_cmax=_orbitals->getNumberOfLevels() - 1;
-            }
-
-            // autoignore core levels in BSE
-            if ( _ignore_corelevels && ( _bse_vmin < _ignored_corelevels ) ){
-                _bse_vmin = _ignored_corelevels;
-            }
-
-            _bse_vtotal = _bse_vmax - _bse_vmin + 1;
-            _bse_ctotal = _bse_cmax - _bse_cmin + 1;
-            _bse_size = _bse_vtotal * _bse_ctotal;
-
-            // indexing info BSE vector index to occupied/virtual orbital
-            for (unsigned _v = 0; _v < _bse_vtotal; _v++) {
-                for (unsigned _c = 0; _c < _bse_ctotal; _c++) {
-                    _index2v.push_back(_bse_vmin + _v);
-                    _index2c.push_back(_bse_cmin + _c);
-                }
-            }
-
-            // some QP - BSE consistency checks are required
-            if (_bse_vmin < _qpmin) _qpmin = _bse_vmin;
-            if (_bse_cmax > _qpmax) _qpmax = _bse_cmax;
-
-
-            _qptotal = _qpmax - _qpmin + 1;
-            if (_bse_nmax > int(_bse_size) || _bse_nmax < 0) _bse_nmax = int(_bse_size);
-            if (_bse_nprint > _bse_nmax) _bse_nprint = _bse_nmax;
-
-            // store information in _orbitals for later use
-            _orbitals->setRPAindices(_rpamin, _rpamax);
-            _orbitals->setGWAindices(_qpmin, _qpmax);
-            _orbitals->setBSEindices(_bse_vmin, _bse_vmax, _bse_cmin, _bse_cmax, _bse_nmax);
-
-            // information for hybrid DFT
-
-            _ScaHFX = -1;
-
-
-            CTP_LOG(ctp::logDEBUG, *_pLog) << ctp::TimeStamp() << " Set RPA level range [" << _rpamin + 1 << ":" << _rpamax + 1 << "]" << flush;
-            CTP_LOG(ctp::logDEBUG, *_pLog) << ctp::TimeStamp() << " Set QP  level range [" << _qpmin + 1 << ":" << _qpmax + 1 << "]" << flush;
-            CTP_LOG(ctp::logDEBUG, *_pLog) << ctp::TimeStamp() << " Set BSE level range occ[" << _bse_vmin + 1 << ":" << _bse_vmax + 1 << "]  virt[" << _bse_cmin + 1 << ":" << _bse_cmax + 1 << "]" << flush;
-            CTP_LOG(ctp::logDEBUG, *_pLog) << ctp::TimeStamp() << " BSE Hamiltonian has size " <<_bse_size<<"x"<<_bse_size << flush;
-
-
-            // process the DFT data
-            // a) form the expectation value of the XC functional in MOs
-            
-            
-            
-            _ScaHFX = _orbitals->getScaHFX();
-            
-                ub::matrix<double> _vxc_ao;
-                if (_orbitals->hasAOVxc()) {
-                    if (_doVxc) {
-                        CTP_LOG(ctp::logDEBUG, *_pLog) << ctp::TimeStamp() << " There is already a Vxc matrix loaded from DFT, did you maybe run a DFT code with outputVxc?\n I will take the external implementation" << flush;
-                        _doVxc = false;
-                    }
-                    CTP_LOG(ctp::logDEBUG, *_pLog) << ctp::TimeStamp() << " Loaded external Vxc matrix" << flush;
-                    _vxc_ao=_orbitals->AOVxc();
-                } else if (_doVxc) {
-
-                    NumericalIntegration _numint;
-                    _numint.setXCfunctional(_functional);
-                    double ScaHFX_temp = _numint.getExactExchange(_functional);
-                    if (ScaHFX_temp != _ScaHFX) {
-                        throw std::runtime_error((boost::format("GWBSE exact exchange a=%s differs from qmpackage exact exchange a=%s, probably your functionals are inconsistent") % ScaHFX_temp % _ScaHFX).str());
-                    }
-                    _numint.GridSetup(_grid, _atoms,&_dftbasis);
-                    CTP_LOG(ctp::logDEBUG, *_pLog) << ctp::TimeStamp() << " Setup grid for integration with gridsize: " << _grid <<" with "<<_numint.getGridSize()<< " points, divided into "<<_numint.getBoxesSize()<<" boxes"<<flush;
-                    
-
-                    CTP_LOG(ctp::logDEBUG, *_pLog) << ctp::TimeStamp() << " Converted DFT orbital coefficient order from " << _dft_package << " to XTP" << flush;
-                    CTP_LOG(ctp::logDEBUG, *_pLog) << ctp::TimeStamp() << " Integrating Vxc in VOTCA with functional " << _functional << flush;
-                    ub::matrix<double> DMAT = _orbitals->DensityMatrixGroundState();
-
-                    _vxc_ao = _numint.IntegrateVXC(DMAT);
-                    CTP_LOG(ctp::logDEBUG, *_pLog) << ctp::TimeStamp() << " Calculated Vxc in VOTCA" << flush;
-
-                } else {
-                    throw std::runtime_error("So your DFT data contains no Vxc, if you want to proceed use the dovxc option.");
-                }
-
-                CTP_LOG(ctp::logDEBUG, *_pLog) << ctp::TimeStamp() << " Set hybrid exchange factor: " << _ScaHFX << flush;
-
-                // now get expectation values but only for those in _qpmin:_qpmax range
-                ub::matrix<double> _mos = ub::project(_dft_orbitals, ub::range(_qpmin, _qpmax + 1), ub::range(0, _dftbasis.AOBasisSize()));
-
-                ub::matrix<double> _temp = ub::prod(_vxc_ao, ub::trans(_mos));
-                _vxc = ub::prod(_mos, _temp);
-                CTP_LOG(ctp::logDEBUG, *_pLog) << ctp::TimeStamp() << " Calculated exchange-correlation expectation values " << flush;
-                _vxc_ao.resize(0,0);
-             
-                
-           
-
-            /// ------- actual calculation begins here -------
-
-
-            // load auxiliary GW basis set (element-wise information) from xml file
-            BasisSet gwbs;
-            gwbs.LoadBasisSet(_gwbasis_name);
-            CTP_LOG(ctp::logDEBUG, *_pLog) << ctp::TimeStamp() << " Loaded GW Basis Set " << _gwbasis_name << flush;
-
-            // fill auxiliary GW AO basis by going through all atoms
-            AOBasis gwbasis;
-            gwbasis.AOBasisFill(&gwbs, _atoms);
-            _orbitals->setGWbasis(_gwbasis_name);
-            CTP_LOG(ctp::logDEBUG, *_pLog) << ctp::TimeStamp() << " Filled GW Basis of size " << gwbasis.AOBasisSize() << flush;
-
-            /*
-             * for the representation of 2-point functions with the help of the
-             * auxiliary GW basis, its AO overlap matrix is required.
-             * cf. M. Rohlfing, PhD thesis, ch. 3
-             */
-            AOOverlap _gwoverlap;
-            // Fill overlap
-            _gwoverlap.Fill(gwbasis);
-
-
-            CTP_LOG(ctp::logDEBUG, *_pLog) << ctp::TimeStamp() << " Filled GW Overlap matrix of dimension: " << _gwoverlap.Matrix().size1() << flush;
-
-          
-
-
-            /*
-             *  for the calculation of Coulomb and exchange term in the self
-             *  energy and electron-hole interaction, the Coulomb interaction
-             *  is represented using the auxiliary GW basis set.
-             *  Here, we need to prepare the Coulomb matrix expressed in
-             *  the AOs of the GW basis
-             */
-
-            // get Coulomb matrix as AOCoulomb
-            AOCoulomb _gwcoulomb;
-
-            // Fill Coulomb matrix
-            _gwcoulomb.Fill(gwbasis);
-            CTP_LOG(ctp::logDEBUG, *_pLog) << ctp::TimeStamp() << " Filled GW Coulomb matrix of dimension: " << _gwcoulomb.Matrix().size1() << flush;
-            
-            // PPM is symmetric, so we need to get the sqrt of the Coulomb matrix
-           
-            ub::matrix<double> _gwoverlap_cholesky = _gwoverlap.Matrix();
-            linalg_cholesky_decompose( _gwoverlap_cholesky );
-           
-            // remove L^T from Cholesky
-            #pragma omp parallel for 
-            for (unsigned i =0; i < _gwoverlap_cholesky.size1(); i++ ){
-                for (unsigned j = i+1; j < _gwoverlap_cholesky.size1(); j++ ){
-                    _gwoverlap_cholesky(i,j) = 0.0;
-                }
-            }
-            
-            ub::matrix<double> _gwoverlap_cholesky_inverse; // will also be needed in PPM itself
-            int removed=linalg_invert_svd(  _gwoverlap_cholesky, _gwoverlap_cholesky_inverse,1e7 );
-            CTP_LOG(ctp::logDEBUG, *_pLog) << ctp::TimeStamp() << " Removed "<<removed<< " functions from gwoverlap to avoid near linear dependencies" << flush;
-            
-            
-            
-
-            int removed_functions=_gwcoulomb.Symmetrize(_gwoverlap_cholesky);
-            CTP_LOG(ctp::logDEBUG, *_pLog) << ctp::TimeStamp() << " Prepared GW Coulomb matrix for symmetric PPM"<<flush;
-            CTP_LOG(ctp::logDEBUG, *_pLog) << ctp::TimeStamp() <<" Removed "<<removed_functions<< " functions from gwcoulomb to avoid near linear dependencies" << flush;
-            /* calculate 3-center integrals,  convoluted with DFT eigenvectors
-             *
-             *  M_mn(beta) = \int{ \psi^DFT_m(r) \phi^GW_beta(r) \psi^DFT_n d3r  }
-             *             = \sum_{alpha,gamma} { c_m,alpha c_n,gamma \int {\phi^DFT_alpha(r) \phi^GW_beta(r) \phi^DFT_gamma(r) d3r}  }
-             *
-             *  cf. M. Rohlfing, PhD thesis, ch. 3.2
-             *
-             */
-
-            // --- prepare a vector (gwdacay) of matrices (orbitals, orbitals) as container => M_mn
-            // prepare 3-center integral object
-
-            TCMatrix _Mmn;
-            _Mmn.Initialize(gwbasis.AOBasisSize(), _rpamin, _qpmax, _rpamin, _rpamax);
-            _Mmn.Fill(gwbasis, _dftbasis, _dft_orbitals);
-            CTP_LOG(ctp::logDEBUG, *_pLog) << ctp::TimeStamp() << " Calculated Mmn_beta (3-center-repulsion x orbitals)  " << flush;
-
-           
-
-
-            // make _Mmn symmetric
-            _Mmn.Symmetrize(_gwcoulomb.Matrix());
-            CTP_LOG(ctp::logDEBUG, *_pLog) << ctp::TimeStamp() << " Symmetrize Mmn_beta for self-energy  " << flush;
-
-            // for use in RPA, make a copy of _Mmn with dimensions (1:HOMO)(gwabasissize,LUMO:nmax)
-            TCMatrix _Mmn_RPA;
-            _Mmn_RPA.Initialize(gwbasis.AOBasisSize(), _rpamin, _homo, _homo + 1, _rpamax);
-            RPA_prepare_threecenters(_Mmn_RPA, _Mmn);
-            CTP_LOG(ctp::logDEBUG, *_pLog) << ctp::TimeStamp() << " Prepared Mmn_beta for RPA  " << flush;
-            
-            
-            
-             
-
-            // fix the frequencies for PPM
-            _screening_freq = ub::zero_matrix<double>(2, 2); // two frequencies
-            //first one
-            _screening_freq(0, 0) = 0.0; // real part
-            _screening_freq(0, 1) = 0.0; // imaginary part
-            //second one
-            _screening_freq(1, 0) = 0.0; // real part
-            _screening_freq(1, 1) = 0.5; // imaginary part  //hartree
-
-            // one entry to epsilon for each frequency
-            _epsilon.resize(_screening_freq.size1());
-
-            /* for automatic iteration of _shift, we need to
-             * - make a copy of _Mmn
-             * - calculate eps
-             * - construct ppm
-             * - threecenters for sigma
-             * - sigma_x
-             * - sigma_c
-             * - test for convergence
-             *
-             */
-
-            //initialize _qp_energies;
-            //shift unoccupied levels by the shift
-            _qp_energies=ub::zero_vector<double>(_orbitals->getNumberOfLevels());
-            for (size_t i=0;i<_qp_energies.size();++i){
-                    _qp_energies(i)=_orbitals->MOEnergies()(i);
-                if(i>_homo){
-                    _qp_energies(i)+=_shift;
-                }
-            }
-
-            _sigma_c.resize(_qptotal);
-            _sigma_x.resize(_qptotal);
-
-
-            TCMatrix _Mmn_backup;
-            if (_iterate_qp) {
-
-                // make copy of _Mmn, memory++
-
-                _Mmn_backup.Initialize(gwbasis.AOBasisSize(), _rpamin, _qpmax, _rpamin, _rpamax);
-                int _mnsize = _Mmn_backup.get_mtot();
-                for (int _i = 0; _i < _mnsize; _i++) {
-                    _Mmn_backup[ _i ] = _Mmn[ _i ];
-                }
-                CTP_LOG(ctp::logDEBUG, *_pLog) << ctp::TimeStamp() << " Made backup of _Mmn  " << flush;
-            }
-            else{
-               _qp_max_iterations=1;
-            }
-
-
-            const ub::vector<double>& _dft_energies=_orbitals->MOEnergies();
-            for(unsigned qp_iteration=0;qp_iteration<_qp_max_iterations;++qp_iteration){
-
-                ub::vector<double>_qp_old_rpa=_qp_energies;
-                if(_iterate_qp){
-                    CTP_LOG(ctp::logDEBUG, *_pLog) << ctp::TimeStamp() << " RPA Iteraton "<<qp_iteration+1<<" of "<< _qp_max_iterations  << flush;
-                }
-
-                // for symmetric PPM, we can initialize _epsilon with the overlap matrix!
-                for (unsigned _i_freq = 0; _i_freq < _screening_freq.size1(); _i_freq++) {
-                    _epsilon[ _i_freq ] = _gwoverlap.Matrix();
-                }
-
-                // determine epsilon from RPA
-                RPA_calculate_epsilon(_Mmn_RPA);
-                CTP_LOG(ctp::logDEBUG, *_pLog) << ctp::TimeStamp() << " Calculated epsilon via RPA  " << flush;
-
-                // construct PPM parameters
-                PPM_construct_parameters(_gwoverlap_cholesky_inverse);
-                CTP_LOG(ctp::logDEBUG, *_pLog) << ctp::TimeStamp() << " Constructed PPM parameters  " << flush;
-
-                // prepare threecenters for Sigma
-                sigma_prepare_threecenters(_Mmn);
-                CTP_LOG(ctp::logDEBUG, *_pLog) << ctp::TimeStamp() << " Prepared threecenters for sigma  " << flush;
-
-                sigma_diag(_Mmn);
-                CTP_LOG(ctp::logDEBUG, *_pLog) << ctp::TimeStamp() << " Calculated diagonal part of Sigma  " << flush;
-                    // iterative refinement of qp energies
-
-
-                double _DFTgap =_dft_energies(_homo + 1) - _dft_energies(_homo);
-                double _QPgap = _qp_energies( _homo +1 ) - _qp_energies( _homo  );
-                _shift = _QPgap - _DFTgap;
-
-                // qp energies outside the update range are simply shifted.
-                for(unsigned i=_qpmax+1;i<_dft_energies.size();++i){
-                    _qp_energies(i)=_dft_energies(i)+_shift;
-                }
-
-
-                if(_iterate_qp){
-                    bool _qp_converged=true;
-                    ub::vector<double>diff= _qp_old_rpa - _qp_energies;
-                    unsigned int _l_not_converged = 0;
-                    double E_max=0;
-                    for (unsigned l = 0; l < diff.size(); l++) {
-                        if (std::abs(diff(l))>std::abs(E_max)){
-                            _l_not_converged = l;
-                            E_max=diff(l);
-                        }
-                        if (std::abs(diff(l)) > _shift_limit) {
-                            _qp_converged = false;
-                        }
-                        }
-                    double alpha=0.0;
-                    _qp_energies=alpha*_qp_old_rpa+(1-alpha)*_qp_energies;
-                    if(tools::globals::verbose){
-                        CTP_LOG(ctp::logDEBUG, *_pLog) << ctp::TimeStamp() << " RPA_Iteration: " << qp_iteration+1 << " E_diff max="<<E_max<<" StateNo:"<<_l_not_converged << flush;
-                    }
-
-                    if(_qp_converged){
-                        CTP_LOG(ctp::logDEBUG, *_pLog) << ctp::TimeStamp() << " Converged after "<< qp_iteration+1<<" RPA iterations"<< flush;
-                        break;
-                    }
-                    else if ( qp_iteration == _qp_max_iterations ) {
-                        // continue regardless for now, but drop WARNING
-                        CTP_LOG(ctp::logDEBUG, *_pLog) << ctp::TimeStamp() << " WARNING! QP spectrum not converged after " << _qp_max_iterations << " iterations." << flush;
-                        CTP_LOG(ctp::logDEBUG, *_pLog) << ctp::TimeStamp() << "          QP level " << _l_not_converged << " energy changed by " << diff(_l_not_converged) << flush;
-                        CTP_LOG(ctp::logDEBUG, *_pLog) << ctp::TimeStamp() << "          Run continues. Inspect results carefully!" << flush;
-                        break;
-                    }
-
-
-
-                    int _mnsize = _Mmn_backup.get_mtot();
-                    for (int _i = 0; _i < _mnsize; _i++) {
-                        _Mmn[ _i ] = _Mmn_backup[ _i ];
-                    }
-
-
-                }
-            }
-
-            sigma_offdiag(_Mmn);
-            CTP_LOG(ctp::logDEBUG, *_pLog) << ctp::TimeStamp() << " Calculated offdiagonal part of Sigma  " << flush;
-            _gwoverlap.Matrix().resize(0, 0);
-            _gwoverlap_cholesky_inverse.resize(0,0);
-            _Mmn_RPA.Cleanup();
-            if(_iterate_qp){
-                _Mmn_backup.Cleanup();
-                CTP_LOG(ctp::logDEBUG, *_pLog) << ctp::TimeStamp() << " Cleaned up Overlap, MmnRPA and Mmn_backup " << flush;
-            }
-            else{
-                CTP_LOG(ctp::logDEBUG, *_pLog) << ctp::TimeStamp() << " Cleaned up Overlap and MmnRPA" << flush;
-            }
-            // free no longer required three-center matrices in _Mmn
-            // max required is _bse_cmax (could be smaller than _qpmax)
-            _Mmn.Prune(gwbasis.AOBasisSize(), _bse_vmin, _bse_cmax);
-
-
-
-            // Output of quasiparticle energies after all is done:
-
-            CTP_LOG(ctp::logINFO, *_pLog) << (format("  ====== Perturbative quasiparticle energies (Hartree) ====== ")).str() << flush;
-            CTP_LOG(ctp::logINFO, *_pLog) << (format("   DeltaHLGap = %1$+1.6f Hartree") % _shift).str() << flush;
-
-            for (unsigned _i = 0; _i < _qptotal; _i++) {
-                if ((_i + _qpmin) == _homo) {
-                    CTP_LOG(ctp::logINFO, *_pLog) << (format("  HOMO  = %1$4d DFT = %2$+1.4f VXC = %3$+1.4f S-X = %4$+1.4f S-C = %5$+1.4f GWA = %6$+1.4f")
-                            % (_i + _qpmin + 1) % _dft_energies(_i + _qpmin) % _vxc(_i, _i) % _sigma_x(_i, _i) % _sigma_c(_i, _i) % _qp_energies(_i + _qpmin)).str() << flush;
-                } else if ((_i + _qpmin) == _homo + 1) {
-                    CTP_LOG(ctp::logINFO, *_pLog) << (format("  LUMO  = %1$4d DFT = %2$+1.4f VXC = %3$+1.4f S-X = %4$+1.4f S-C = %5$+1.4f GWA = %6$+1.4f")
-                            % (_i + _qpmin + 1) % _dft_energies(_i + _qpmin) % _vxc(_i, _i) % _sigma_x(_i, _i) % _sigma_c(_i, _i) % _qp_energies(_i + _qpmin)).str() << flush;
-
-                } else {
-                    CTP_LOG(ctp::logINFO, *_pLog) << (format("  Level = %1$4d DFT = %2$+1.4f VXC = %3$+1.4f S-X = %4$+1.4f S-C = %5$+1.4f GWA = %6$+1.4f")
-                            % (_i + _qpmin + 1) % _dft_energies(_i + _qpmin) % _vxc(_i, _i) % _sigma_x(_i, _i) % _sigma_c(_i, _i) % _qp_energies(_i + _qpmin)).str() << flush;
-                }
-            }
-
-
-
-
-            // store perturbative QP energy data in orbitals object (DFT, S_x,S_c, V_xc, E_qp)
-            if (_store_qp_pert) {
-                ub::matrix<double>& _qp_energies_store = _orbitals->QPpertEnergies();
-                _qp_energies_store.resize(_qptotal, 5);
-                for (unsigned _i = 0; _i < _qptotal; _i++) {
-                    _qp_energies_store(_i, 0) = _dft_energies(_i + _qpmin);
-                    _qp_energies_store(_i, 1) = _sigma_x(_i, _i);
-                    _qp_energies_store(_i, 2) = _sigma_c(_i, _i);
-                    _qp_energies_store(_i, 3) = _vxc(_i, _i);
-                    _qp_energies_store(_i, 4) = _qp_energies(_i + _qpmin);
-                }
-            }
-
-
-            // constructing full quasiparticle Hamiltonian and diagonalize, if requested
-            if (_do_qp_diag || _do_bse_singlets || _do_bse_triplets) {
-                FullQPHamiltonian();
-                if (_do_qp_diag) {
-                    CTP_LOG(ctp::logDEBUG, *_pLog) << ctp::TimeStamp() << " Full quasiparticle Hamiltonian  " << flush;
-                    CTP_LOG(ctp::logINFO, *_pLog) << (format("  ====== Diagonalized quasiparticle energies (Hartree) ====== ")).str() << flush;
-                    for (unsigned _i = 0; _i < _qptotal; _i++) {
-                        if ((_i + _qpmin) == _homo) {
-                            CTP_LOG(ctp::logINFO, *_pLog) << (format("  HOMO  = %1$4d PQP = %2$+1.4f DQP = %3$+1.4f ") % (_i + _qpmin + 1) % _qp_energies(_i + _qpmin) % _qp_diag_energies(_i)).str() << flush;
-                        } else if ((_i + _qpmin) == _homo + 1) {
-                            CTP_LOG(ctp::logINFO, *_pLog) << (format("  LUMO  = %1$4d PQP = %2$+1.4f DQP = %3$+1.4f ") % (_i + _qpmin + 1) % _qp_energies(_i + _qpmin) % _qp_diag_energies(_i)).str() << flush;
-
-                        } else {
-                            CTP_LOG(ctp::logINFO, *_pLog) << (format("  Level = %1$4d PQP = %2$+1.4f DQP = %3$+1.4f ") % (_i + _qpmin + 1) % _qp_energies(_i + _qpmin) % _qp_diag_energies(_i)).str() << flush;
-                        }
-                    }
-
-                    // free memory
-
-                    if (!_store_qp_diag) {
-                        _qp_diag_coefficients.resize(0, 0);
-                        _qp_diag_energies.resize(0);
-                    }
-                } // _do_qp_diag
-            } // constructing full quasiparticle Hamiltonian
-
-
-            // proceed only if BSE requested
-            if (_do_bse_singlets || _do_bse_triplets) {
-
-                // calculate direct part of eh interaction, needed for singlets and triplets
-                BSE_d_setup(_Mmn);
-                // add qp part to Eh_d
-                BSE_Add_qp2H(_eh_d);
-                // Only if verbose do we use this really
-                if (votca::tools::globals::verbose) {
-                    BSE_qp_setup();
-                }
-
-                CTP_LOG(ctp::logDEBUG, *_pLog) << ctp::TimeStamp() << " Direct part of e-h interaction " << flush;
-
-                if (_do_full_BSE) {
-                    BSE_d2_setup(_Mmn);
-                    CTP_LOG(ctp::logDEBUG, *_pLog) << ctp::TimeStamp() << " Direct part of e-h interaction RARC " << flush;
-                }
-
-
-                if (_do_bse_triplets && _do_bse_diag) {
-                    BSE_solve_triplets();
-                    CTP_LOG(ctp::logDEBUG, *_pLog) << ctp::TimeStamp() << " Solved BSE for triplets " << flush;
-                    // analyze and report results
-                    BSE_analyze_triplets();
-
-                } // do_triplets
-
-
-
-                // constructing electron-hole interaction for BSE
-                if (_do_bse_singlets) {
-                    // calculate exchange part of eh interaction, only needed for singlets
-                    BSE_x_setup(_Mmn);
-                    CTP_LOG(ctp::logDEBUG, *_pLog) << ctp::TimeStamp() << " Exchange part of e-h interaction " << flush;
-                }
-
-                if (_do_bse_singlets && _do_bse_diag) {
-
-                    if (_do_full_BSE) {
-                        BSE_solve_singlets_BTDA();
-                        CTP_LOG(ctp::logDEBUG, *_pLog) << ctp::TimeStamp() << " Solved full BSE for singlets " << flush;
-                        BSE_analyze_singlets_BTDA();
-                    } else {
-                        BSE_solve_singlets();
-                        CTP_LOG(ctp::logDEBUG, *_pLog) << ctp::TimeStamp() << " Solved BSE for singlets " << flush;
-                        BSE_analyze_singlets();
-                    }
-
-                    if (!_store_eh_interaction) {
-                        _eh_d.resize(0, 0);
-                        _eh_x.resize(0, 0);
-                    }
-
-                }
-            }
-                CTP_LOG(ctp::logDEBUG, *_pLog) << ctp::TimeStamp() << " GWBSE calculation finished " << flush;
-                return true;
-=======
   /* check which QC program was used for the DFT run
    * -> implicit info about MO coefficient storage order
    */
@@ -938,12 +348,8 @@
                                  << " DFT data was created by " << _dft_package
                                  << flush;
 
-  std::vector<ctp::QMAtom *> _atoms;
-  for (const auto &atom : _orbitals->QMAtoms()) {
-    if (!atom->from_environment) {
-      _atoms.push_back(atom);
-    }
-  }
+            std::vector<QMAtom*>& _atoms=_orbitals->QMAtoms();
+            
   // load DFT basis set (element-wise information) from xml file
   BasisSet dftbs;
 
@@ -1152,7 +558,7 @@
            ScaHFX_temp % _ScaHFX)
               .str());
     }
-    _numint.GridSetup(_grid, &dftbs, _atoms, &_dftbasis);
+                    _numint.GridSetup(_grid, _atoms,&_dftbasis);
     CTP_LOG(ctp::logDEBUG, *_pLog)
         << ctp::TimeStamp()
         << " Setup grid for integration with gridsize: " << _grid << " with "
@@ -1555,7 +961,6 @@
                   _qp_diag_energies(_i))
                      .str()
               << flush;
->>>>>>> 697b6dcb
         }
       }
 
