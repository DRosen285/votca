--- conflicted
+++ resolved
@@ -17,35 +17,22 @@
  *
  */
 
-<<<<<<< HEAD
 #ifndef __VOTCA_XTP_QMMINTERFACE__H
 #define	__VOTCA_XTP_QMMINTERFACE__H
-=======
-#ifndef __QMINTERFACE__H
-#define	__QMINTERFACE__H
->>>>>>> 6201e219
 
-#include <votca/xtp/apolarsite.h>
-#include <votca/xtp/qmatom.h>
-<<<<<<< HEAD
-#include <votca/xtp/polarseg.h>
-#include <votca/xtp/segment.h>
-#include <votca/xtp/polartop.h>
-// add gwbse header for excited state support
-#include <votca/xtp/gwbse.h>
-#include <votca/xtp/qmpackagefactory.h>
-=======
-#include <votca/ctp/polarseg.h>
-#include <votca/ctp/segment.h>
-#include <votca/ctp/polartop.h>
 #include <votca/tools/elements.h>
->>>>>>> 6201e219
-#include <votca/xtp/orbitals.h>
 
+namespace votca { 
+  
+  namespace xtp {
 
-namespace votca { namespace xtp {
+    class QMAtom;
+    class APolarSite;
+    class PolarSeg;
+    class Segment;
+    class PolarTop;
+    class Orbitals;
 
-    
 // ========================================================================== //
 // QM-MM INTERFACE CLASS - CONVERTS BETWEEN QMATOMS <> POLAR OBJECTS          //
 // ========================================================================== //
@@ -54,36 +41,16 @@
 {
 public:
     
-<<<<<<< HEAD
-    QMMInterface() { _polar_table = xtp::POLAR_TABLE(); };
-   ~QMMInterface() {};
-    
-=======
->>>>>>> 6201e219
     // CONVERSION QM -> MM
     xtp::APolarSite *Convert(QMAtom *atm, int id = -1);
     
     xtp::PolarSeg Convert(std::vector<QMAtom*> &atms);
     
-<<<<<<< HEAD
-    void setMultipoleSplitting(bool split_dpl, double dpl_spacing){
-        _split_dpl=split_dpl;
-        _dpl_spacing=dpl_spacing;
-    }
-    
     std::vector<QMAtom *> Convert( std::vector<xtp::Segment* > segments);
     
     void GenerateQMAtomsFromPolarSegs(xtp::PolarTop *ptop, Orbitals &orb);
-    std::vector<xtp::PolarSeg*> GenerateMultipoleList(xtp::PolarTop *ptop  );
-    void Orbitals2Segment(xtp::Segment* _segment, Orbitals* _orbitals);
-=======
-    std::vector<QMAtom *> Convert( std::vector<ctp::Segment* > segments);
-    
-    void GenerateQMAtomsFromPolarSegs(ctp::PolarTop *ptop, Orbitals &orb);
-    std::vector<std::shared_ptr<ctp::PolarSeg> > GenerateMultipoleList(ctp::PolarTop *ptop  );
-    void Orbitals2Segment(ctp::Segment& segment, const Orbitals& orbitals);
->>>>>>> 6201e219
-    
+    std::vector<std::shared_ptr<xtp::PolarSeg> > GenerateMultipoleList(xtp::PolarTop *ptop  );
+    void Orbitals2Segment(xtp::Segment& segment, const Orbitals& orbitals);
      
 private:
     void addMMAtomtoOrb(xtp::APolarSite * aps,Orbitals &orb, bool with_polarisation);
