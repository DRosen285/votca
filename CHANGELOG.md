--- conflicted
+++ resolved
@@ -1,14 +1,11 @@
 For more detailed information about the changes see the history of the [repository](https://github.com/votca/tools/commits/stable).
 
-<<<<<<< HEAD
+## Version 1.6-dev
+
 ## Version 1.5.1 (released 20.11.19)
  * switch votca_compare to python3
  * more clear error message for xmlreader
  * fix build on CentOs7
-
-=======
-## Version 1.6-dev
->>>>>>> 06b39072
 
 ## Version 1.5 _SuperVictor_ (released 31.01.19)
 
