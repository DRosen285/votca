For more detailed information about the changes see the history of the
[repository](https://github.com/votca/xtp/commits/master).

## Version 1.7-dev
* G0W0 rpa energies are fixed in BSE (#383) 
* Hqp part of BSE can be separate from QP range (#388)
* Fixed Cuda implementation (#391)
* Plain, linear, and Anderson mixing in evGW
* Use a general syntax to represent all QMPackages input (#318)
* Remove support for both Gaussian and NWChem (#318)
* Fixed executable path check (#400)
* Usage of offdiagonal elements of Hqp in BSE optional, default: with offdiagonals (#402)
* refactored MO reordering of external QMPackages (#406)
* Add defaults to XML (#319, #413)
* fix build with gcc-10 (#422, #424)
* Add name command line argument (#426)
* fix usage of PROJECT_SOURCE_DIR in cmake (#431)
* check that temperature is positive for KMC (#432)
* document cmake options and packages (#434)
* remove long gone MKL option for gitlab-ci (#435)
* add documentation using Sphinx (#433)
<<<<<<< HEAD
* add kokkos-based Ewald solver (#444)
* allow multiple choices for the calculator options (#442, #445)
=======
* add kokkos-based Ewald solver (#444, #446)
>>>>>>> d01b0c1f

## Version 1.6.1 (released XX.04.20)
* fix warnings on Ubuntu 20.04 (#438)
* remove obsolete boost define (#440)

## Version 1.6 _SuperPelagia_ (released 17.04.20)
* fix 32-bit build (#381, #380)
* remove duplicated basissets (#384, #386, #387)
* fix clang-10 warnings (#394)
* fix unit_test_eeinteractor on OpenSUSE (#341, #428)

## Version 1.6_rc2 (released 10.02.20)
* fix remove giant logo from tarball (#337)
* fix assertions related to GLIBCXX_ASSERTIONS (#345)
* remove unused boost serialisation (#346)
* fix build on 32-bit archs (#347)
* add ENABLE_HIGH_MEMORY_TESTS cmake option (#356)
* fix copyright (#363)
* remove old doxygen target (#365)
* fix some gcc10 warnings (#376)
* Add external fields to dft calculations (#351, #353)
* added def2 and cc basis sets (#355)
* added apdft (#350)
* added test to cubefile reader (#344)
* fix state tracker (#333)
* grid class refator (#335)
* changed ppm screening (#371)

## Version 1.6_rc1 (released 04.12.19)
 * completely new statefile in hdf5 format for larger systems
 * new electrostatics with PCG solver
 * new QM/MM engine with freely configurable regions
 * exact GW-BSE for small systems
 * new iterative matrix solvers for large systems
 * CUDA support for parts of GW-BSE
 * full LAMMPS support
 * improved testing
 * new tutorial with more functionality
 * deleted netbeans support
 * removed old manual
 * Major CMake refactor
 
## Version 1.5.1 (released 20.11.19)
 * remove exit() calls in the library
 * fix build on CentOs7

## Version 1.5 _SuperVictor_ (released 31.01.19)
* enable gitlab CI

## Version 1.5_rc3 (released 19.01.19)
* travis: fixed bug in building tags

## Version 1.5_rc2 (released 16.01.19)
* fix parallel build of manual
* fix usage on inkscape on arm arch
* clean up namespace in header

## Version 1.5_rc1 (released 28.12.18)
* optimized GW-BSE code and integral engine
* added closed shell DFT code which supports hybrid functionals
* removed ctp dependency
* atm no support for site energy calculation
* CHELPG fit for ground and excited states
* merged igwbse and idft into one calculator
* added unit and integration test
* improved geometry optimiser
* replaced ublas with Eigen3
* replaced boost serialisation with hdf5 files

## Version 1.4.1 (released 02.09.17)

* fix pkg-config file

## Version 1.4 (released 29.10.16)

* fixed a bug in gwbse
* added missing copyright
* cmake: fixed underlinking

## Version 1.4_rc1 (released 26.09.16)

* include manual
* an extension of the whole workflow from: electrons and holes, to singlet and triplet excitons
* a fully functional GW-BSE code optimized for: molecular properties, including excited state geometry optimizsation
* Inclusion of LIBXC to calculate Exchange correlation matrices
* allowing interfacing GW-BSE with many quantum mechanical packages
* support for ORCA DFT package
* framework to use stochastic models to generate larger system
* better performance of larger systems
* new calculators: egwbse,igwbse,ewald,.....
* support for intel mkl library and compilers for better performance
* A periodic polarisation embedding: to calculate classical configuration energies without cutoffs
* xtp_update_exciton to update state file to newest format
* integration of moo and kmc into xtp for easier installation
* kmc_lifetime calculator to simulate exciton movement with lifetimes
* partialcharges to extract atomic charges from qm calculation
* renaming from ctp to xtp
* many bugfixes

## Version 1.3 (released XX.09.15)

* new executables: ctp_tools, ctp_dump, ctp_parallel, xtp_testsuite, xtp_update
* ctp_tools wraps light-weight tools that assist e.g. in generating the system mapping file
* ctp_dump extracts information from the state file to human-readable format
* ctp_parallel wraps heavy-duty job-based calculators: allows synchronization across processes
* ctp_testsuite provides an easy-to-use environment to run: selected tests, individual calculators
* ctp_update updates an existent state file to the current version
* new calculators: edft, idft, pdb2map, xqmultipole, ...
* edft / idft: provide interfaces to the GAUSSIAN, TURBOMOLE & NWCHEM package, using packages computes: couplings, internal energies, partial charges
* pdb2map (generates a system mapping file from an input coordinate file)
* xqmultipole computes classical configuration energies of: charged clusters embedded in a molecular environment
* enhanced usability via the command-line help, tutorial & test-suite
* a GUI tutorial assists with the first practical steps in using VOTCA-CTP
* an extended and homogenized help system provides: short infos on individual calculator options from the command line

## Version 1.0 (released 23.10.11)

* parallel evaluation of site energies using: Thole model + GDMA - Tinker no longer required
* much clearer input files (and many more checks for input errors)
* most of calculators are parallel and can be used on a cluster
* bug in zindo/ctp interface fixed
* state file now contains: the atomistic trajectory, rigid fragments, conjugated segments
* support for several MD frames<|MERGE_RESOLUTION|>--- conflicted
+++ resolved
@@ -19,12 +19,8 @@
 * document cmake options and packages (#434)
 * remove long gone MKL option for gitlab-ci (#435)
 * add documentation using Sphinx (#433)
-<<<<<<< HEAD
-* add kokkos-based Ewald solver (#444)
+* add kokkos-based Ewald solver (#444, #446)
 * allow multiple choices for the calculator options (#442, #445)
-=======
-* add kokkos-based Ewald solver (#444, #446)
->>>>>>> d01b0c1f
 
 ## Version 1.6.1 (released XX.04.20)
 * fix warnings on Ubuntu 20.04 (#438)
