--- conflicted
+++ resolved
@@ -70,13 +70,7 @@
         CrgUnit *crg1 = (*iter)->first;
         CrgUnit *crg2 = (*iter)->second;
          if(MatchNNnames(crg1, crg2)){
-<<<<<<< HEAD
-            vector <double> Js = _qmtop->GetJCalc().GetJ(*crg1, *crg2);
-            // cout << crg1->GetId() << " " << crg2->GetId() << " ";
-=======
             vector <double> Js = _qmtop->GetJCalc().CalcJ(*crg1, *crg2);
-            //cout << crg1->getId() << " " << crg2->getId() << " ";
->>>>>>> df67d47a
             for(int i=0; i<Js.size(); ++i)
             {
                 _Js.push_back(Js[i]);
