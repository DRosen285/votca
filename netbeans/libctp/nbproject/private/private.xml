--- conflicted
+++ resolved
@@ -6,15 +6,10 @@
     </data>
     <editor-bookmarks xmlns="http://www.netbeans.org/ns/editor-bookmarks/2" lastBookmarkId="0"/>
     <open-files xmlns="http://www.netbeans.org/ns/projectui-open-files/2">
-<<<<<<< HEAD
         <group/>
-=======
-        <group>
-            <file>file:/home/bbaumeie/votca/src/ctp/src/libctp/tools/exciton.h</file>
-            <file>file:/home/bbaumeie/votca/src/ctp/src/libctp/xinductor.cc</file>
-            <file>file:/home/bbaumeie/votca/src/ctp/include/votca/ctp/qmpackage.h</file>
+            <file>file:/home/jens/votca_git/src/ctp/src/libctp/jobcalculators/egwbse.cc</file>
+            <file>file:/home/jens/votca_git/src/ctp/src/libctp/tools/exciton.h</file>
+            <file>file:/home/jens/votca_git/src/ctp/src/libctp/gwbse/gwbse.cc</file>
             <file>file:/home/bbaumeie/votca/src/ctp/src/libctp/qmpackages/nwchem.cc</file>
-        </group>
->>>>>>> 948c1881
     </open-files>
 </project-private>