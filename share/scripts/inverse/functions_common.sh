--- conflicted
+++ resolved
@@ -184,65 +184,31 @@
 for_all (){ #do something for all interactions (1st argument)
   local bondtypes type name interactions quiet="no"
   [[ $1 = "-q" ]] && quiet="yes" && shift
-<<<<<<< HEAD
-  [[ -z $1 || -z $2 ]] && "for_all need at least two arguments"
+  [[ -z $1 || -z $2 ]] && die "${FUNCNAME[0]}: need at least two arguments"
   bondtypes="$1"
   shift
-  check_for_duplicated_interactions
-  for type in $bondtypes; do
+  interactions=( $(csg_get_property cg.non-bonded.name) $(csg_get_property cg.bonded.name) )
+  name=$(has_duplicate "${interactions[@]}") && die "${FUNCNAME[0]}: interaction name $name appears twice"
+  for bondtype in $bondtypes; do
     #check that type is bonded or non-bonded
-    [[ $type = "non-bonded" || $type = "bonded" ]] || die  "for_all: Argument 1 is not non-bonded or bonded"
-    [[ $quiet = "no" ]] && echo "For all $type" >&2
-    interactions="$(csg_get_property cg.$type.name)"
-    for name in $interactions; do
+    [[ $bondtype = "non-bonded" || $bondtype = "bonded" ]] || die  "for_all: Argument 1 is not non-bonded or bonded"
+    [[ $quiet = "no" ]] && echo "For all $bondtype" >&2
+    interactions=( $(csg_get_property cg.$bondtype.name) )
+    for name in "${interactions[@]}"; do
       #print this message to stderr to avoid problem with $(for_all something)
       [[ $quiet = no ]] && echo "for_all: run '$*'" >&2
       #we need to use bash -c here to allow things like $(csg_get_interaction_property name) in arguments
       #write variable defines in the front is better, that export
       #no need to run unset afterwards
-      bondtype="$type" \
+      bondtype="$bondtype" \
       bondname="$name" \
-      bash -c "$*" || die "for_all: bash -c '$*' failed for bondname '$name'"
+      CSG_CALLSTACK="$(show_callstack)" \
+      bash -c "$*" || die "${FUNCNAME[0]}: bash -c '$*' failed for bondname '$name'"
     done
-=======
-  [[ -z $1 || -z $2 ]] && die "${FUNCNAME[0]}: need at least two arguments"
-  bondtype="$1"
-  shift
-  #check that type is bonded or non-bonded
-  if [[ $bondtype != "non-bonded" ]]; then
-    die "${FUNCNAME[0]}: Argmuent 1 '$bondtype' is not non-bonded"
-  fi
-  [[ $quiet = "no" ]] && echo "For all $bondtype" >&2
-  interactions=( $(csg_get_property cg.non-bonded.name) )
-  name=$(has_duplicate "${interactions[@]}") && die "${FUNCNAME[0]}: interaction name $name appears twice"
-  for name in "${interactions[@]}"; do
-    #print this message to stderr to avoid problem with $(for_all something)
-    [[ $quiet = no ]] && echo "for_all: run '$*'" >&2
-    #we need to use bash -c here to allow things like $(csg_get_interaction_property name) in arguments
-    #write variable defines in the front is better, that export
-    #no need to run unset afterwards
-    bondtype="$bondtype" \
-    bondname="$name" \
-    CSG_CALLSTACK="$(show_callstack)" \
-    bash -c "$*" || die "${FUNCNAME[0]}: bash -c '$*' failed for bondname '$name'"
->>>>>>> 7de068d4
   done
 }
 export -f for_all
 
-<<<<<<< HEAD
-check_for_duplicated_interactions() { #checks for duplicated interactions
-  local i j names=( $(csg_get_property --allow-empty cg.non-bonded.name) $(csg_get_property --allow-empty cg.bonded.name) )
-  for ((i=0;i<${#names[@]};i++)); do
-    for ((j=i+1;j<${#names[@]};j++)); do
-      [[ ${names[$i]} = ${names[$j]} ]] && die "for_all: the interaction name '${names[$i]}' appeared twice, this is not allowed"
-    done
-  done
-}
-export -f check_for_duplicated_interactions
-
-=======
->>>>>>> 7de068d4
 csg_get_interaction_property () { #gets an interaction property from the xml file, should only be called from inside a for_all loop
   local ret allow_empty cmd
   if [[ $1 = "--allow-empty" ]]; then
