--- conflicted
+++ resolved
@@ -321,12 +321,7 @@
   for (Index i = 1; i < 3; ++i) {
     string line;
     tools::getline(fl_, line);
-<<<<<<< HEAD
-    tools::Tokenizer tok(line, " ");
-    fields = tok.ToVector();
-=======
     fields = tools::Tokenizer(line, " ").ToVector();
->>>>>>> 0821dc89
     if (fields.size() != 4) {
       throw runtime_error("invalid box format in the lammps data file");
     }
