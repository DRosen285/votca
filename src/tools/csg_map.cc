--- conflicted
+++ resolved
@@ -121,74 +121,6 @@
           mi->AddBead(hybtol->Beads()[beadid], (*it_mol)->getBeadName(i));
         }
 
-<<<<<<< HEAD
-    void BeginEvaluate(Topology *top, Topology *top_ref);
-void EvalConfiguration(Topology *top, Topology *top_ref) {
-        if (!_do_hybrid) {
-            // simply write the topology mapped by csgapplication class
-            if (_do_vel) top->SetHasVel(true);
-            if (_do_force) top->SetHasForce(true);
-            _writer->Write(top);
-        } else {
-            // we want to combine atomistic and coarse-grained into one topology
-            Topology *hybtol = new Topology();
-
-            ResidueContainer::iterator it_res;
-            MoleculeContainer::iterator it_mol;
-
-            hybtol->setBox(top->getBox());
-            hybtol->setTime(top->getTime());
-            hybtol->setStep(top->getStep());
-
-            // copy all residues from both
-            for (it_res = top_ref->Residues().begin(); it_res != top_ref->Residues().end(); ++it_res) {
-                hybtol->CreateResidue((*it_res)->getName());
-            }
-            for (it_res = top->Residues().begin(); it_res != top->Residues().end(); ++it_res) {
-                hybtol->CreateResidue((*it_res)->getName());
-            }
-
-            // copy all molecules and beads
-          
-            for(it_mol=top_ref->Molecules().begin();it_mol!=top_ref->Molecules().end(); ++it_mol) {
-                Molecule *mi = hybtol->CreateMolecule((*it_mol)->getName());
-                for (int i = 0; i < (*it_mol)->BeadCount(); i++) {
-                    // copy atomistic beads of molecule
-                    int beadid = (*it_mol)->getBead(i)->getId();
-
-                    Bead *bi = (*it_mol)->getBead(i);
-                    BeadType *type = hybtol->GetOrCreateBeadType(bi->getType()->getName());
-                    Bead *bn = hybtol->CreateBead(bi->getSymmetry(), bi->getName(), type, bi->getResnr(), bi->getM(), bi->getQ());
-                    bn->setOptions(bi->Options());
-                    bn->setPos(bi->getPos());
-                    if (bi->HasVel()) bn->setVel(bi->getVel());
-                    if (bi->HasF()) bn->setF(bi->getF());
-
-                    mi->AddBead(hybtol->Beads()[beadid], (*it_mol)->getBeadName(i));
-
-                }
-
-                if (mi->getId() < top->MoleculeCount()) {
-                    // copy cg beads of molecule
-                    Molecule *cgmol = top->Molecules()[mi->getId()];
-                    for (int i = 0; i < cgmol->BeadCount(); i++) {
-                        Bead *bi = cgmol->getBead(i);
-                        // todo: this is a bit dirty as a cg bead will always have the resid of its first parent
-                        Bead *bparent = (*it_mol)->getBead(0);
-                        BeadType *type = hybtol->GetOrCreateBeadType(bi->getType()->getName());
-                        Bead *bn = hybtol->CreateBead(bi->getSymmetry(), bi->getName(), type, bparent->getResnr(), bi->getM(), bi->getQ());
-                        bn->setOptions(bi->Options());
-                        bn->setPos(bi->getPos());
-                        if (bi->HasVel()) bn->setVel(bi->getVel());
-                        mi->AddBead(bi, bi->getName());
-                    }
-                }
-                
-            }
-           hybtol->setBox(top_ref->getBox());
-
-            _writer->Write(hybtol);
-=======
         if (mi->getId() < top->MoleculeCount()) {
           // copy cg beads of molecule
           Molecule *cgmol = top->Molecules()[mi->getId()];
@@ -204,7 +136,6 @@
             if (bi->HasVel()) bn->setVel(bi->getVel());
             mi->AddBead(bi, bi->getName());
           }
->>>>>>> dd97ff36
         }
       }
       hybtol->setBox(top_ref->getBox());
