/*
 *            Copyright 2009-2016 The VOTCA Development Team
 *                       (http://www.votca.org)
 *
 *      Licensed under the Apache License, Version 2.0 (the "License")
 *
 * You may not use this file except in compliance with the License.
 * You may obtain a copy of the License at
 *
 *              http://www.apache.org/licenses/LICENSE-2.0
 *
 * Unless required by applicable law or agreed to in writing, software
 * distributed under the License is distributed on an "AS IS" BASIS,
 * WITHOUT WARRANTIES OR CONDITIONS OF ANY KIND, either express or implied.
 * See the License for the specific language governing permissions and
 * limitations under the License.
 *
 */

#define NDEBUG

// Overload of uBLAS prod function with MKL/GSL implementations
#include <votca/xtp/votca_xtp_config.h>

#include <votca/xtp/bsecoupling.h>
#include <votca/tools/linalg.h>
#include <votca/tools/constants.h>
#include <boost/format.hpp>
#include <boost/numeric/ublas/operation.hpp>
#include <boost/numeric/ublas/banded.hpp>
#include <boost/numeric/ublas/matrix_proxy.hpp>
#include <boost/numeric/ublas/vector_proxy.hpp>
#include <boost/numeric/ublas/symmetric.hpp>

#include <boost/progress.hpp>



namespace votca { namespace xtp {

namespace ub = boost::numeric::ublas;
using boost::format;

void BSECoupling::Initialize(Property* options){
    
    std::string key = "options." + Identify(); 
    _doSinglets=false;
    _doTriplets=false;
    
    
    _spintype   = options->get(key + ".type").as<string> ();
        if(_spintype=="all"){
            _doSinglets=true;
            _doTriplets=true;
        }
        else if(_spintype=="triplets"){
            _doTriplets=true;
        }
        else if(_spintype=="singlets"){
            _doSinglets=true;
        }
        else{
            throw std::runtime_error((boost::format("Choice % for type not known.") % _spintype).str());
        }
    _degeneracy = options->get(key + ".degeneracy").as<double> ();
    
        _levA  = options->get(key + ".moleculeA.states").as<int> ();
        _levB  = options->get(key + ".moleculeB.states").as<int> ();
        _occA  = options->get(key + ".moleculeA.occLevels").as<int> ();
        _occB  = options->get(key + ".moleculeB.occLevels").as<int> ();
        _unoccA  = options->get(key + ".moleculeA.unoccLevels").as<int> ();
        _unoccB  = options->get(key + ".moleculeB.unoccLevels").as<int> ();
        
}

void BSECoupling::addoutput(Property *_type_summary,Orbitals* _orbitalsA, 
                               Orbitals* _orbitalsB){
    if (_doSinglets){
        Property *_singlet_summary = &_type_summary->add("singlets","");
        for (int stateA = 0; stateA < _levA ; ++stateA ) {
           for (int stateB = 0; stateB <_levB ; ++stateB ) {
               float JAB = getSingletCouplingElement( stateA , stateB );
               float energyAD = getSingletDimerEnergy( stateA  );
               float energyBD = getSingletDimerEnergy( stateB  );
               Property *_coupling_summary = &_singlet_summary->add("coupling", boost::lexical_cast<string>(JAB)); 
               float energyA = _orbitalsA->BSESingletEnergies()[stateA]*conv::ryd2ev_f;
               float energyB = _orbitalsB->BSESingletEnergies()[stateB]*conv::ryd2ev_f;
               _coupling_summary->setAttribute("excitonA", stateA);
               _coupling_summary->setAttribute("excitonB", stateB);
               _coupling_summary->setAttribute("energyA", energyA);
               _coupling_summary->setAttribute("energyB", energyB);
               _coupling_summary->setAttribute("energyA_dimer", energyAD);
               _coupling_summary->setAttribute("energyB_dimer", energyBD);
           } 
        }
    }
    if ( _doTriplets){
        Property *_triplet_summary = &_type_summary->add("triplets","");
        for (int stateA = 0; stateA < _levA ; ++stateA ) {
           for (int stateB = 0; stateB < _levA ; ++stateB ) {
               float JAB = getTripletCouplingElement( stateA , stateB );
               float energyAD = getTripletDimerEnergy( stateA  );
               float energyBD = getTripletDimerEnergy( stateB  );
               Property *_coupling_summary = &_triplet_summary->add("coupling", boost::lexical_cast<string>(JAB)); 
               float energyA = _orbitalsA->BSETripletEnergies()[stateA]*conv::ryd2ev_f;
               float energyB = _orbitalsB->BSETripletEnergies()[stateB]*conv::ryd2ev_f;
               _coupling_summary->setAttribute("excitonA", stateA);
               _coupling_summary->setAttribute("excitonB", stateB);
               _coupling_summary->setAttribute("energyA", energyA);
               _coupling_summary->setAttribute("energyB", energyB);
               _coupling_summary->setAttribute("energyA_dimer", energyAD);
               _coupling_summary->setAttribute("energyB_dimer", energyBD);
           } 
        }
    }       
}



/*
 * Calculates S^{-1/2}
 */
void BSECoupling::SQRTOverlap(ub::symmetric_matrix<double> &S, 
                          ub::matrix<double> &S2 ) {
       
    //double (*_inv_sqrt)(double);
    //_inv_sqrt = &inv_sqrt;

    ub::vector<double>                  _eigenvalues;
    ub::matrix<double>                  _eigenvectors;

    int _size = S.size1(); 

    _eigenvalues.resize( _size );
    _eigenvectors.resize( _size, _size ); 
    
    votca::tools::linalg_eigenvalues_symmetric(S, _eigenvalues, _eigenvectors);
    
    // compute inverse sqrt of all eigenvalues
    // std::transform(_eigenvalues.begin(), _eigenvalues.end(), _eigenvalues.begin(),  _inv_sqrt );

    // form a diagonal matrix S^{-1/2}
    ub::diagonal_matrix<double> _diagS2( _eigenvalues.size(), _eigenvalues.data() ); 

    // multiply from the left on the U
    ub::matrix<double> _temp = ub::prod( _eigenvectors, _diagS2 );
    
    // multiply from the right on the transpose U
    S2 = ub::prod( _temp, ub::trans( _eigenvectors ) );
    
 }

float BSECoupling::getSingletCouplingElement( int levelA, int levelB) {

    

    return JAB_singlet( levelA  , levelB +  _levA ) * votca::tools::conv::ryd2ev_f;
}
float BSECoupling::getSingletDimerEnergy( int level) {

    

    return JAB_singlet( level  , level ) * votca::tools::conv::ryd2ev_f;
}
float BSECoupling::getTripletDimerEnergy( int level) {

    

    return JAB_triplet( level  , level ) * votca::tools::conv::ryd2ev_f;
}



float BSECoupling::getTripletCouplingElement( int levelA, int levelB) {

    
   
    //cout << levelA<<endl;
    //cout << levelB + _levA<<endl;
    return JAB_triplet( levelA  , levelB + _levA ) * votca::tools::conv::ryd2ev_f;


    /*int _statesA = _orbitalsA->BSE;
    int _statesB = _orbitalsB->getNumberOfLevels();    
    
    if ( _energy_difference != 0 ) {
        std::vector<int> list_levelsA = *_orbitalsA->getDegeneracy( levelA, _energy_difference );
        std::vector<int> list_levelsB = *_orbitalsA->getDegeneracy( levelB, _energy_difference );
        
        double _JAB_sq = 0; double _JAB_one_level;
        
        for (std::vector<int>::iterator iA = list_levelsA.begin()++; iA != list_levelsA.end(); iA++) {
                for (std::vector<int>::iterator iB = list_levelsB.begin()++; iB != list_levelsB.end(); iB++) { 
                    //cout << *iA << ':' << *iB << endl;
                    _JAB_one_level = _JAB->at_element( *iA - 1  , *iB -1 + _levelsA );
                    _JAB_sq +=  _JAB_one_level*_JAB_one_level ;
                }
        }
        
        return sqrt(_JAB_sq / ( list_levelsA.size() * list_levelsB.size() ) ) * _conv_Hrt_eV ;
        
    } else {
        return _JAB->at_element( levelA  , levelB + _levelsA ) * _conv_Ryd_eV;
    }*/
    // the  matrix should be symmetric, could also return this element
    // _JAB.at_element( _levelsA + levelB - 1  , levelA - 1 );
}

/**
 * \brief evaluates electronic couplings  
 * 
 * This is a slow version with a rather large block matrix AxB
 * 
 * @param _orbitalsA molecular orbitals of molecule A
 * @param _orbitalsB molecular orbitals of molecule B
 * @param _orbitalsAB molecular orbitals of the dimer AB
 * @param _JAB matrix with electronic couplings
 * @return false if failed
 */
 bool BSECoupling::CalculateCouplings_OLD(Orbitals* _orbitalsA, Orbitals* _orbitalsB, 
    Orbitals* _orbitalsAB, ub::matrix<float>* _JAB) {

    LOG(logDEBUG,*_pLog) << "Calculating exciton couplings" << flush;
    


        
    // constructing the direct product orbA x orbB
    int _basisA = _orbitalsA->getBasisSetSize();
    int _basisB = _orbitalsB->getBasisSetSize();
    
    if ( ( _basisA == 0 ) || ( _basisB == 0 ) ) {
        LOG(logERROR,*_pLog) << "Basis set size is not stored in monomers" << flush;
        return false;
    }

    // number of levels stored in monomers
    int _levelsA = _orbitalsA->getNumberOfLevels();
    int _levelsB = _orbitalsB->getNumberOfLevels();
    
    boost::timer t; // start timing
    double _st = t.elapsed();
    
    
    
        
    // get exciton information of molecule A
    ub::matrix<float>& _bseA = _orbitalsA->BSESingletCoefficients();
    int _bseA_cmax = _orbitalsA->getBSEcmax();
    int _bseA_cmin = _orbitalsA->getBSEcmin();
    int _bseA_vmax = _orbitalsA->getBSEvmax();
    int _bseA_vmin = _orbitalsA->getBSEvmin();
    int _bseA_vtotal = _bseA_vmax - _bseA_vmin +1 ;
    int _bseA_ctotal = _bseA_cmax - _bseA_cmin +1 ;
    int _bseA_size   = _bseA_vtotal * _bseA_ctotal;
    int _bseA_exc    = _bseA.size2();
    
    LOG(logDEBUG,*_pLog)  << " molecule A has " << _bseA_exc << " excitons with dimension " << _bseA_size << flush;
    // now, two storage assignment matrices for two-particle functions
    ub::matrix<int> _combA;
    _combA.resize(_bseA_size,2);
    int _cnt = 0;
    for ( int _v = 0; _v < _bseA_vtotal; _v++){
        for ( int _c = 0; _c < _bseA_ctotal; _c++){
            _combA(_cnt,0) = _v;
            _combA(_cnt,1) = _bseA_vtotal + _c;
            _cnt++;
        }
    }
    
    
    // get exciton information of molecule B
    ub::matrix<float>& _bseB = _orbitalsB->BSESingletCoefficients();
    int _bseB_cmax = _orbitalsB->getBSEcmax();
    int _bseB_cmin = _orbitalsB->getBSEcmin();
    int _bseB_vmax = _orbitalsB->getBSEvmax();
    int _bseB_vmin = _orbitalsB->getBSEvmin();
    int _bseB_vtotal = _bseB_vmax - _bseB_vmin +1 ;
    int _bseB_ctotal = _bseB_cmax - _bseB_cmin +1 ;
    int _bseB_size   = _bseB_vtotal * _bseB_ctotal;
    int _bseB_exc    = _bseB.size2();
    
    LOG(logDEBUG,*_pLog)  << " molecule B has " << _bseB_exc << " excitons with dimension " << _bseB_size << flush;
    // now, two storage assignment matrices for two-particle functions
    ub::matrix<int> _combB;
    _combB.resize(_bseB_size,2);
    _cnt = 0;
    for ( int _v = 0; _v < _bseB_vtotal; _v++){
        for ( int _c = 0; _c < _bseB_ctotal; _c++){
            _combB(_cnt,0) = _bseA_vtotal + _bseA_ctotal + _v;
            _combB(_cnt,1) = _bseA_vtotal + _bseA_ctotal + _bseB_vtotal + _c;
            _cnt++;
        }
    }
    
    // get exciton information of pair AB
    ub::matrix<float>& _bseAB = _orbitalsAB->BSESingletCoefficients();
    int _bseAB_cmax = _orbitalsAB->getBSEcmax();
    int _bseAB_cmin = _orbitalsAB->getBSEcmin();
    int _bseAB_vmax = _orbitalsAB->getBSEvmax();
    int _bseAB_vmin = _orbitalsAB->getBSEvmin();
    int _bseAB_vtotal = _bseAB_vmax - _bseAB_vmin +1 ;
    int _bseAB_ctotal = _bseAB_cmax - _bseAB_cmin +1 ;
    int _bseAB_size   = _bseAB_vtotal * _bseAB_ctotal;
    int _bseAB_exc    = _bseAB.size2();
    
    LOG(logDEBUG,*_pLog)  << " dimer AB has " << _bseAB_exc << " excitons with dimension " << _bseAB_size << flush;
    // now, two storage assignment matrices for two-particle functions
    ub::matrix<int> _combAB;
    _combAB.resize(_bseAB_size,2);
    _cnt = 0;
    for ( int _v = 0; _v < _bseAB_vtotal; _v++){
        for ( int _c = 0; _c < _bseAB_ctotal; _c++){
            _combAB(_cnt,0) = _v;
            _combAB(_cnt,1) = _bseAB_vtotal + _c;
            _cnt++;
        }
    }
    
    
    LOG(logDEBUG,*_pLog) << "Levels stored: Basis A[" << _levelsA << ":" << _basisA << "]"
                                     << " B[" << _levelsB << ":" << _basisB << "]" << flush;
    
    // DFT levels can be reduced to those used in BSE
    _levelsA = _bseA_vtotal + _bseA_ctotal;
    _levelsB = _bseB_vtotal + _bseB_ctotal;
    LOG(logDEBUG,*_pLog) << " Levels used in BSE of molA: " << _bseA_vmin << " to " << _bseA_cmax << " total: " << _bseA_vtotal + _bseA_ctotal <<  flush;
    LOG(logDEBUG,*_pLog) << " Levels used in BSE of molB: " << _bseB_vmin << " to " << _bseB_cmax << " total: " << _bseB_vtotal + _bseB_ctotal <<  flush;
    
    
    if ( ( _levelsA == 0 ) || (_levelsB == 0) ) {
        LOG(logERROR,*_pLog) << "No information about number of occupied/unoccupied levels is stored" << flush;
        return false;
    } 
    
    //       | Orbitals_A          0 |      | Overlap_A |     
    //       | 0          Orbitals_B |  X   | Overlap_B |  X  Transpose( Orbitals_AB )
    ub::zero_matrix<double> zeroB( _levelsA, _basisB ) ;
    ub::zero_matrix<double> zeroA( _levelsB, _basisA ) ;
    ub::matrix<double> _psi_AxB ( _levelsA + _levelsB, _basisA + _basisB  );
    
     
     LOG(logDEBUG,*_pLog) << "Constructing direct product AxB [" 
            << _psi_AxB.size1() << "x" 
            << _psi_AxB.size2() << "]";    
    
    ub::project( _psi_AxB, ub::range (0, _levelsA ), ub::range ( _basisA, _basisA +_basisB ) ) = zeroB;
    ub::project( _psi_AxB, ub::range (_levelsA, _levelsA + _levelsB ), ub::range ( 0, _basisA ) ) = zeroA;    
    
     
    //ub::project( _psi_AxB, ub::range (0, _levelsA ), ub::range ( 0, _basisA ) ) = *_orbitalsA->getOrbitals();
    // ub::project( _psi_AxB, ub::range (_levelsA, _levelsA + _levelsB ), ub::range ( _basisA, _basisA + _basisB ) ) = *_orbitalsB->getOrbitals(); 

    ub::project( _psi_AxB, ub::range (0, _levelsA ), ub::range ( 0, _basisA ) ) = ub::project( *_orbitalsA->getOrbitals() , ub::range(_bseA_vmin, _bseA_cmax+1) , ub::range ( 0, _basisA ));
    ub::project( _psi_AxB, ub::range (_levelsA, _levelsA + _levelsB ), ub::range ( _basisA, _basisA + _basisB ) ) = ub::project( *_orbitalsB->getOrbitals(), ub::range(_bseB_vmin, _bseB_cmax+1) , ub::range ( 0, _basisB )); 
    LOG(logDEBUG,*_pLog)  << " (" << t.elapsed() - _st << "s) " << flush; _st = t.elapsed();

    
    // psi_AxB * S_AB * psi_AB
    LOG(logDEBUG,*_pLog) << "Projecting dimer onto monomer orbitals"; 
    ub::matrix<double> _orbitalsAB_Transposed = ub::trans( *_orbitalsAB->getOrbitals() );  
    if ( (*_orbitalsAB->getOverlap()).size1() == 0 ) {
            LOG(logERROR,*_pLog) << "Overlap matrix is not stored"; 
            return false;
    }
    #ifdef OVERLAP_DEBUG 
        cout << "\n\t\tprod1 [" 
             << (*_orbitalsAB->getOverlap()).size1() << "x" << (*_orbitalsAB->getOverlap()).size2() << "] ["
             << _orbitalsAB_Transposed.size1()  << "x" << _orbitalsAB_Transposed.size2() << "] ";  
    #endif    
    ub::matrix<double> _psi_AB = ub::prod( *_orbitalsAB->getOverlap(), _orbitalsAB_Transposed );  
    #ifdef OVERLAP_DEBUG 
        cout << "\t\tprod2 [" 
             << _psi_AxB.size1() << "x" << _psi_AxB.size2() << "] ["
             << _psi_AB.size1()  << "x" << _psi_AB.size2() << "] ";  
    #endif     
    ub::matrix<double> _psi_AxB_dimer_basis = ub::prod( _psi_AxB, _psi_AB );  
    _psi_AB.clear();
    LOG(logDEBUG,*_pLog)  << " (" << t.elapsed() - _st << "s) " << flush; _st = t.elapsed();    

    // row: monomer orbitals, col: dimer orbitals
    ub::matrix<double> _proj_check = ub::zero_matrix<double>(_levelsA + _levelsB, _psi_AxB_dimer_basis.size2() );
    
    for ( int i = 0; i < _levelsA + _levelsB; i++ ){
        // occupied dimer levels
        for ( int j = 0; j < _bseAB_vtotal ; j++ ){
            
            _proj_check(i,0) += _psi_AxB_dimer_basis(i,j)*_psi_AxB_dimer_basis(i,j);
            
        }
        
        // empty dimer levels
        for ( unsigned j = _bseAB_vtotal ; j < _psi_AxB_dimer_basis.size2() ; j++ ){
            
            _proj_check(i,1) += _psi_AxB_dimer_basis(i,j)*_psi_AxB_dimer_basis(i,j);
            
        }
 
        
        //cout << " Monomer level projection (occ:virt:total)" << i << " : " << _proj_check(i,0) << " : " << _proj_check(i,1) << " : " << _proj_check(i,0) + _proj_check(i,1) << endl; 
        
        
    }
    
    
 
    
    
    
    
    
    
    
    
    
    // some more convenient storage
    
    ub::matrix<float> _kap;
    _kap.resize(_bseA_size,_bseAB_size);
    for ( int _i_bseA = 0 ; _i_bseA < _bseA_size ; _i_bseA++){
        for ( int _i_bseAB = 0 ; _i_bseAB < _bseAB_size ; _i_bseAB++){
            _kap(_i_bseA,_i_bseAB) = _psi_AxB_dimer_basis( _combA(_i_bseA,0), _combAB( _i_bseAB,0) ) * _psi_AxB_dimer_basis( _combA(_i_bseA,1), _combAB( _i_bseAB,1) );
            
        }
    }

    
    ub::matrix<float> _kbp;
    _kbp.resize(_bseB_size,_bseAB_size);
    for ( int _i_bseB = 0 ; _i_bseB < _bseB_size ; _i_bseB++){
        for ( int _i_bseAB = 0 ; _i_bseAB < _bseAB_size ; _i_bseAB++){
            _kbp(_i_bseB,_i_bseAB) = _psi_AxB_dimer_basis( _combB(_i_bseB,0), _combAB( _i_bseAB,0) ) * _psi_AxB_dimer_basis( _combB(_i_bseB,1), _combAB( _i_bseAB,1) );
        }
    }

    
     LOG(logDEBUG,*_pLog)  << " projection of product functions(" << t.elapsed() - _st << "s) " << flush; _st = t.elapsed();    
    
     
     // now project the exciton functions (ugly!)
     // ub::matrix<float> _proj_excA;
     // _proj_excA.resize(_bseA_exc,_bseAB_exc);
     ub::matrix<float> _temp = ub::prod( _kap, _bseAB );
     ub::matrix<float> _proj_excA = ub::prod( ub::trans(_bseA), _temp);
     
     /*
     for ( unsigned i = 0 ; i < _proj_excA.size1() ; i++ ){
     
        float check = 0.0;
        
        for ( unsigned j = 0; j < _proj_excA.size2(); j++ ){
            
            check += _proj_excA(i,j) * _proj_excA(i,j) ;
        }
        
        cout << " Monomer exciton " << i << " norm " << check << endl;
        
     }
     
     */
     
     _temp = ub::prod( _kbp, _bseAB );
     ub::matrix<float> _proj_excB = ub::prod( ub::trans(_bseB ), _temp);
     
     
    // cout << "exciton projectors: " << _proj_excA.size1() << " : " << _proj_excA.size2();
     
     
     
     
     
     
     LOG(logDEBUG,*_pLog)  << " projection of exciton wave functions (" << t.elapsed() - _st << "s) " << flush; _st = t.elapsed();  
     
     
     ub::matrix<float> _Hamiltonian_AB = ub::zero_matrix<float>(_bseAB_size,_bseAB_size );
     std::vector<float>& _bseAB_energies = _orbitalsAB->BSESingletEnergies();

     for ( int _i=0; _i<_bseAB_size; _i++){
         _Hamiltonian_AB(_i,_i) = _bseAB_energies[_i];
     }
     
 
     
     ub::matrix<float> _J_dimer = ub::zero_matrix<float>( _bseA_exc + _bseB_exc , _bseA_exc + _bseB_exc );
     ub::matrix<float> _S_dimer = ub::zero_matrix<float>( _bseA_exc + _bseB_exc , _bseA_exc + _bseB_exc );
     
     // setup J
     _temp = ub::prod( _Hamiltonian_AB , ub::trans(_proj_excA) );
     ub::project( _J_dimer,  ub::range (0, _bseA_exc ), ub::range ( 0, _bseA_exc )  ) = ub::prod( _proj_excA, _temp ); // J_AA = proj_excA x H x trans(proj_excA)
     ub::project( _J_dimer,  ub::range (_bseA_exc, _bseA_exc + _bseB_exc ), ub::range ( 0, _bseA_exc )  ) = ub::prod( _proj_excB, _temp ); // J_BA = proj_excB x H x trans(proj_excA)
     
     _temp = ub::prod( _Hamiltonian_AB , ub::trans(_proj_excB) );
     ub::project( _J_dimer,  ub::range (0, _bseA_exc ), ub::range ( _bseA_exc, _bseA_exc + _bseB_exc )  ) = ub::prod( _proj_excA, _temp ); // J_AB = proj_excA x H x trans(proj_excB)
     ub::project( _J_dimer,  ub::range (_bseA_exc, _bseA_exc + _bseB_exc ), ub::range ( _bseA_exc, _bseA_exc + _bseB_exc)  ) = ub::prod( _proj_excB, _temp ); // J_BB = proj_excB x H x trans(proj_excB)
     
     LOG(logDEBUG,*_pLog)  << " setup J (" << t.elapsed() - _st << "s) " << flush; _st = t.elapsed();  

     
     // setup S
     ub::project( _S_dimer,  ub::range (0, _bseA_exc ), ub::range ( 0, _bseA_exc )  ) = ub::prod( _proj_excA, ub::trans(_proj_excA) ); // S_AA = proj_excA x trans(proj_excA)
     ub::project( _S_dimer,  ub::range (_bseA_exc, _bseA_exc + _bseB_exc ), ub::range ( 0, _bseA_exc )  ) = ub::prod( _proj_excB, ub::trans(_proj_excA)); // S_BA = proj_excB x trans(proj_excA)
     ub::project( _S_dimer,  ub::range (0, _bseA_exc ), ub::range ( _bseA_exc, _bseA_exc + _bseB_exc )  ) = ub::prod( _proj_excA, ub::trans(_proj_excB)); // J_AB = proj_excA x H x trans(proj_excB)
     ub::project( _S_dimer,  ub::range (_bseA_exc, _bseA_exc + _bseB_exc ), ub::range ( _bseA_exc, _bseA_exc + _bseB_exc)  ) = ub::prod( _proj_excB, ub::trans(_proj_excB) ); // J_BB = proj_excB x H x trans(proj_excB)
     
     LOG(logDEBUG,*_pLog)  << " setup S (" << t.elapsed() - _st << "s) " << flush; _st = t.elapsed();  
     
     ub::vector<float> _S_eigenvalues; 
     linalg_eigenvalues( _S_eigenvalues, _S_dimer);

     ub::matrix<float> _diagS = ub::zero_matrix<float>( _bseA_exc + _bseB_exc  , _bseA_exc + _bseB_exc );
     for ( int _i =0; _i < _bseA_exc + _bseB_exc ; _i++){
         _diagS(_i,_i) = 1.0/sqrt(_S_eigenvalues[_i]);
     }
     _temp=ub::prod( _diagS, ub::trans(_S_dimer) ) ;
     ub::matrix<float> _transform = ub::prod( _S_dimer, _temp );
     LOG(logDEBUG,*_pLog)  << " transformation matrix (" << t.elapsed() - _st << "s) " << flush; _st = t.elapsed();  
     // final coupling elements
     _temp=ub::prod(_J_dimer, _transform);
     ub::matrix<float> _J_eff = ub::prod( _transform, _temp);
     LOG(logDEBUG,*_pLog)  << " effective couplings (" << t.elapsed() - _st << "s) " << flush; _st = t.elapsed();
     
     
     //LOG(logDEBUG,*_pLog)  << " singlet coupling: " << _J_eff(0,_bseA_exc+1)*13.6058 << " and " <<  _J_eff(_bseA_exc+1, 0) * 13.6058 << endl;
     //LOG(logDEBUG,*_pLog)  << " singlet coupling: " << _J_eff(0,_bseA_exc)*13.6058 << " and " <<  _J_eff(_bseA_exc, 0) * 13.6058 << endl; 
     //LOG(logDEBUG,*_pLog)  << " singlet coupling: " << _J_eff(1,_bseA_exc+1)*13.6058 << " and " <<  _J_eff(_bseA_exc+1, 1) * 13.6058 << endl; 


  
    LOG(logDEBUG,*_pLog)  << " (" << t.elapsed() - _st << "s) " << flush; _st = t.elapsed(); 
    
    LOG(logDEBUG,*_pLog) << "Done with exciton couplings" << flush;
    return true;   

} 

/**
 * \brief evaluates electronic couplings  
 * 
 * This is a different version with not diagonalized BSE Hamiltonian
 * 
 * @param _orbitalsA molecular orbitals of molecule A
 * @param _orbitalsB molecular orbitals of molecule B
 * @param _orbitalsAB molecular orbitals of the dimer AB
 * @param _JAB matrix with electronic couplings
 * @return false if failed
 */
bool BSECoupling::CalculateCouplings(Orbitals* _orbitalsA, Orbitals* _orbitalsB, Orbitals* _orbitalsAB) {
          
    LOG(logDEBUG,*_pLog) << "  Calculating exciton couplings" << flush;
    

    //check to see if ordering of atoms agrees
    const std::vector<QMAtom*> atomsA=_orbitalsA->QMAtoms();
    const std::vector<QMAtom*> atomsB=_orbitalsB->QMAtoms();
    const std::vector<QMAtom*> atomsAB=_orbitalsAB->QMAtoms();
    
    for (unsigned i=0;i<atomsAB.size();i++){
        QMAtom* dimer=atomsAB[i];
        QMAtom* monomer=NULL;
        if (i<atomsA.size()){
            monomer=atomsA[i];
        }
        else if (i<atomsB.size()+atomsA.size() ){
            monomer=atomsB[i-atomsA.size()];
        }
        else{
            throw runtime_error((boost::format("Number of Atoms in dimer %3i and the two monomers A:%3i B:%3i does not agree") %atomsAB.size() %atomsA.size() %atomsB.size()).str());
        }
        
        if(monomer->type != dimer->type){
            throw runtime_error("\nERROR: Atom types do not agree in dimer and monomers\n");
        }
        if(std::abs(monomer->x-dimer->x)>0.001 || std::abs(monomer->y-dimer->y)>0.001 || std::abs(monomer->z-dimer->z)>0.001){
            LOG(logERROR,*_pLog) << "======WARNING=======\n Coordinates of monomers and dimer atoms do not agree, do you know what you are doing?\n " << flush;
            break;
        }
        
    }
    
    
    // constructing the direct product orbA x orbB
    int _basisA = _orbitalsA->getBasisSetSize();
    int _basisB = _orbitalsB->getBasisSetSize();
    
    if ( ( _basisA == 0 ) || ( _basisB == 0 ) ) {
        LOG(logERROR,*_pLog) << "Basis set size is not stored in monomers" << flush;
        return false;
    }

    // number of levels stored in monomers
    int _levelsA = _orbitalsA->getNumberOfLevels();
    int _levelsB = _orbitalsB->getNumberOfLevels();
    
    boost::timer t; // start timing
    //double _st = t.elapsed();
        
    // get exciton information of molecule A
    int _bseA_cmax        = _orbitalsA->getBSEcmax();
    int _bseA_cmin        = _orbitalsA->getBSEcmin();
    int _bseA_vmax        = _orbitalsA->getBSEvmax();
    int _bseA_vmin        = _orbitalsA->getBSEvmin();
    int _bseA_vtotal      = _bseA_vmax - _bseA_vmin +1 ;
    int _bseA_ctotal      = _bseA_cmax - _bseA_cmin +1 ;
    int _bseA_size        = _bseA_vtotal * _bseA_ctotal;
    int _bseA_singlet_exc = _orbitalsA->BSESingletCoefficients().size2();
    int _bseA_triplet_exc = _orbitalsA->BSETripletCoefficients().size2();

    LOG(logDEBUG,*_pLog)  << "   molecule A has " << _bseA_singlet_exc << " singlet excitons with dimension " << _bseA_size << flush;
    LOG(logDEBUG,*_pLog)  << "   molecule A has " << _bseA_triplet_exc << " triplet excitons with dimension " << _bseA_size << flush;
    
    // now, two storage assignment matrices for two-particle functions
    ub::matrix<int> _combA;
    _combA.resize(_bseA_size,2);
    int _cnt = 0;
    for ( int _v = 0; _v < _bseA_vtotal; _v++){
        for ( int _c = 0; _c < _bseA_ctotal; _c++){
            _combA(_cnt,0) = _v;
            _combA(_cnt,1) = _bseA_vtotal + _c;
            _cnt++;
        }
    }
    
    
    // get exciton information of molecule B
    int _bseB_cmax        = _orbitalsB->getBSEcmax();
    int _bseB_cmin        = _orbitalsB->getBSEcmin();
    int _bseB_vmax        = _orbitalsB->getBSEvmax();
    int _bseB_vmin        = _orbitalsB->getBSEvmin();
    int _bseB_vtotal      = _bseB_vmax - _bseB_vmin +1 ;
    int _bseB_ctotal      = _bseB_cmax - _bseB_cmin +1 ;
    int _bseB_size        = _bseB_vtotal * _bseB_ctotal;
    int _bseB_singlet_exc = _orbitalsB->BSESingletCoefficients().size2();
    int _bseB_triplet_exc = _orbitalsB->BSETripletCoefficients().size2();
    

    
    LOG(logDEBUG,*_pLog)  << "   molecule B has " << _bseB_singlet_exc << " singlet excitons with dimension " << _bseB_size << flush;
    LOG(logDEBUG,*_pLog)  << "   molecule B has " << _bseB_triplet_exc << " triplet excitons with dimension " << _bseB_size << flush;
    
    // now, two storage assignment matrices for two-particle functions
    ub::matrix<int> _combB;
    _combB.resize(_bseB_size,2);
    _cnt = 0;
    for ( int _v = 0; _v < _bseB_vtotal; _v++){
        for ( int _c = 0; _c < _bseB_ctotal; _c++){
            _combB(_cnt,0) = _bseA_vtotal + _bseA_ctotal + _v;
            _combB(_cnt,1) = _bseA_vtotal + _bseA_ctotal + _bseB_vtotal + _c;
            _cnt++;
        }
    }
    
    if(_levA>_bseA_singlet_exc){
        LOG(logDEBUG,*_pLog) << "Number of excitons you want is greater than stored for molecule B. Setting to max number available" << flush; 
        _levA=_bseA_singlet_exc;
    }
    if(_levB>_bseB_singlet_exc){
        LOG(logDEBUG,*_pLog) << "Number of excitons you want is greater than stored for molecule B. Setting to max number available" << flush; 
        _levB=_bseB_singlet_exc;
    }
    
    if(_unoccA>_bseA_ctotal){
        LOG(logDEBUG,*_pLog) << "Number of occupied orbitals in molecule A for CT creation exceeds number of KS-orbitals in BSE" << flush; 
        _unoccA=_bseA_ctotal;
    }
    else if (_unoccA<0){
        _unoccA=_bseA_ctotal;
    }
    if(_unoccB>_bseB_ctotal){
        LOG(logDEBUG,*_pLog) << "Number of occupied orbitals in molecule B for CT creation exceeds number of KS-orbitals in BSE" << flush; 
        _unoccB=_bseB_ctotal;
    }
    else if (_unoccB<0){
        _unoccB=_bseB_ctotal;
    }
    
    if(_occA>_bseA_vtotal){
        LOG(logDEBUG,*_pLog) << "Number of unoccupied orbitals in molecule A for CT creation exceeds number of KS-orbitals in BSE" << flush; 
        _occA=_bseA_vtotal;
    }
    else if (_occA<0){
        _occA=_bseA_vtotal;
    }
    if(_occB>_bseB_vtotal){
        LOG(logDEBUG,*_pLog) << "Number of unoccupied orbitals in molecule B for CT creation exceeds number of KS-orbitals in BSE" << flush; 
        _occB=_bseB_vtotal;
    }else if (_occB<0){
        _occB=_bseB_vtotal;
    }
    
    
    // get exciton information of pair AB
    int _bseAB_cmax = _orbitalsAB->getBSEcmax();
    int _bseAB_cmin = _orbitalsAB->getBSEcmin();
    int _bseAB_vmax = _orbitalsAB->getBSEvmax();
    int _bseAB_vmin = _orbitalsAB->getBSEvmin();
    int _bseAB_vtotal = _bseAB_vmax - _bseAB_vmin +1 ;
    int _bseAB_ctotal = _bseAB_cmax - _bseAB_cmin +1 ;
    int _bseAB_size   = _bseAB_vtotal * _bseAB_ctotal;
    // check if electron-hole interaction matrices are stored
    if ( ! _orbitalsAB->hasEHinteraction() ){
        LOG(logERROR,*_pLog) << "BSE EH int not stored in dimer " << flush;
        return false;
    }
    ub::matrix<float>&    _eh_d = _orbitalsAB->eh_d(); 
    ub::matrix<float>&    _eh_x = _orbitalsAB->eh_x(); 
    
    LOG(logDEBUG,*_pLog)  << "   dimer AB has BSE EH interaction (direct)   with dimension " << _eh_d.size1() << " x " <<  _eh_d.size2() << flush;
    LOG(logDEBUG,*_pLog)  << "   dimer AB has BSE EH interaction (exchange) with dimension " << _eh_x.size1() << " x " <<  _eh_x.size2() << flush;
    // now, two storage assignment matrices for two-particle functions
    ub::matrix<int> _combAB;
    _combAB.resize(_bseAB_size,2);
    _cnt = 0;
    for ( int _v = 0; _v < _bseAB_vtotal; _v++){
        for ( int _c = 0; _c < _bseAB_ctotal; _c++){
            //_combAB(_cnt,0) = _v;
            //_combAB(_cnt,1) = _bseAB_vtotal + _c;
            
            _combAB(_cnt,0) = _bseAB_vmin + _v;
            _combAB(_cnt,1) = _bseAB_vmin + _bseAB_vtotal + _c;
            
            _cnt++;
        }
    }
    
    

    
    // DFT levels of monomers can be reduced to those used in BSE
    _levelsA = _bseA_vtotal + _bseA_ctotal;
    _levelsB = _bseB_vtotal + _bseB_ctotal;
    LOG(logDEBUG,*_pLog) << "   levels used in BSE of molA: " << _bseA_vmin << " to " << _bseA_cmax << " total: " << _bseA_vtotal + _bseA_ctotal <<  flush;
    LOG(logDEBUG,*_pLog) << "   levels used in BSE of molB: " << _bseB_vmin << " to " << _bseB_cmax << " total: " << _bseB_vtotal + _bseB_ctotal <<  flush;
    
    
    if ( ( _levelsA == 0 ) || (_levelsB == 0) ) {
        LOG(logERROR,*_pLog) << "No information about number of occupied/unoccupied levels is stored" << flush;
        return false;
    } 
    
    //       | Orbitals_A          0 |      | Overlap_A |     
    //       | 0          Orbitals_B |  X   | Overlap_B |  X  Transpose( Orbitals_AB )
    ub::zero_matrix<double> zeroB( _levelsA, _basisB ) ;
    ub::zero_matrix<double> zeroA( _levelsB, _basisA ) ;
    ub::matrix<double> _psi_AxB ( _levelsA + _levelsB, _basisA + _basisB  );
    
    // constructing merged orbitals
    ub::project( _psi_AxB, ub::range (0, _levelsA ), ub::range ( _basisA, _basisA +_basisB ) ) = zeroB;
    ub::project( _psi_AxB, ub::range (_levelsA, _levelsA + _levelsB ), ub::range ( 0, _basisA ) ) = zeroA;    
    ub::project( _psi_AxB, ub::range (0, _levelsA ), ub::range ( 0, _basisA ) ) = ub::project( *_orbitalsA->getOrbitals() , ub::range(_bseA_vmin, _bseA_cmax+1) , ub::range ( 0, _basisA ));
    ub::project( _psi_AxB, ub::range (_levelsA, _levelsA + _levelsB ), ub::range ( _basisA, _basisA + _basisB ) ) = ub::project( *_orbitalsB->getOrbitals(), ub::range(_bseB_vmin, _bseB_cmax+1) , ub::range ( 0, _basisB )); 
    
    // psi_AxB * S_AB * psi_AB
    LOG(logDEBUG,*_pLog) << "   projecting monomer onto dimer orbitals" << flush; 
    ub::matrix<double> _orbitalsAB_Transposed = ub::trans( *_orbitalsAB->getOrbitals() );  
    if ( (*_orbitalsAB->getOverlap()).size1() == 0 ) {
            LOG(logERROR,*_pLog) << "Overlap matrix is not stored"; 
            return false;
    }
   
    ub::matrix<double> _psi_AB = ub::prod( *_orbitalsAB->getOverlap(), _orbitalsAB_Transposed );  
    ub::matrix<double> _psi_AxB_dimer_basis = ub::prod( _psi_AxB, _psi_AB );  
    _psi_AB.clear();
    //cout<< "_psi_AxB_dimer"<<endl;
    unsigned int LevelsA = _levelsA;
    for (unsigned i=0;i<_psi_AxB_dimer_basis.size1();i++){
        double mag=0.0;
        for (unsigned j=0;j<_psi_AxB_dimer_basis.size2();j++){
            mag+=_psi_AxB_dimer_basis(i,j)*_psi_AxB_dimer_basis(i,j);
            
    }
         if (mag<0.95){
            int monomer = 0;
            int level = 0;
            if ( i < LevelsA ) {
                monomer = 1;
                level   = _bseA_vmin + i;
            } else {
                monomer = 2;
                level   = _bseB_vmin + i -_levelsA;
                
            }
            LOG(logERROR,*_pLog) << "\nERROR: " << i << " Projection of orbital " << level << " of monomer " << monomer << " on dimer is insufficient,mag="<<mag<<" maybe the orbital order is screwed up, otherwise increase dimer basis.\n"<<flush;
        }
    }
    //exit(0);
    // _psi_AxB_dimer_basis = T in notes, dimension ( LA + LB, LD)
    
    
   // cout << "Size of _psi_AxB_dimer_basis " << _psi_AxB_dimer_basis.size1() << " : " <<  _psi_AxB_dimer_basis.size2() << flush; 
    
    
    //notation AB is CT states with A+B-, BA is the counterpart
    //Setting up CT-states:
    LOG(logDEBUG,*_pLog) << "Setting up CT-states" << flush; 
    //Number of A+B- states
    int noAB=_occA*_unoccB;
    //Number of A-B+ states
    int noBA=_unoccA*_occB;
    
    
    ub::matrix<int> comb_CTAB;
    comb_CTAB.resize(noAB,2);
    _cnt = 0;
    

    
    
    // iterate A over occupied, B over unoccupied
    int v_start=_bseA_vtotal-_occA;
    for ( int _v = v_start; _v < _bseA_vtotal; _v++){
        for ( int _c = 0; _c <_unoccB; _c++){            
            comb_CTAB(_cnt,0) =_v;
            comb_CTAB(_cnt,1) = _bseA_vtotal+_bseA_ctotal+_bseB_vtotal + _c;
           
            _cnt++;
        }
    }
    LOG(logDEBUG,*_pLog) <<noAB <<" CT states A+B- created" << flush;
    //cout << "comb_CTAB" << endl;
    //cout << comb_CTAB << endl;
    
    ub::matrix<int> comb_CTBA;
    comb_CTBA.resize(noBA,2);
    _cnt = 0;
    // iterate A over unoccupied, B over occupied
    v_start=_bseB_vtotal-_occB;
    for ( int _v = v_start; _v < _bseB_vtotal; _v++){
        for ( int _c = 0; _c <_unoccA; _c++){            
            comb_CTBA(_cnt,0) =_bseA_vtotal+_bseA_ctotal+_v;
            comb_CTBA(_cnt,1) = _bseA_vtotal+ _c;
            
            _cnt++;
        }
    }
    LOG(logDEBUG,*_pLog) <<noBA <<" CT states B+A- created" << flush;
    //cout << "comb_CTBA" << endl;
    //cout << comb_CTBA << endl;
    
    
    
    // these 4 matrixes, matrix(i,j) contains the j-th dimer MO component of the i-th excitation
    ub::matrix<float> ctAB;
    ctAB.resize(noAB,_bseAB_size);
    for ( int _i_CT = 0 ; _i_CT < noAB ; _i_CT++){
    for ( int _i_bseAB = 0 ; _i_bseAB < _bseAB_size ; _i_bseAB++){
        ctAB(_i_CT,_i_bseAB)=_psi_AxB_dimer_basis( comb_CTAB(_i_CT,0), _combAB( _i_bseAB,0) ) * _psi_AxB_dimer_basis( comb_CTAB(_i_CT,1), _combAB( _i_bseAB,1) );
        }
    }
    
    ub::matrix<float>ctBA;
    ctBA.resize(noBA,_bseAB_size);
    for ( int _i_CT = 0 ; _i_CT < noBA ; _i_CT++){
    for ( int _i_bseAB = 0 ; _i_bseAB < _bseAB_size ; _i_bseAB++){
        ctBA(_i_CT,_i_bseAB)=_psi_AxB_dimer_basis( comb_CTBA(_i_CT,0), _combAB( _i_bseAB,0) ) * _psi_AxB_dimer_basis( comb_CTBA(_i_CT,1), _combAB( _i_bseAB,1) );
        }
    }
    
      
    // some more convenient storage
    
    ub::matrix<float> _kap;
    _kap.resize(_bseA_size,_bseAB_size);
    for ( int _i_bseA = 0 ; _i_bseA < _bseA_size ; _i_bseA++){
        for ( int _i_bseAB = 0 ; _i_bseAB < _bseAB_size ; _i_bseAB++){
            _kap(_i_bseA,_i_bseAB) = _psi_AxB_dimer_basis( _combA(_i_bseA,0), _combAB( _i_bseAB,0) ) * _psi_AxB_dimer_basis( _combA(_i_bseA,1), _combAB( _i_bseAB,1) );
            
        }
    }

    //ub::matrix<float> check;
    //check.resize(_bseA_size,_bseA_size);
    //check= ub::prod(_kap,ub::trans(_kap));
    //cout << "check"<<endl;
    
    //cout <<ub::project(check, ub::range (0, 10 ), ub::range ( 0, 10 ) ) <<endl;
    
    
    ub::matrix<float> _kbp;
    _kbp.resize(_bseB_size,_bseAB_size);
    for ( int _i_bseB = 0 ; _i_bseB < _bseB_size ; _i_bseB++){
        for ( int _i_bseAB = 0 ; _i_bseAB < _bseAB_size ; _i_bseAB++){
            _kbp(_i_bseB,_i_bseAB) = _psi_AxB_dimer_basis( _combB(_i_bseB,0), _combAB( _i_bseAB,0) ) * _psi_AxB_dimer_basis( _combB(_i_bseB,1), _combAB( _i_bseAB,1) );
        }
    }
    
    // Same routines but also take <v|c'> <c|v'> projections into account 
    /*
    ub::matrix<float> _kap;
    _kap.resize(_bseA_size,_bseAB_size);
    for ( int _i_bseA = 0 ; _i_bseA < _bseA_size ; _i_bseA++){
        for ( int _i_bseAB = 0 ; _i_bseAB < _bseAB_size ; _i_bseAB++){
            _kap(_i_bseA,_i_bseAB) = _psi_AxB_dimer_basis( _combA(_i_bseA,0), _combAB( _i_bseAB,0) ) * _psi_AxB_dimer_basis( _combA(_i_bseA,1), _combAB( _i_bseAB,1) )+
              _psi_AxB_dimer_basis( _combA(_i_bseA,1), _combAB( _i_bseAB,0) ) * _psi_AxB_dimer_basis( _combA(_i_bseA,0), _combAB( _i_bseAB,1) )     ;
            
        }
    }

    

    
    
    ub::matrix<float> _kbp;
    _kbp.resize(_bseB_size,_bseAB_size);
    for ( int _i_bseB = 0 ; _i_bseB < _bseB_size ; _i_bseB++){
        for ( int _i_bseAB = 0 ; _i_bseAB < _bseAB_size ; _i_bseAB++){
            _kbp(_i_bseB,_i_bseAB) = _psi_AxB_dimer_basis( _combB(_i_bseB,0), _combAB( _i_bseAB,0) ) * _psi_AxB_dimer_basis( _combB(_i_bseB,1), _combAB( _i_bseAB,1) )+
                    _psi_AxB_dimer_basis( _combB(_i_bseB,1), _combAB( _i_bseAB,0) ) * _psi_AxB_dimer_basis( _combB(_i_bseB,0), _combAB( _i_bseAB,1) );
        }
    }
    */ 
  

    LOG(logDEBUG,*_pLog)  << "   construct projection of product functions " << flush; 

   
    
        
    //     cout << "Size of _kap " << _kap.size1() << " : " <<  _kap.size2() << "\n" << flush; 
    //     cout << "Size of _kbp " << _kbp.size1() << " : " <<  _kbp.size2() << "\n" << flush; 
    
    // now the different spin types
    if ( _doSinglets){
         LOG(logDEBUG,*_pLog)  << "   Evaluating singlets"  << flush; 
      // get singlet BSE Hamiltonian from _orbitalsAB
      ub::matrix<float> _Hamiltonian_AB = _eh_d + 2.0 * _eh_x;
        const ub::matrix<float>& _bseA = ub::project( _orbitalsA->BSESingletCoefficients(),
                ub::range (0, _orbitalsA->BSESingletCoefficients().size1() ), ub::range ( 0, _levA )  );
        const ub::matrix<float>& _bseB = ub::project( _orbitalsB->BSESingletCoefficients(),
                ub::range (0, _orbitalsB->BSESingletCoefficients().size1() ), ub::range ( 0, _levB )  );
        
      //  cout << "Size of _Hamiltonian_AB " << _Hamiltonian_AB.size1() << " : " <<  _Hamiltonian_AB.size2() << flush;
// cout << "Size of _bseA " << _bseA.size1() << " : " <<  _bseA.size2() << flush; 
   //      cout << "Size of _bseB " << _bseB.size1() << " : " <<  _bseB.size2() << flush; 

     
        bool _singlets = ProjectExcitons( _kap, _kbp,ctAB,ctBA, _bseA, _bseB, _Hamiltonian_AB, JAB_singlet);
        if ( _singlets ) {
            LOG(logDEBUG,*_pLog)  << "   calculated singlet couplings " << flush;
        }
        /*
        // diagonalize the effective Hamiltonian?
        ub::vector<float> _coupled_energies;
        ub::matrix<float> _coupled_coefficients;
	std::vector< std::vector<double> >& _free_dipolesA = _orbitalsA->TransitionDipoles();
	std::vector< std::vector<double> >& _free_dipolesB = _orbitalsB->TransitionDipoles();
        linalg_eigenvalues(*_JAB_singlet, _coupled_energies, _coupled_coefficients,_JAB_singlet->size1() );
        LOG(logDEBUG,*_pLog)  << "   calculated EVs of coupling matrix " << flush;
	cout << "\n" << endl;
        for ( int i =0 ; i< _JAB_singlet->size1(); i++){
            
            
	    std::vector<double> tdipole(3,0.0);
            for ( int j = 0; j < 50; j++){
	      tdipole[0] += _coupled_coefficients(j,i)*_free_dipolesA[j][0] + _coupled_coefficients(j+50,i)*_free_dipolesB[j][0];
	      tdipole[1] += _coupled_coefficients(j,i)*_free_dipolesA[j][1] + _coupled_coefficients(j+50,i)*_free_dipolesB[j][1];
	      tdipole[2] += _coupled_coefficients(j,i)*_free_dipolesA[j][2] + _coupled_coefficients(j+50,i)*_free_dipolesB[j][2];
	    }
	    double tdipole_strength = tdipole[0]*tdipole[0] + tdipole[1]*tdipole[1] + tdipole[2]*tdipole[2];
            double oscillator_strength = tdipole_strength * _coupled_energies(i) /3.0;

	    LOG(logINFO, *_pLog) << (format("  S = %1$4d Omega = %2$+1.4f eV  lamdba = %3$+3.2f nm ") % (i + 1) % (13.6058 * _coupled_energies(i)) % (1240.0/(13.6058 * _coupled_energies(i))) ).str() << flush;
	    LOG(logINFO, *_pLog) << (format("           TrDipole length gauge   dx = %1$+1.4f dy = %2$+1.4f dz = %3$+1.4f |d|^2 = %4$+1.4f f = %5$+1.4f") % (tdipole[0]) % (tdipole[1]) % (tdipole[2]) % (tdipole_strength) % (oscillator_strength)).str() << flush;
	    for (int _i_bse = 0; _i_bse < _JAB_singlet->size1(); _i_bse++) {
	      // if contribution is larger than 0.2, print
	      double _weight = pow(_coupled_coefficients(_i_bse, i), 2);
	      if (_weight > 0.2) {
                if ( _i_bse < 50) {
		LOG(logINFO, *_pLog) << (format("           EXCITON A %1$-3d : %2$3.1f%%") % _i_bse % (100.0 * _weight)).str() << flush;
		} else
		  {
		    LOG(logINFO, *_pLog) << (format("           EXCITON B %1$-3d : %2$3.1f%%") % (_i_bse-50) % (100.0 * _weight)).str() << flush;
		  }
	      }
	    }
	    LOG(logINFO, *_pLog) << (format("   ")).str() << flush;




            cout << " E" << i << " : " << _coupled_energies(i)*13.605 << " TD " << tdipole[0] << " " << tdipole[1] << " " << tdipole[2] << endl;          
	}
        //LOG(logDEBUG,*_pLog)  << " singlet coupling: " << _JAB_singlet->at_element(0,_bseA_singlet_exc)*13.6058 << " and " <<  _JAB_singlet->at_element(_bseA_singlet_exc, 0) * 13.6058 << endl; 
	*/
    }
    
                
        
    if ( _doTriplets){
        LOG(logDEBUG,*_pLog)  << "   Evaluating triplets" << flush; 
        // get triplet BSE Hamiltonian from _orbitalsAB
        ub::matrix<float> _Hamiltonian_AB = _eh_d;
        
     
        
        
        //ub::matrix<float>& _bseA= _orbitalsA->BSETripletCoefficients();
        
        
        const ub::matrix<float>& _bseA = ub::project( _orbitalsA->BSETripletCoefficients(),
                ub::range (0, _orbitalsA->BSETripletCoefficients().size1() ), ub::range ( 0, _levA )  );
        const ub::matrix<float>& _bseB = ub::project( _orbitalsB->BSETripletCoefficients(),
                ub::range (0, _orbitalsB->BSETripletCoefficients().size1() ), ub::range ( 0, _levB )  );
        //ub::matrix<float>& _bseB = _orbitalsB->BSETripletCoefficients();
        
  
        
        
        bool _triplets = ProjectExcitons( _kap, _kbp,ctAB,ctBA, _bseA, _bseB, _Hamiltonian_AB, JAB_triplet);
        if ( _triplets ) {
            LOG(logDEBUG,*_pLog)  << "   calculated triplet couplings " << flush;
        }
    }
    
    
    LOG(logDEBUG,*_pLog) << "  Done with exciton couplings" << flush;
    return true;   
};


bool BSECoupling::ProjectExcitons(const ub::matrix<float>& _kap,const ub::matrix<float>& _kbp,
                                  const ub::matrix<float>& ctAB,const ub::matrix<float>& ctBA, 
                                  const ub::matrix<float>& _bseA, const ub::matrix<float>& _bseB, 
                                  const ub::matrix<float>& _H, ub::matrix<float>& _J){
    
    
    //cout << " Dimensions of _bseA " << _bseA.size1() << " : " << _bseA.size2() << endl;
    
     // get projection of monomer excitons on dimer product functions
     ub::matrix<float> _proj_excA = ub::prod( ub::trans( _bseA ), _kap);
     ub::matrix<float> _proj_excB = ub::prod( ub::trans( _bseB ), _kbp);
     //cout << "_bseA"<<_bseA.size1()<<"x"<<_bseA.size2()<<endl;
     //cout << "_kap"<<_kap.size1()<<"x"<<_kap.size2()<<endl;  
     //cout << "_proj_excA"<<_proj_excA.size1()<<"x"<<_proj_excA.size2()<<endl;
     //cout << "_bseB"<<_bseB.size1()<<"x"<<_bseB.size2()<<endl;
     //cout << "_kbp"<<_kbp.size1()<<"x"<<_kbp.size2()<<endl;
     //cout << "_proj_excB"<<_proj_excB.size1()<<"x"<<_proj_excB.size2()<<endl;
     
     unsigned _bseA_exc = _bseA.size2();
     unsigned _bseB_exc = _bseB.size2();
     unsigned _bse_exc=_bseA_exc+_bseB_exc;
     
     _J=ub::zero_matrix<float>(_bse_exc,_bse_exc);
     unsigned _ctAB=ctAB.size1();
     
     unsigned _ctBA=ctBA.size1();
     unsigned _ct=_ctAB+_ctBA;
     //cout << _ctAB <<_ctBA<<endl;
     ub::matrix<double> _J_dimer = ub::zero_matrix<double>( _bse_exc +_ct, _bse_exc+_ct );
     ub::matrix<double> _S_dimer = ub::zero_matrix<double>( _bse_exc +_ct, _bse_exc +_ct);
     
     //cout << _J_dimer.size1()<< " : "<<_J_dimer.size2()<<endl;
     //cout << _S_dimer.size1()<< " : "<<_S_dimer.size2()<<endl;

      LOG(logDEBUG,*_pLog) << "Setting up coupling matrix size "<< _bse_exc +_ct<<"x"<<_bse_exc +_ct << flush;
     // matrix _J
     
    //  E_A         J_AB        J_A_ABCT        J_A_BACT
    //  J_BA        E_B         J_B_ABCT        J_B_BACT
    //  J_ABCT_A    J_ABCT_B    E_ABCT          J_ABCT_BACT
    //  J_BACT_A   J_BACT_B    J_BACT_ABCT     E_BACT
     
     // I think this only works for hermitian/symmetric H so only in TDA
     // setup J
     
     // do not reorder ifs because of the temps, I would like to paralleize this part but i have no clue how to do it simply and elegantly
     
     ub::matrix<double> _temp = ub::prod( _H , ub::trans(_proj_excA) );
     ub::project( _J_dimer,  ub::range (0, _bseA_exc ), ub::range ( 0, _bseA_exc )  ) = ub::prod( _proj_excA, _temp ); // E_A = proj_excA x H x trans(proj_excA)
     ub::project( _J_dimer,  ub::range (_bseA_exc, _bse_exc ), ub::range ( 0, _bseA_exc )  ) = ub::prod( _proj_excB, _temp ); // J_BA = proj_excB x H x trans(proj_excA)
     if(_ctAB>0){
     ub::project( _J_dimer,  ub::range (_bse_exc, _bse_exc+_ctAB ), ub::range ( 0, _bseA_exc )  ) = ub::prod( ctAB, _temp );// J_ABCT_A
     }
     if(_ctBA>0){
     ub::project( _J_dimer,  ub::range ( _bse_exc+_ctAB, _bse_exc+_ct ), ub::range ( 0, _bseA_exc )  ) = ub::prod( ctBA, _temp );// J_BACT_A
     }
     
     
     _temp = ub::prod( _H , ub::trans(_proj_excB) );
     ub::project( _J_dimer,  ub::range (0, _bseA_exc ), ub::range ( _bseA_exc, _bse_exc)  ) =ub::prod( _proj_excA, _temp ); // J_AB = proj_excA x H x trans(proj_excB)
     ub::project( _J_dimer,  ub::range (_bseA_exc, _bse_exc ), ub::range ( _bseA_exc,_bse_exc)  ) = ub::prod(_proj_excB, _temp ); // E_B = proj_excB x H x trans(proj_excB)
     if(_ctAB>0){
     ub::project( _J_dimer,  ub::range (_bse_exc, _bse_exc+_ctAB ), ub::range ( _bseA_exc,_bse_exc)  ) = ub::prod(ctAB, _temp ); // J_ABCT_B
     }
     if(_ctBA>0){
     ub::project( _J_dimer,  ub::range (_bse_exc+_ctAB, _bse_exc+_ct ), ub::range ( _bseA_exc,_bse_exc)  ) = ub::prod(ctBA, _temp );// J_BACT_B
     }
     
     
     if(_ctAB>0){
      _temp = ub::prod( _H , ub::trans(ctAB) );
     ub::project( _J_dimer,  ub::range (0, _bseA_exc ), ub::range ( _bse_exc, _bse_exc+_ctAB )  ) = ub::prod( _proj_excA, _temp );
     ub::project( _J_dimer,  ub::range (_bseA_exc, _bse_exc ), ub::range ( _bse_exc, _bse_exc+_ctAB )  ) = ub::prod( _proj_excB, _temp );
     ub::project( _J_dimer,  ub::range (_bse_exc, _bse_exc+_ctAB ), ub::range ( _bse_exc, _bse_exc+_ctAB )  ) = ub::prod( ctAB, _temp );
     ub::project( _J_dimer,  ub::range (_bse_exc+_ctAB, _bse_exc+_ct ), ub::range ( _bse_exc, _bse_exc+_ctAB )  ) = ub::prod( ctBA, _temp );
     }
     
     
     if(_ctBA>0){
      _temp = ub::prod( _H , ub::trans(ctBA) );
     ub::project( _J_dimer,  ub::range (0, _bseA_exc ), ub::range ( _bse_exc+_ctAB, _bse_exc+_ct )  ) = ub::prod( _proj_excA, _temp );
     ub::project( _J_dimer,  ub::range (_bseA_exc, _bse_exc ), ub::range ( _bse_exc+_ctAB, _bse_exc+_ct )  ) = ub::prod( _proj_excB, _temp );
     ub::project( _J_dimer,  ub::range (_bse_exc, _bse_exc+_ctAB ), ub::range ( _bse_exc+_ctAB, _bse_exc+_ct )   ) = ub::prod( ctAB, _temp );
     ub::project( _J_dimer,  ub::range (_bse_exc+_ctAB, _bse_exc+_ct ), ub::range ( _bse_exc+_ctAB, _bse_exc+_ct )   ) = ub::prod( ctBA, _temp ); 
     }

     

    
    LOG(logDEBUG,*_pLog) << "Setting up overlap matrix size "<< _bse_exc +_ct<<"x"<<_bse_exc +_ct << flush;
     // setup S
    
     _temp =ub::trans(_proj_excA);
     ub::project( _S_dimer,  ub::range (0, _bseA_exc ), ub::range ( 0, _bseA_exc )  ) = ub::prod( _proj_excA, _temp ); // E_A = proj_excA x H x trans(proj_excA)
     ub::project( _S_dimer,  ub::range (_bseA_exc, _bse_exc ), ub::range ( 0, _bseA_exc )  ) = ub::prod( _proj_excB, _temp ); // J_BA = proj_excB x H x trans(proj_excA)
     if(_ctAB>0){
     ub::project( _S_dimer,  ub::range (_bse_exc, _bse_exc+_ctAB ), ub::range ( 0, _bseA_exc )  ) = ub::prod( ctAB, _temp );// J_ABCT_A
     }
     if(_ctBA>0){
     ub::project( _S_dimer,  ub::range ( _bse_exc+_ctAB, _bse_exc+_ct ), ub::range ( 0, _bseA_exc )  ) = ub::prod( ctBA, _temp );// J_BACT_A
     }
     
     
     _temp =  ub::trans(_proj_excB);
     ub::project( _S_dimer,  ub::range (0, _bseA_exc ), ub::range ( _bseA_exc, _bse_exc)  ) =ub::prod( _proj_excA, _temp ); // J_AB = proj_excA x H x trans(proj_excB)
     ub::project( _S_dimer,  ub::range (_bseA_exc, _bse_exc ), ub::range ( _bseA_exc,_bse_exc)  ) = ub::prod(_proj_excB, _temp ); // E_B = proj_excB x H x trans(proj_excB)
     if(_ctAB>0){
     ub::project( _S_dimer,  ub::range (_bse_exc, _bse_exc+_ctAB ), ub::range ( _bseA_exc,_bse_exc)  ) = ub::prod(ctAB, _temp ); // J_ABCT_B
     }
     if(_ctBA>0){
     ub::project( _S_dimer,  ub::range (_bse_exc+_ctAB, _bse_exc+_ct ), ub::range ( _bseA_exc,_bse_exc)  ) = ub::prod(ctBA, _temp );// J_BACT_B
     }
     
     if(_ctAB>0){
      _temp =  ub::trans(ctAB);
     ub::project( _S_dimer,  ub::range (0, _bseA_exc ), ub::range ( _bse_exc, _bse_exc+_ctAB )  ) = ub::prod( _proj_excA, _temp );
     ub::project( _S_dimer,  ub::range (_bseA_exc, _bse_exc ), ub::range ( _bse_exc, _bse_exc+_ctAB )  ) = ub::prod( _proj_excB, _temp );
     ub::project( _S_dimer,  ub::range (_bse_exc, _bse_exc+_ctAB ), ub::range ( _bse_exc, _bse_exc+_ctAB )  ) = ub::prod( ctAB, _temp );
     ub::project( _S_dimer,  ub::range (_bse_exc+_ctAB, _bse_exc+_ct ), ub::range ( _bse_exc, _bse_exc+_ctAB )  ) = ub::prod( ctBA, _temp );
     }
     if(_ctBA>0){
      _temp = ub::trans(ctBA);
     ub::project( _S_dimer,  ub::range (0, _bseA_exc ), ub::range ( _bse_exc+_ctAB, _bse_exc+_ct )  ) = ub::prod( _proj_excA, _temp );
     ub::project( _S_dimer,  ub::range (_bseA_exc, _bse_exc ), ub::range ( _bse_exc+_ctAB, _bse_exc+_ct )  ) = ub::prod( _proj_excB, _temp );
     ub::project( _S_dimer,  ub::range (_bse_exc, _bse_exc+_ctAB ), ub::range ( _bse_exc+_ctAB, _bse_exc+_ct )   ) = ub::prod( ctAB, _temp );
     ub::project( _S_dimer,  ub::range (_bse_exc+_ctAB, _bse_exc+_ct ), ub::range ( _bse_exc+_ctAB, _bse_exc+_ct )   ) = ub::prod( ctBA, _temp ); 
     }
     // we do the lowdin transformation for every localised exciton separately
    //cout << "_S_dimer"<<endl;
            //cout << _S_dimer<<endl;
            //cout <<" _J_dimer"<<endl;
            //cout << _J_dimer<<endl;
     
    
     for (unsigned exA=0;exA<_bseA_exc;exA++){
         for (unsigned exB=_bseA_exc;exB<_bse_exc;exB++){
             LOG(logDEBUG,*_pLog) << "Calculating coupling between exciton A"<< exA+1<<" and exciton B"<<exB+1-_bseA_exc << flush;
            ub::matrix<double> _J_small = ub::zero_matrix<double>( 2 +_ct, 2+_ct );
            ub::matrix<double> _S_small = ub::zero_matrix<double>( 2 +_ct, 2+_ct);
            ub::project( _S_small,  ub::range (2, _ct+2 ), ub::range ( 2, _ct+2 )  ) = ub::project( _S_dimer,  ub::range (_bse_exc, _bse_exc+_ct ), ub::range ( _bse_exc, _bse_exc+_ct )  );
            ub::project( _J_small,  ub::range (2, _ct+2 ), ub::range ( 2, _ct+2 )  ) = ub::project( _J_dimer,  ub::range (_bse_exc, _bse_exc+_ct ), ub::range ( _bse_exc, _bse_exc+_ct )  );
             // exciton on A and exciton on B give two states + ct states
            //cout << "_S_small"<<endl;
            //cout << _S_small<<endl;
            //cout <<" _J_small"<<endl;
            //cout << _J_small<<endl;
             _J_small(0,0)=_J_dimer(exA,exA);
             _J_small(1,1)=_J_dimer(exB,exB);
             _J_small(0,1)=_J_dimer(exA,exB);
             _J_small(1,0)=_J_dimer(exB,exA);
             _S_small(0,0)=_S_dimer(exA,exA);
             _S_small(1,1)=_S_dimer(exB,exB);
             _S_small(0,1)=_S_dimer(exA,exB);
             _S_small(1,0)=_S_dimer(exB,exA);
            
             for (unsigned i=0;i<_ct;i++){
                
                unsigned j=i+2;
                unsigned k=i+_bse_exc;
                 _J_small(0,j)=_J_dimer(exA,k);
                 _J_small(j,0)=_J_dimer(k,exA);
                 _J_small(1,j)=_J_dimer(exB,k);
                 _J_small(j,1)=_J_dimer(k,exB);
                 _S_small(0,j)=_S_dimer(exA,k);
                 _S_small(j,0)=_S_dimer(k,exA);
                 _S_small(1,j)=_S_dimer(exB,k);
                 _S_small(j,1)=_S_dimer(k,exB);
             }
             
             //cout << "_S_small2"<<endl;
            //cout << _S_small<<endl;
            //cout <<" _J_small2"<<endl;
            //cout << _J_small<<endl;
             
     // cout<<_S_dimer<<endl;
<<<<<<< HEAD
     ub::vector<float> _S_eigenvalues; 
     //cout <<endl;
     // cout<<"_J_dimer"<<endl;
     //cout << _J_dimer*conv::ryd2ev_f<<endl;
     //cout << "S"<<endl;
     //cout << _S_dimer<< endl;
     linalg_eigenvalues( _S_eigenvalues, _S_dimer);
=======
     ub::vector<double> _S_eigenvalues; 
     //cout <<endl;
     // 
     //cout << _J_dimer*conv::ryd2ev_f<<endl;
     //cout << "S"<<endl;
     //cout << _S_dimer<< endl;
     linalg_eigenvalues( _S_eigenvalues, _S_small);
>>>>>>> 1a784c37
      
     LOG(logDEBUG,*_pLog) << "Smallest value of dimer overlapmatrix is "<< _S_eigenvalues[0]<< flush;

     if ( _S_eigenvalues[0] < 0.0 ) {
         
         cerr << " \n Negative eigenvalues in projected overlap. Projection quality not sufficient. Try increasing dimer basis. " << endl;
         return false;
         
     }
     
     ub::matrix<double> _diagS = ub::zero_matrix<double>( 2 + _ct  , 2 + _ct );
     for ( unsigned _i =0; _i < 2 + _ct ; _i++){

         _diagS(_i,_i) = 1.0/sqrt(_S_eigenvalues[_i]);
     }
     
     //ub::matrix<double> _transform = ub::prod( _S_dimer, ub::prod( _diagS, ub::trans(_S_dimer) )  );
     //cout << endl;
     //cout << "J_dimer"<<endl;
     //cout <<_J_dimer<<endl;
     ub::matrix<double> _transtemp = ub::prod( _diagS, ub::trans(_S_small));
     ub::matrix<double> _transform = ub::prod( _S_small,_transtemp );
     //cout << _transform<<endl;
     ub::matrix<double> _J_temp = ub::prod(_J_small, _transform);
     
             // final coupling elements
     // _J = ub::prod( _transform, ub::prod(_J_dimer, _transform));
<<<<<<< HEAD
    ub::matrix<float>_J_ortho = ub::prod( _transform, _J_temp);
=======
    ub::matrix<double>_J_ortho = ub::prod( _transform, _J_temp);
>>>>>>> 1a784c37
    //cout<<endl;
    //cout<< "diagonals"<<endl;
    //for (unsigned i=0;i<_J_ortho.size1();i++){
   //     cout << _J_ortho(i,i)*conv::ryd2ev_f<<" ";
    //}
    //cout <<endl;
    //cout << "J_ortho"<<endl;
<<<<<<< HEAD
    //cout << _J_ortho*conv::ryd2ev_f<<endl;
=======
    //cout << _J_ortho<<endl;
>>>>>>> 1a784c37
     //Setting up effective Coupling matrix
     //LOG(logDEBUG,*_pLog) << "Setting up effective/perturbative Coupling matrix of size: "<< _bse_exc  <<"x"<<  _bse_exc << flush;
     
     
     
     
     ub::vector<double> _J_eigenvalues;
     linalg_eigenvalues(_J_eigenvalues,_J_ortho);
     
     //finding the eigenstates which are closest to the the original states
     
     //cout << "_J_eigenvalues" << endl;
<<<<<<< HEAD
    //cout << _J_eigenvalues*conv::ryd2ev_f << endl;
=======
    //cout << _J_eigenvalues<< endl;
>>>>>>> 1a784c37
     //cout << "_J_eigenvectors" << endl;
     //cout << _J_ortho<<endl;
     
     
     //setting up transformation matrix _T and diagonal matrix _E for the eigenvalues;
     
     ub::matrix<double> _E=ub::zero_matrix<double>(2,2);
     ub::matrix<double> _T=ub::zero_matrix<double>(2,2);
     //find the eigenvectors which are most similar to the initial states
     
     LOG(logDEBUG,*_pLog) << "Sorting states according to similiarity with the FE states " << flush;
     
     std::vector<unsigned> index;
     //column
      for (unsigned i = 0; i < 2; i++) {
                double close = 0.0;
                unsigned ind = 0;
                //row
                for (unsigned j = 0; j < 2 + _ct; j++) {
                    bool check=true;
                    // if index i is already in index
                    // should not happen but if one vector was similar to tow others.
                    for (unsigned l=0;l<index.size();l++){
                        if (j==index[l]){
                            check=false;
                            break;
                        }
                    }
                    
                    if (check && std::abs(_J_ortho(i, j)) > close) {
                        ind = j;
                        close=std::abs(_J_ortho(i, j));
                    }
                }
                index.push_back(ind);
            }
     
     LOG(logDEBUG,*_pLog) << "Order is: [Initial state n->nth eigenvalue]"<<flush;
     for (unsigned i=0;i<index.size();i++){
         if(i<2){
      LOG(logDEBUG,*_pLog) <<"    A"<<i+1<<":"<<i+1<<"->"<<index[i]+1<<" " ;   
         }
         else{
     LOG(logDEBUG,*_pLog) <<"    B"<<i+1-2<<":"<<i+1<<"->"<<index[i]+1<<" " ;  
         }
                 
     }
     LOG(logDEBUG,*_pLog)<< flush;
     //row
     for (unsigned i = 0; i < 2; i++) {
         unsigned k=index[i];
                double norm = 0.0;
                //column
                for (unsigned j = 0; j < 2; j++) {
                    
                    norm += _J_ortho(j, k)*_J_ortho(j, k);
                }
                for (unsigned j = 0; j < 2; j++) {
                    if (i == j) {
                        _E(i, i) = _J_eigenvalues(k);
                    }
                    _T(j,i ) = _J_ortho(j,k) / std::sqrt(norm);
                }
            }
     //cout << "_E" <<endl;
<<<<<<< HEAD
     //cout << _E*conv::ryd2ev_f <<endl;
=======
     //cout << _E<<endl;
>>>>>>> 1a784c37
          //cout << "_T" <<endl;

     //cout << _T << endl;
     _temp=ub::prod(_E,ub::trans(_T));
<<<<<<< HEAD
     //cout << "_J" <<endl;
     _J=ub::prod(_T,_temp);
     //cout <<_J*conv::ryd2ev_f<<endl;
=======
>>>>>>> 1a784c37
     
     ub::matrix<double> _temp2=ub::prod(_T,_temp);
     _J(exA,exB)=_temp2(0,1);
     _J(exA,exA)=_temp2(0,0);
     _J(exB,exB)=_temp2(1,1);
     _J(exB,exA)=_temp2(1,0);
     //cout << _temp2<<endl;
     //cout << _J<<endl;
     //cout <<_J*conv::ryd2ev_f<<endl;
         }
     }
     /*
     for (unsigned i=0;i<_J.size1();i++){
         for (unsigned j=0;j<i;j++){
             double epsilonA=_J_ortho(i,i);
             double epsilonB=_J_ortho(j,j);
           _J(i,j)=_J_ortho(i,j);
           for(int k=_bse_exc;k<_bse_exc+_ct;k++){
               double omegaAB=_J_ortho(k,k);
             _J(i,j)+= _J_ortho(i,k)* _J_ortho(j,k)*(1/(epsilonA-omegaAB)+1/(epsilonB-omegaAB));
           }
          _J(j,i)=_J(i,j);
                 
                 
           
        }
     }
      for (unsigned i=0;i<_J.size1();i++){
          _J(i,i)=_J_ortho(i,i);
      }
     */ 
     
    
   
     /*
     // This is not necessary right now, as we use perturbation theory on the non-orthogonal system to derive the couplings 
     // see [1]B. Lunkenheimer, “Simulationen zur Exzitonendiffusion in organischen Halbleitern,” Universitätsbibliothek Mainz, 2014.

     ub::matrix<double> _diagS = ub::zero_matrix<double>( _bse_exc + _ct  , _bse_exc + _ct );
     for ( int _i =0; _i < _bse_exc + _ct ; _i++){

         _diagS(_i,_i) = 1.0/sqrt(_S_eigenvalues[_i]);
     }
     
     //ub::matrix<double> _transform = ub::prod( _S_dimer, ub::prod( _diagS, ub::trans(_S_dimer) )  );

     ub::matrix<double> _transtemp = ub::prod( _diagS, ub::trans(_S_dimer));
     ub::matrix<double> _transform = ub::prod( _S_dimer,_transtemp );

     ub::matrix<double> _J_temp = ub::prod(_J_dimer, _transform);
     
             // final coupling elements
     // _J = ub::prod( _transform, ub::prod(_J_dimer, _transform));
    _J = ub::prod( _transform, _J_temp);
     */
      
     return true;
    
    
    
    
}
    
}}<|MERGE_RESOLUTION|>--- conflicted
+++ resolved
@@ -1193,15 +1193,6 @@
             //cout << _J_small<<endl;
              
      // cout<<_S_dimer<<endl;
-<<<<<<< HEAD
-     ub::vector<float> _S_eigenvalues; 
-     //cout <<endl;
-     // cout<<"_J_dimer"<<endl;
-     //cout << _J_dimer*conv::ryd2ev_f<<endl;
-     //cout << "S"<<endl;
-     //cout << _S_dimer<< endl;
-     linalg_eigenvalues( _S_eigenvalues, _S_dimer);
-=======
      ub::vector<double> _S_eigenvalues; 
      //cout <<endl;
      // 
@@ -1209,7 +1200,6 @@
      //cout << "S"<<endl;
      //cout << _S_dimer<< endl;
      linalg_eigenvalues( _S_eigenvalues, _S_small);
->>>>>>> 1a784c37
       
      LOG(logDEBUG,*_pLog) << "Smallest value of dimer overlapmatrix is "<< _S_eigenvalues[0]<< flush;
 
@@ -1237,11 +1227,7 @@
      
              // final coupling elements
      // _J = ub::prod( _transform, ub::prod(_J_dimer, _transform));
-<<<<<<< HEAD
-    ub::matrix<float>_J_ortho = ub::prod( _transform, _J_temp);
-=======
     ub::matrix<double>_J_ortho = ub::prod( _transform, _J_temp);
->>>>>>> 1a784c37
     //cout<<endl;
     //cout<< "diagonals"<<endl;
     //for (unsigned i=0;i<_J_ortho.size1();i++){
@@ -1249,11 +1235,7 @@
     //}
     //cout <<endl;
     //cout << "J_ortho"<<endl;
-<<<<<<< HEAD
-    //cout << _J_ortho*conv::ryd2ev_f<<endl;
-=======
     //cout << _J_ortho<<endl;
->>>>>>> 1a784c37
      //Setting up effective Coupling matrix
      //LOG(logDEBUG,*_pLog) << "Setting up effective/perturbative Coupling matrix of size: "<< _bse_exc  <<"x"<<  _bse_exc << flush;
      
@@ -1266,11 +1248,7 @@
      //finding the eigenstates which are closest to the the original states
      
      //cout << "_J_eigenvalues" << endl;
-<<<<<<< HEAD
-    //cout << _J_eigenvalues*conv::ryd2ev_f << endl;
-=======
     //cout << _J_eigenvalues<< endl;
->>>>>>> 1a784c37
      //cout << "_J_eigenvectors" << endl;
      //cout << _J_ortho<<endl;
      
@@ -1336,21 +1314,11 @@
                 }
             }
      //cout << "_E" <<endl;
-<<<<<<< HEAD
-     //cout << _E*conv::ryd2ev_f <<endl;
-=======
      //cout << _E<<endl;
->>>>>>> 1a784c37
           //cout << "_T" <<endl;
 
      //cout << _T << endl;
      _temp=ub::prod(_E,ub::trans(_T));
-<<<<<<< HEAD
-     //cout << "_J" <<endl;
-     _J=ub::prod(_T,_temp);
-     //cout <<_J*conv::ryd2ev_f<<endl;
-=======
->>>>>>> 1a784c37
      
      ub::matrix<double> _temp2=ub::prod(_T,_temp);
      _J(exA,exB)=_temp2(0,1);
