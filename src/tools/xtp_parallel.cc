--- conflicted
+++ resolved
@@ -36,11 +36,6 @@
     out << "Runs job-based heavy-duty calculators\n";
   }
 
-<<<<<<< HEAD
-  void Initialize() override;
-  bool EvaluateOptions() override;
-};
-=======
  protected:
   void CreateCalculator(const std::string& name);
   void ConfigCalculator();
@@ -52,7 +47,6 @@
   std::vector<std::string> CalculatorNames() const {
     return xtp::JobCalculators().getKeys();
   }
->>>>>>> be161bf1
 
   void AddCommandLineOpt() final;
 
