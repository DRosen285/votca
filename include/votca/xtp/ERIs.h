/* 
 *            Copyright 2009-2017 The VOTCA Development Team
 *                       (http://www.votca.org)
 *
 *      Licensed under the Apache License, Version 2.0 (the "License")
 *
 * You may not use this file except in compliance with the License.
 * You may obtain a copy of the License at
 *
 *              http://www.apache.org/licenses/LICENSE-2.0
 *
 * Unless required by applicable law or agreed to in writing, software
 * distributed under the License is distributed on an "AS IS" BASIS,
 * WITHOUT WARRANTIES OR CONDITIONS OF ANY KIND, either express or implied.
 * See the License for the specific language governing permissions and
 * limitations under the License.
 *
 */

#ifndef _VOTCA_XTP_ERIS_H
#define	_VOTCA_XTP_ERIS_H


#include <votca/xtp/threecenter.h>
#include <votca/xtp/fourcenter.h>

namespace votca { namespace xtp {
   
/**
* \brief Takes a density matrix and and an auxillary basis set and calculates the electron repulsion integrals. 
*
* 
* 
*/    
    class ERIs{    
        
    public:
      
        
        
        void Initialize(AOBasis &_dftbasis, AOBasis &_auxbasis, const Eigen::MatrixXd& inverse_Coulomb);
        void Initialize_4c_small_molecule(AOBasis &_dftbasis); 
        void Initialize_4c_screening(AOBasis &_dftbasis, double eps); // Pre-screening
      
        const Eigen::MatrixXd& getEXX() const{return _EXXs;}
        
        const Eigen::MatrixXd& getERIs() const{return _ERIs;}
        double& getERIsenergy(){return _ERIsenergy;}
        double& getEXXsenergy(){return _EXXsenergy;}
        
        void CalculateERIs(const Eigen::MatrixXd &DMAT);
<<<<<<< HEAD
        void CalculateERIs_4c_small_molecule(const Eigen::MatrixXd& DMAT); 
        void CalculateEXX_4c_small_molecule(const Eigen::MatrixXd& DMAT);
        
        void CalculateERIs_4c_direct(const AOBasis& dftbasis, const Eigen::MatrixXd& DMAT);
=======
        void CalculateEXX(const Eigen::MatrixXd &DMAT);
        void CalculateEXX(const Eigen::Block<Eigen::MatrixXd>& occMos,const Eigen::MatrixXd &DMAT);
        void CalculateERIs_4c_small_molecule(const Eigen::MatrixXd &DMAT); 
        void CalculateEXX_4c_small_molecule(const Eigen::MatrixXd &DMAT);
>>>>>>> 74884f33
        
        int getSize1(){return _ERIs.rows();}
        int getSize2(){return _ERIs.cols();}
        
        void printERIs();
        
    private:
<<<<<<< HEAD
        Eigen::MatrixXd _inverse_Coulomb;

        // Pre-screening
        bool _with_screening = false;
        double _screening_eps;
        Eigen::MatrixXd _diagonals; // Square matrix containing <ab|ab> for all basis functions a, b
        void CalculateERIsDiagonals(const AOBasis& dftbasis);
        bool CheckScreen(double eps, const AOShell& shell_1, const AOShell& shell_2, const AOShell& shell_3, const AOShell& shell_4);
=======
        
>>>>>>> 74884f33
        
        TCMatrix_dft _threecenter;
        FCMatrix _fourcenter; 
       
        Eigen::MatrixXd _ERIs;
        Eigen::MatrixXd _EXXs;
        double _ERIsenergy;
<<<<<<< HEAD
        double _EXXenergy;
=======
        double _EXXsenergy;
>>>>>>> 74884f33
        void CalculateEnergy(const Eigen::MatrixXd &DMAT);
        void CalculateEXXEnergy(const Eigen::MatrixXd &DMAT);
        
        void FillERIsBlock(Eigen::MatrixXd& ERIsCur, const Eigen::MatrixXd& DMAT,
                            const Eigen::MatrixXd& subMatrix,
                            const AOShell& shell_1, const AOShell& shell_2,
                            const AOShell& shell_3, const AOShell& shell_4);
    };
    
    
    
    

}}

#endif	/* ERIS_H */
<|MERGE_RESOLUTION|>--- conflicted
+++ resolved
@@ -1,109 +1,96 @@
-/* 
- *            Copyright 2009-2017 The VOTCA Development Team
- *                       (http://www.votca.org)
- *
- *      Licensed under the Apache License, Version 2.0 (the "License")
- *
- * You may not use this file except in compliance with the License.
- * You may obtain a copy of the License at
- *
- *              http://www.apache.org/licenses/LICENSE-2.0
- *
- * Unless required by applicable law or agreed to in writing, software
- * distributed under the License is distributed on an "AS IS" BASIS,
- * WITHOUT WARRANTIES OR CONDITIONS OF ANY KIND, either express or implied.
- * See the License for the specific language governing permissions and
- * limitations under the License.
- *
- */
-
-#ifndef _VOTCA_XTP_ERIS_H
-#define	_VOTCA_XTP_ERIS_H
-
-
-#include <votca/xtp/threecenter.h>
-#include <votca/xtp/fourcenter.h>
-
-namespace votca { namespace xtp {
-   
-/**
-* \brief Takes a density matrix and and an auxillary basis set and calculates the electron repulsion integrals. 
-*
-* 
-* 
-*/    
-    class ERIs{    
-        
-    public:
-      
-        
-        
-        void Initialize(AOBasis &_dftbasis, AOBasis &_auxbasis, const Eigen::MatrixXd& inverse_Coulomb);
-        void Initialize_4c_small_molecule(AOBasis &_dftbasis); 
-        void Initialize_4c_screening(AOBasis &_dftbasis, double eps); // Pre-screening
-      
-        const Eigen::MatrixXd& getEXX() const{return _EXXs;}
-        
-        const Eigen::MatrixXd& getERIs() const{return _ERIs;}
-        double& getERIsenergy(){return _ERIsenergy;}
-        double& getEXXsenergy(){return _EXXsenergy;}
-        
-        void CalculateERIs(const Eigen::MatrixXd &DMAT);
-<<<<<<< HEAD
-        void CalculateERIs_4c_small_molecule(const Eigen::MatrixXd& DMAT); 
-        void CalculateEXX_4c_small_molecule(const Eigen::MatrixXd& DMAT);
-        
-        void CalculateERIs_4c_direct(const AOBasis& dftbasis, const Eigen::MatrixXd& DMAT);
-=======
-        void CalculateEXX(const Eigen::MatrixXd &DMAT);
-        void CalculateEXX(const Eigen::Block<Eigen::MatrixXd>& occMos,const Eigen::MatrixXd &DMAT);
-        void CalculateERIs_4c_small_molecule(const Eigen::MatrixXd &DMAT); 
-        void CalculateEXX_4c_small_molecule(const Eigen::MatrixXd &DMAT);
->>>>>>> 74884f33
-        
-        int getSize1(){return _ERIs.rows();}
-        int getSize2(){return _ERIs.cols();}
-        
-        void printERIs();
-        
-    private:
-<<<<<<< HEAD
-        Eigen::MatrixXd _inverse_Coulomb;
-
-        // Pre-screening
-        bool _with_screening = false;
-        double _screening_eps;
-        Eigen::MatrixXd _diagonals; // Square matrix containing <ab|ab> for all basis functions a, b
-        void CalculateERIsDiagonals(const AOBasis& dftbasis);
-        bool CheckScreen(double eps, const AOShell& shell_1, const AOShell& shell_2, const AOShell& shell_3, const AOShell& shell_4);
-=======
-        
->>>>>>> 74884f33
-        
-        TCMatrix_dft _threecenter;
-        FCMatrix _fourcenter; 
-       
-        Eigen::MatrixXd _ERIs;
-        Eigen::MatrixXd _EXXs;
-        double _ERIsenergy;
-<<<<<<< HEAD
-        double _EXXenergy;
-=======
-        double _EXXsenergy;
->>>>>>> 74884f33
-        void CalculateEnergy(const Eigen::MatrixXd &DMAT);
-        void CalculateEXXEnergy(const Eigen::MatrixXd &DMAT);
-        
-        void FillERIsBlock(Eigen::MatrixXd& ERIsCur, const Eigen::MatrixXd& DMAT,
-                            const Eigen::MatrixXd& subMatrix,
-                            const AOShell& shell_1, const AOShell& shell_2,
-                            const AOShell& shell_3, const AOShell& shell_4);
-    };
-    
-    
-    
-    
-
-}}
-
-#endif	/* ERIS_H */
+/* 
+ *            Copyright 2009-2017 The VOTCA Development Team
+ *                       (http://www.votca.org)
+ *
+ *      Licensed under the Apache License, Version 2.0 (the "License")
+ *
+ * You may not use this file except in compliance with the License.
+ * You may obtain a copy of the License at
+ *
+ *              http://www.apache.org/licenses/LICENSE-2.0
+ *
+ * Unless required by applicable law or agreed to in writing, software
+ * distributed under the License is distributed on an "AS IS" BASIS,
+ * WITHOUT WARRANTIES OR CONDITIONS OF ANY KIND, either express or implied.
+ * See the License for the specific language governing permissions and
+ * limitations under the License.
+ *
+ */
+
+#ifndef _VOTCA_XTP_ERIS_H
+#define	_VOTCA_XTP_ERIS_H
+
+
+#include <votca/xtp/threecenter.h>
+#include <votca/xtp/fourcenter.h>
+
+namespace votca { namespace xtp {
+   
+/**
+* \brief Takes a density matrix and and an auxillary basis set and calculates the electron repulsion integrals. 
+*
+* 
+* 
+*/    
+    class ERIs{    
+        
+    public:
+
+        void Initialize(AOBasis &_dftbasis, AOBasis &_auxbasis, const Eigen::MatrixXd& inverse_Coulomb);
+        void Initialize_4c_small_molecule(AOBasis &_dftbasis); 
+        void Initialize_4c_screening(AOBasis &_dftbasis, double eps); // Pre-screening
+      
+        const Eigen::MatrixXd& getEXX() const{return _EXXs;}
+        
+        const Eigen::MatrixXd& getERIs() const{return _ERIs;}
+        double& getERIsenergy(){return _ERIsenergy;}
+        double& getEXXsenergy(){return _EXXsenergy;}
+        
+        void CalculateERIs(const Eigen::MatrixXd &DMAT);
+        void CalculateEXX(const Eigen::MatrixXd &DMAT);
+        void CalculateEXX(const Eigen::Block<Eigen::MatrixXd>& occMos,const Eigen::MatrixXd &DMAT);
+        void CalculateERIs_4c_small_molecule(const Eigen::MatrixXd &DMAT); 
+        void CalculateEXX_4c_small_molecule(const Eigen::MatrixXd &DMAT);
+        
+        void CalculateERIs_4c_direct(const AOBasis& dftbasis, const Eigen::MatrixXd& DMAT);
+        
+        int getSize1(){return _ERIs.rows();}
+        int getSize2(){return _ERIs.cols();}
+        
+        void printERIs();
+        
+    private:
+
+        bool _with_screening = false;
+        double _screening_eps;
+        Eigen::MatrixXd _diagonals; // Square matrix containing <ab|ab> for all basis functions a, b
+        
+        void CalculateERIsDiagonals(const AOBasis& dftbasis);
+        
+        bool CheckScreen(double eps,
+            const AOShell& shell_1, const AOShell& shell_2,
+            const AOShell& shell_3, const AOShell& shell_4);
+        
+        TCMatrix_dft _threecenter;
+        FCMatrix _fourcenter; 
+       
+        Eigen::MatrixXd _ERIs;
+        Eigen::MatrixXd _EXXs;
+        
+        double _ERIsenergy;
+        double _EXXsenergy;
+
+        void CalculateEnergy(const Eigen::MatrixXd &DMAT);
+        void CalculateEXXEnergy(const Eigen::MatrixXd &DMAT);
+        
+        void FillERIsBlock(Eigen::MatrixXd& ERIsCur, const Eigen::MatrixXd& DMAT,
+            const tensor4d& block,
+            const AOShell& shell_1, const AOShell& shell_2,
+            const AOShell& shell_3, const AOShell& shell_4);
+        
+    };
+
+}}
+
+#endif	/* ERIS_H */
+