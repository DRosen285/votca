--- conflicted
+++ resolved
@@ -41,11 +41,7 @@
     
 
     
-<<<<<<< HEAD
-    void AOESP::FillBlock( ub::matrix_range< ub::matrix<double> >& _matrix,const AOShell* _shell_row,const AOShell* _shell_col) {
-=======
-    void AOESP::FillBlock( Eigen::Block<Eigen::MatrixXd>& _matrix,const AOShell* _shell_row,const AOShell* _shell_col , AOBasis* ecp) {
->>>>>>> 21612300
+    void AOESP::FillBlock( Eigen::Block<Eigen::MatrixXd>& _matrix,const AOShell* _shell_row,const AOShell* _shell_col) {
         /*cout << "\nAO block: "<< endl;
         cout << "\t row: " << _shell_row->getType() << " at " << _shell_row->getPos() << endl;
         cout << "\t col: " << _shell_col->getType() << " at " << _shell_col->getPos() << endl;*/
