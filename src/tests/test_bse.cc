--- conflicted
+++ resolved
@@ -56,13 +56,8 @@
       std::string(XTP_TEST_DATA_FOLDER) + "/bse/Hqp.mm");
 
   Eigen::VectorXd& mo_energy = orbitals.MOs().eigenvalues();
-<<<<<<< HEAD
-  mo_energy = votca::tools::EigenIO_MatrixMarket::ReadMatrix(
-      std::string(XTP_TEST_DATA_FOLDER) + "/bse/mo_energy.mm");
-=======
   mo_energy = votca::tools::EigenIO_MatrixMarket::ReadVector(
       std::string(XTP_TEST_DATA_FOLDER) + "/bse/MO_energies.mm");
->>>>>>> a4cb696c
 
   Logger log;
   TCMatrix_gwbse Mmn{log};
@@ -101,12 +96,8 @@
   // reference singlet coefficients, no offdiagonals in Hqp
   Eigen::MatrixXd spsi_nooffdiag_ref =
       votca::tools::EigenIO_MatrixMarket::ReadMatrix(
-<<<<<<< HEAD
-          std::string(XTP_TEST_DATA_FOLDER) + "/bse/spsi_nooffdiag_ref.mm");
-=======
           std::string(XTP_TEST_DATA_FOLDER) +
           "/bse/singlets_psi_nooffdiag_tda.mm");
->>>>>>> a4cb696c
 
   // lapack
   opt.davidson = 0;
@@ -146,11 +137,7 @@
       std::string(XTP_TEST_DATA_FOLDER) + "/bse/singlets_tda.mm");
   // reference coefficients
   Eigen::MatrixXd spsi_ref = votca::tools::EigenIO_MatrixMarket::ReadMatrix(
-<<<<<<< HEAD
-      std::string(XTP_TEST_DATA_FOLDER) + "/bse/spsi_ref.mm");
-=======
       std::string(XTP_TEST_DATA_FOLDER) + "/bse/singlets_psi_tda.mm");
->>>>>>> a4cb696c
 
   // Hqp unchanged
   bool check_hqp_unchanged = Hqp.isApprox(bse.getHqp(), 0.001);
@@ -277,20 +264,12 @@
   // reference coefficients
   Eigen::MatrixXd spsi_ref_btda =
       votca::tools::EigenIO_MatrixMarket::ReadMatrix(
-<<<<<<< HEAD
-          std::string(XTP_TEST_DATA_FOLDER) + "/bse/spsi_ref_btda.mm");
-=======
           std::string(XTP_TEST_DATA_FOLDER) + "/bse/singlets_psi_btda.mm");
->>>>>>> a4cb696c
 
   // // reference coefficients AR
   Eigen::MatrixXd spsi_ref_btda_AR =
       votca::tools::EigenIO_MatrixMarket::ReadMatrix(
-<<<<<<< HEAD
-          std::string(XTP_TEST_DATA_FOLDER) + "/bse/spsi_ref_btda_AR.mm");
-=======
           std::string(XTP_TEST_DATA_FOLDER) + "/bse/singlets_psi_AR_btda.mm");
->>>>>>> a4cb696c
 
   opt.nmax = 3;
   opt.useTDA = false;
@@ -424,11 +403,7 @@
 
   // reference coefficients
   Eigen::MatrixXd tpsi_ref = votca::tools::EigenIO_MatrixMarket::ReadMatrix(
-<<<<<<< HEAD
-      std::string(XTP_TEST_DATA_FOLDER) + "/bse/tpsi_ref.mm");
-=======
       std::string(XTP_TEST_DATA_FOLDER) + "/bse/triplets_psi_tda.mm");
->>>>>>> a4cb696c
 
   orbitals.setTDAApprox(true);
   opt.useTDA = true;
@@ -532,12 +507,7 @@
 
   // Cutout Hamiltonian
   Eigen::MatrixXd Hqp_cut_ref = votca::tools::EigenIO_MatrixMarket::ReadMatrix(
-<<<<<<< HEAD
-      std::string(XTP_TEST_DATA_FOLDER) + "/bse/Hqp_cut_ref.mm");
-
-=======
       std::string(XTP_TEST_DATA_FOLDER) + "/bse/Hqp_cut.mm");
->>>>>>> a4cb696c
   // Hqp cut
   opt.cmax = 15;
   opt.vmin = 1;
@@ -560,12 +530,7 @@
   bse2.configure(opt, orbitals.RPAInputEnergies(), Hqp_cut_ref);
   Eigen::MatrixXd Hqp_extended_ref =
       votca::tools::EigenIO_MatrixMarket::ReadMatrix(
-<<<<<<< HEAD
-          std::string(XTP_TEST_DATA_FOLDER) + "/bse/Hqp_extended_ref.mm");
-
-=======
           std::string(XTP_TEST_DATA_FOLDER) + "/bse/Hqp_extended.mm");
->>>>>>> a4cb696c
   bool check_hqp_extended = Hqp_extended_ref.isApprox(bse2.getHqp(), 0.001);
   if (!check_hqp_extended) {
     cout << "extended Hqp" << endl;
