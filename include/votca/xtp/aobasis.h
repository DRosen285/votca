/* 
 *            Copyright 2009-2018 The VOTCA Development Team
 *                       (http://www.votca.org)
 *
 *      Licensed under the Apache License, Version 2.0 (the "License")
 *
 * You may not use this file except in compliance with the License.
 * You may obtain a copy of the License at
 *
 *              http://www.apache.org/licenses/LICENSE-2.0
 *
 * Unless required by applicable law or agreed to in writing, software
 * distributed under the License is distributed on an "AS IS" BASIS,
 * WITHOUT WARRANTIES OR CONDITIONS OF ANY KIND, either express or implied.
 * See the License for the specific language governing permissions and
 * limitations under the License.
 *
 */

#ifndef VOTCA_XTP_AOBASIS_H
#define	VOTCA_XTP_AOBASIS_H


#include <boost/math/constants/constants.hpp>
#include <votca/xtp/basisset.h>
#include <votca/xtp/qmmolecule.h>
#include <votca/xtp/eigen.h>
#include <votca/xtp/aoshell.h>


namespace votca { namespace xtp {

/**
 * \brief Container to hold Basisfunctions for all atoms 
 * 
 * It is constructed from a vector of QMAtoms and a BasisSet.
 */
class AOBasis 
{   
public:
    
    void ReorderMOs(Eigen::MatrixXd &v,const std::string& start, const std::string& target ); 
       
    void ReorderMatrix(Eigen::MatrixXd &v,const std::string& start,const std::string& target );

    void AOBasisFill( const BasisSet& bs , const QMMolecule& atoms);
    
//returns element names for which no ecp was found
    std::vector<std::string> ECPFill( const BasisSet& bs , QMMolecule& atoms);
    
    int AOBasisSize() const {return _AOBasisSize; }
    
    typedef std::vector< AOShell >::const_iterator AOShellIterator;
    AOShellIterator begin() const{ return _aoshells.begin(); }
    AOShellIterator end() const{ return _aoshells.end(); }

    Eigen::MatrixXd getTransformationCartToSpherical(const std::string& package);
    
    const AOShell& getShell( int idx )const{ return _aoshells[idx] ;}
    
    const std::vector<const AOShell*> getShellsofAtom(int AtomId)const;
    
<<<<<<< HEAD
    int getNumofShells() const{return _aoshells.size();}
=======
    unsigned getNumofShells() const{return _aoshells.size();}
   
    int getAOBasisFragA() const{return _AOBasisFragA;}

    int getAtomNumberFragbreak()const{return _fragA;}
    
   int getAOBasisFragB() const{return _AOBasisFragB;}
>>>>>>> 9588b996
   
   int getFuncOfAtom(int AtomIndex)const{return _FuncperAtom[AtomIndex];}
   
   const std::vector<int>& getFuncPerAtom()const {return _FuncperAtom;}

   const AOShell& back()const{return _aoshells.back();}

private:
    
  AOShell& addShell( const Shell& shell, const QMAtom& atom, int startIndex );
  
  AOShell& addECPShell( const Shell& shell, const QMAtom& atom, int startIndex,bool nonlocal);
    
  void MultiplyMOs(Eigen::MatrixXd &v, std::vector<int> const &multiplier );
   


    std::vector<int> invertOrder(const std::vector<int>& order );
    
    std::vector<int> getReorderVector(const std::string& start,const std::string& target );
   
    void addReorderShell(const std::string& start,const std::string& target,const std::string& shell, std::vector<int>& neworder );
  
    std::vector<int> getMultiplierVector(const std::string& start,const std::string& target );
    
    void addMultiplierShell(const std::string& start,const std::string& target,const std::string& shell, std::vector<int>& multiplier );  
  
    void addTrafoCartShell( const AOShell& shell , Eigen::Block<Eigen::MatrixXd>& submatrix );
    std::vector<AOShell> _aoshells;
    
    std::vector<int> _FuncperAtom;

<<<<<<< HEAD
    int _AOBasisSize;
=======
    int _fragA;
    
   int _AOBasisFragA;
   int _AOBasisFragB;
    unsigned int _AOBasisSize;
>>>>>>> 9588b996
    
};


 
}}

#endif	// VOTCA_XTP_AOBASIS_H
<|MERGE_RESOLUTION|>--- conflicted
+++ resolved
@@ -60,18 +60,8 @@
     
     const std::vector<const AOShell*> getShellsofAtom(int AtomId)const;
     
-<<<<<<< HEAD
     int getNumofShells() const{return _aoshells.size();}
-=======
-    unsigned getNumofShells() const{return _aoshells.size();}
-   
-    int getAOBasisFragA() const{return _AOBasisFragA;}
-
-    int getAtomNumberFragbreak()const{return _fragA;}
-    
-   int getAOBasisFragB() const{return _AOBasisFragB;}
->>>>>>> 9588b996
-   
+      
    int getFuncOfAtom(int AtomIndex)const{return _FuncperAtom[AtomIndex];}
    
    const std::vector<int>& getFuncPerAtom()const {return _FuncperAtom;}
@@ -103,15 +93,7 @@
     
     std::vector<int> _FuncperAtom;
 
-<<<<<<< HEAD
     int _AOBasisSize;
-=======
-    int _fragA;
-    
-   int _AOBasisFragA;
-   int _AOBasisFragB;
-    unsigned int _AOBasisSize;
->>>>>>> 9588b996
     
 };
 
