<?xml version="1.0" encoding="UTF-8"?>
<configurationDescriptor version="89">
  <logicalFolder name="root" displayName="root" projectFiles="true" kind="ROOT">
    <logicalFolder name="f1" displayName="Calculators" projectFiles="true">
      <itemPath>../../src/libctp/calculators/eanalyze.h</itemPath>
      <itemPath>../../src/libctp/calculators/ecoulomb.h</itemPath>
      <itemPath>../../src/libctp/calculators/edft.h</itemPath>
      <itemPath>../../src/libctp/calculators/eimport.h</itemPath>
      <itemPath>../../src/libctp/calculators/einternal.h</itemPath>
      <itemPath>../../src/libctp/calculators/emultipole.h</itemPath>
      <itemPath>../../src/libctp/calculators/emultipole_stdal.h</itemPath>
      <itemPath>../../src/libctp/calculators/eoutersphere.cc</itemPath>
      <itemPath>../../src/libctp/calculators/eoutersphere.h</itemPath>
      <itemPath>../../src/libctp/calculators/ianalyze.h</itemPath>
      <itemPath>../../src/libctp/calculators/idft.cc</itemPath>
      <itemPath>../../src/libctp/calculators/idft.h</itemPath>
      <itemPath>../../src/libctp/calculators/iimport.h</itemPath>
      <itemPath>../../src/libctp/calculators/izindo.h</itemPath>
      <itemPath>../../src/libctp/calculators/jobwriter.h</itemPath>
      <itemPath>../../src/libctp/calculators/molpol.h</itemPath>
      <itemPath>../../src/libctp/calculators/neighborlist.h</itemPath>
      <itemPath>../../src/libctp/calculators/pairdump.h</itemPath>
<<<<<<< HEAD
      <itemPath>../../src/libctp/qmtools/pdb2map.h</itemPath>
      <itemPath>../../src/libctp/calculators/rates.cc</itemPath>
=======
      <itemPath>../../src/libctp/calculators/qmmm.h</itemPath>
      <itemPath>../../include/votca/ctp/qmpackagefactory.h</itemPath>
      <itemPath>../../src/libctp/calculators/qmultipole.h</itemPath>
>>>>>>> 74dbfd80
      <itemPath>../../src/libctp/calculators/rates.h</itemPath>
      <itemPath>../../src/libctp/calculators/sandbox.h</itemPath>
      <itemPath>../../src/libctp/calculators/stateserver.h</itemPath>
      <itemPath>../../src/libctp/calculators/tdump.h</itemPath>
      <itemPath>../../src/libctp/calculators/velocity.h</itemPath>
      <itemPath>../../src/libctp/calculators/xmultipole.h</itemPath>
      <itemPath>../../src/libctp/calculators/xmultipole2.h</itemPath>
      <itemPath>../../src/libctp/calculators/xqmultipole.h</itemPath>
      <itemPath>../../src/libctp/calculators/zmultipole.h</itemPath>
    </logicalFolder>
    <logicalFolder name="HeaderFiles"
                   displayName="Header Files"
                   projectFiles="true">
      <itemPath>../../include/votca/ctp/apolarsite.h</itemPath>
      <itemPath>../../include/votca/ctp/atom.h</itemPath>
      <itemPath>../../include/votca/ctp/calculatorfactory.h</itemPath>
      <itemPath>../../include/votca/ctp/eigenvalues.h</itemPath>
      <itemPath>../../include/votca/ctp/fragment.h</itemPath>
      <itemPath>../../include/votca/ctp/job.h</itemPath>
      <itemPath>../../include/votca/ctp/logger.h</itemPath>
      <itemPath>../../include/votca/ctp/molecule.h</itemPath>
      <itemPath>../../include/votca/ctp/orbitals.h</itemPath>
      <itemPath>../../include/votca/ctp/paircalculator.h</itemPath>
      <itemPath>../../include/votca/ctp/parallelpaircalc.h</itemPath>
      <itemPath>../../include/votca/ctp/parallelsitecalc.h</itemPath>
      <itemPath>../../include/votca/ctp/parallelxjobcalc.h</itemPath>
      <itemPath>../../include/votca/ctp/polarseg.h</itemPath>
      <itemPath>../../include/votca/ctp/polarsite.h</itemPath>
      <itemPath>../../include/votca/ctp/progressobserver.h</itemPath>
      <itemPath>../../include/votca/ctp/qmapplication.h</itemPath>
      <itemPath>../../include/votca/ctp/qmcalculator.h</itemPath>
      <itemPath>../../include/votca/ctp/qmdatabase.h</itemPath>
      <itemPath>../../include/votca/ctp/qmnblist.h</itemPath>
      <itemPath>../../include/votca/ctp/qmpair.h</itemPath>
      <itemPath>../../include/votca/ctp/qmthread.h</itemPath>
      <itemPath>../../include/votca/ctp/qmtool.h</itemPath>
      <itemPath>../../include/votca/ctp/segment.h</itemPath>
<<<<<<< HEAD
      <itemPath>../../../../include/votca/ctp/topology.h</itemPath>
=======
      <itemPath>../../include/votca/ctp/segmenttype.h</itemPath>
      <itemPath>../../include/votca/ctp/statesaversqlite.h</itemPath>
      <itemPath>../../include/votca/ctp/toolfactory.h</itemPath>
      <itemPath>../../include/votca/ctp/topology.h</itemPath>
      <itemPath>../../include/votca/ctp/version.h</itemPath>
      <itemPath>../../include/votca/ctp/xinductor.h</itemPath>
      <itemPath>../../include/votca/ctp/xinteractor.h</itemPath>
      <itemPath>../../include/votca/ctp/xjob.h</itemPath>
      <itemPath>../../include/votca/ctp/xmapper.h</itemPath>
>>>>>>> 74dbfd80
    </logicalFolder>
    <logicalFolder name="ResourceFiles"
                   displayName="Resource Files"
                   projectFiles="true">
    </logicalFolder>
    <logicalFolder name="SourceFiles"
                   displayName="Source Files"
                   projectFiles="true">
      <itemPath>../../src/libctp/apolarsite.cc</itemPath>
      <itemPath>../../src/libctp/calculatorfactory.cc</itemPath>
      <itemPath>../../src/libctp/fragment.cc</itemPath>
      <itemPath>../../src/libctp/hgversion.h</itemPath>
      <itemPath>../../src/libctp/job.cc</itemPath>
      <itemPath>../../src/libctp/molecule.cc</itemPath>
      <itemPath>../../src/libctp/orbitals.cc</itemPath>
      <itemPath>../../src/libctp/parallelpaircalc.cc</itemPath>
      <itemPath>../../src/libctp/parallelxjobcalc.cc</itemPath>
      <itemPath>../../src/libctp/polarseg.cc</itemPath>
      <itemPath>../../src/libctp/polarsite.cc</itemPath>
      <itemPath>../../src/libctp/polartop.cc</itemPath>
      <itemPath>../../src/libctp/progressobserver.cc</itemPath>
      <itemPath>../../src/libctp/qmapplication.cc</itemPath>
      <itemPath>../../src/libctp/qmcalculator.cc</itemPath>
      <itemPath>../../src/libctp/qmdatabase.cc</itemPath>
      <itemPath>../../src/libctp/qmnblist.cc</itemPath>
      <itemPath>../../src/libctp/qmpackagefactory.cc</itemPath>
      <itemPath>../../src/libctp/qmpair.cc</itemPath>
      <itemPath>../../src/libctp/qmtool.cc</itemPath>
      <itemPath>../../src/libctp/segment.cc</itemPath>
      <itemPath>../../src/libctp/segmenttype.cc</itemPath>
      <itemPath>../../src/libctp/statesaversqlite.cc</itemPath>
      <itemPath>../../src/libctp/toolfactory.cc</itemPath>
      <itemPath>../../src/libctp/topology.cc</itemPath>
      <itemPath>../../src/libctp/version.cc</itemPath>
      <itemPath>../../src/libctp/version_nb.cc</itemPath>
      <itemPath>../../src/libctp/votca_config.h</itemPath>
      <itemPath>../../src/libctp/votca_config.h.in</itemPath>
      <itemPath>../../src/libctp/xinductor.cc</itemPath>
      <itemPath>../../src/libctp/xinteractor.cc</itemPath>
      <itemPath>../../src/libctp/xjob.cc</itemPath>
      <itemPath>../../src/libctp/xmapper.cc</itemPath>
    </logicalFolder>
    <logicalFolder name="ExternalFiles"
                   displayName="Important Files"
                   projectFiles="false">
      <itemPath>Makefile</itemPath>
    </logicalFolder>
  </logicalFolder>
  <sourceRootList>
    <Elem>../../include</Elem>
    <Elem>../../../../include</Elem>
  </sourceRootList>
  <projectmakefile>Makefile</projectmakefile>
  <confs>
    <conf name="Debug" type="3">
      <toolsSet>
        <remote-sources-mode>LOCAL_SOURCES</remote-sources-mode>
        <compilerSet>GNU|GNU</compilerSet>
        <dependencyChecking>true</dependencyChecking>
        <rebuildPropChanged>false</rebuildPropChanged>
      </toolsSet>
      <compileType>
        <ccTool>
          <incDir>
            <pElem>../../include</pElem>
            <pElem>../../../tools/include</pElem>
            <pElem>../../../csg/include</pElem>
            <pElem>../../../moo/include</pElem>
            <pElem>/usr/include/libxml2</pElem>
          </incDir>
        </ccTool>
        <archiverTool>
          <output>../../src/libctp/libctp.a</output>
        </archiverTool>
      </compileType>
      <item path="../../include/votca/ctp/apolarsite.h"
            ex="false"
            tool="3"
            flavor2="0">
      </item>
      <item path="../../include/votca/ctp/atom.h" ex="false" tool="3" flavor2="0">
      </item>
      <item path="../../include/votca/ctp/calculatorfactory.h"
            ex="false"
            tool="3"
            flavor2="0">
      </item>
      <item path="../../include/votca/ctp/eigenvalues.h"
            ex="false"
            tool="3"
            flavor2="0">
      </item>
      <item path="../../include/votca/ctp/fragment.h" ex="false" tool="3" flavor2="0">
      </item>
      <item path="../../include/votca/ctp/job.h" ex="false" tool="3" flavor2="0">
      </item>
      <item path="../../include/votca/ctp/logger.h" ex="false" tool="3" flavor2="0">
      </item>
      <item path="../../include/votca/ctp/molecule.h" ex="false" tool="3" flavor2="0">
      </item>
      <item path="../../include/votca/ctp/orbitals.h" ex="false" tool="3" flavor2="0">
      </item>
      <item path="../../include/votca/ctp/paircalculator.h"
            ex="false"
            tool="3"
            flavor2="0">
      </item>
      <item path="../../include/votca/ctp/parallelpaircalc.h"
            ex="false"
            tool="3"
            flavor2="0">
      </item>
      <item path="../../include/votca/ctp/parallelsitecalc.h"
            ex="false"
            tool="3"
            flavor2="0">
      </item>
      <item path="../../include/votca/ctp/parallelxjobcalc.h"
            ex="false"
            tool="3"
            flavor2="0">
      </item>
      <item path="../../include/votca/ctp/polarseg.h" ex="false" tool="3" flavor2="0">
      </item>
      <item path="../../include/votca/ctp/polarsite.h"
            ex="false"
            tool="3"
            flavor2="0">
      </item>
      <item path="../../include/votca/ctp/progressobserver.h"
            ex="false"
            tool="3"
            flavor2="0">
      </item>
      <item path="../../include/votca/ctp/qmapplication.h"
            ex="false"
            tool="3"
            flavor2="0">
      </item>
      <item path="../../include/votca/ctp/qmcalculator.h"
            ex="false"
            tool="3"
            flavor2="0">
      </item>
      <item path="../../include/votca/ctp/qmdatabase.h"
            ex="false"
            tool="3"
            flavor2="0">
      </item>
      <item path="../../include/votca/ctp/qmnblist.h" ex="false" tool="3" flavor2="0">
      </item>
      <item path="../../include/votca/ctp/qmpackagefactory.h"
            ex="false"
            tool="3"
            flavor2="0">
      </item>
      <item path="../../include/votca/ctp/qmpair.h" ex="false" tool="3" flavor2="0">
      </item>
      <item path="../../include/votca/ctp/qmthread.h" ex="false" tool="3" flavor2="0">
      </item>
      <item path="../../include/votca/ctp/qmtool.h" ex="false" tool="3" flavor2="0">
      </item>
      <item path="../../include/votca/ctp/segment.h" ex="false" tool="3" flavor2="0">
      </item>
      <item path="../../include/votca/ctp/segmenttype.h"
            ex="false"
            tool="3"
            flavor2="0">
      </item>
      <item path="../../include/votca/ctp/statesaversqlite.h"
            ex="false"
            tool="3"
            flavor2="0">
      </item>
      <item path="../../include/votca/ctp/toolfactory.h"
            ex="false"
            tool="3"
            flavor2="0">
      </item>
      <item path="../../include/votca/ctp/topology.h" ex="false" tool="3" flavor2="0">
      </item>
      <item path="../../include/votca/ctp/version.h" ex="false" tool="3" flavor2="0">
      </item>
      <item path="../../include/votca/ctp/xinductor.h"
            ex="false"
            tool="3"
            flavor2="0">
      </item>
      <item path="../../include/votca/ctp/xinteractor.h"
            ex="false"
            tool="3"
            flavor2="0">
      </item>
      <item path="../../include/votca/ctp/xjob.h" ex="false" tool="3" flavor2="0">
      </item>
      <item path="../../include/votca/ctp/xmapper.h" ex="false" tool="3" flavor2="0">
      </item>
      <item path="../../src/libctp/apolarsite.cc" ex="false" tool="1" flavor2="0">
      </item>
      <item path="../../src/libctp/calculatorfactory.cc"
            ex="false"
            tool="1"
            flavor2="0">
      </item>
      <item path="../../src/libctp/calculators/eanalyze.h"
            ex="false"
            tool="3"
            flavor2="0">
      </item>
      <item path="../../src/libctp/calculators/ecoulomb.h"
            ex="false"
            tool="3"
            flavor2="0">
      </item>
      <item path="../../src/libctp/calculators/edft.h"
            ex="false"
            tool="3"
            flavor2="0">
      </item>
      <item path="../../src/libctp/calculators/eimport.h"
            ex="false"
            tool="3"
            flavor2="0">
      </item>
      <item path="../../src/libctp/calculators/einternal.h"
            ex="false"
            tool="3"
            flavor2="0">
      </item>
      <item path="../../src/libctp/calculators/emultipole.h"
            ex="false"
            tool="3"
            flavor2="0">
      </item>
      <item path="../../src/libctp/calculators/emultipole_stdal.h"
            ex="false"
            tool="3"
            flavor2="0">
      </item>
      <item path="../../src/libctp/calculators/eoutersphere.cc"
            ex="false"
            tool="1"
            flavor2="0">
      </item>
      <item path="../../src/libctp/calculators/eoutersphere.h"
            ex="false"
            tool="3"
            flavor2="0">
      </item>
      <item path="../../src/libctp/calculators/ianalyze.h"
            ex="false"
            tool="3"
            flavor2="0">
      </item>
      <item path="../../src/libctp/calculators/idft.cc"
            ex="false"
            tool="3"
            flavor2="0">
      </item>
      <item path="../../src/libctp/calculators/idft.h"
            ex="false"
            tool="3"
            flavor2="0">
      </item>
      <item path="../../src/libctp/calculators/iimport.h"
            ex="false"
            tool="3"
            flavor2="0">
      </item>
      <item path="../../src/libctp/calculators/izindo.h"
            ex="false"
            tool="3"
            flavor2="0">
      </item>
      <item path="../../src/libctp/calculators/jobwriter.h"
            ex="false"
            tool="3"
            flavor2="0">
      </item>
      <item path="../../src/libctp/calculators/molpol.h"
            ex="false"
            tool="3"
            flavor2="0">
      </item>
      <item path="../../src/libctp/calculators/neighborlist.h"
            ex="false"
            tool="3"
            flavor2="0">
      </item>
      <item path="../../src/libctp/calculators/pairdump.h"
            ex="false"
            tool="3"
            flavor2="0">
      </item>
      <item path="../../src/libctp/calculators/qmmm.h"
            ex="false"
            tool="3"
            flavor2="0">
      </item>
      <item path="../../src/libctp/calculators/qmultipole.h"
            ex="false"
            tool="3"
            flavor2="0">
      </item>
      <item path="../../src/libctp/calculators/rates.h"
            ex="false"
            tool="3"
            flavor2="0">
      </item>
      <item path="../../src/libctp/calculators/sandbox.h"
            ex="false"
            tool="3"
            flavor2="0">
      </item>
      <item path="../../src/libctp/calculators/stateserver.h"
            ex="false"
            tool="3"
            flavor2="0">
      </item>
      <item path="../../src/libctp/calculators/tdump.h"
            ex="false"
            tool="3"
            flavor2="0">
      </item>
      <item path="../../src/libctp/calculators/velocity.h"
            ex="false"
            tool="3"
            flavor2="0">
      </item>
      <item path="../../src/libctp/calculators/xmultipole.h"
            ex="false"
            tool="3"
            flavor2="0">
      </item>
      <item path="../../src/libctp/calculators/xmultipole2.h"
            ex="false"
            tool="3"
            flavor2="0">
      </item>
      <item path="../../src/libctp/calculators/xqmultipole.h"
            ex="false"
            tool="3"
            flavor2="0">
      </item>
      <item path="../../src/libctp/calculators/zmultipole.h"
            ex="false"
            tool="3"
            flavor2="0">
      </item>
      <item path="../../src/libctp/fragment.cc" ex="false" tool="1" flavor2="0">
      </item>
      <item path="../../src/libctp/hgversion.h" ex="false" tool="3" flavor2="0">
      </item>
      <item path="../../src/libctp/job.cc" ex="false" tool="1" flavor2="0">
      </item>
      <item path="../../src/libctp/molecule.cc" ex="false" tool="1" flavor2="0">
      </item>
      <item path="../../src/libctp/orbitals.cc" ex="false" tool="1" flavor2="0">
      </item>
      <item path="../../src/libctp/parallelpaircalc.cc"
            ex="false"
            tool="1"
            flavor2="0">
      </item>
      <item path="../../src/libctp/parallelxjobcalc.cc"
            ex="false"
            tool="1"
            flavor2="0">
      </item>
      <item path="../../src/libctp/polarseg.cc" ex="false" tool="1" flavor2="0">
      </item>
      <item path="../../src/libctp/polarsite.cc" ex="false" tool="1" flavor2="0">
      </item>
      <item path="../../src/libctp/polartop.cc" ex="false" tool="1" flavor2="0">
      </item>
      <item path="../../src/libctp/progressobserver.cc"
            ex="false"
            tool="1"
            flavor2="0">
      </item>
      <item path="../../src/libctp/qmapplication.cc" ex="false" tool="1" flavor2="0">
      </item>
      <item path="../../src/libctp/qmcalculator.cc" ex="false" tool="1" flavor2="0">
      </item>
      <item path="../../src/libctp/qmdatabase.cc" ex="false" tool="1" flavor2="0">
      </item>
      <item path="../../src/libctp/qmnblist.cc" ex="false" tool="1" flavor2="0">
      </item>
      <item path="../../src/libctp/qmpackagefactory.cc"
            ex="false"
            tool="1"
            flavor2="0">
      </item>
      <item path="../../src/libctp/qmpair.cc" ex="false" tool="1" flavor2="0">
      </item>
      <item path="../../src/libctp/qmtool.cc" ex="false" tool="1" flavor2="0">
      </item>
      <item path="../../src/libctp/segment.cc" ex="false" tool="1" flavor2="0">
      </item>
      <item path="../../src/libctp/segmenttype.cc" ex="false" tool="1" flavor2="0">
      </item>
      <item path="../../src/libctp/statesaversqlite.cc"
            ex="false"
            tool="1"
            flavor2="0">
      </item>
      <item path="../../src/libctp/toolfactory.cc" ex="false" tool="1" flavor2="0">
      </item>
      <item path="../../src/libctp/topology.cc" ex="false" tool="1" flavor2="0">
      </item>
      <item path="../../src/libctp/version.cc" ex="false" tool="1" flavor2="0">
      </item>
      <item path="../../src/libctp/version_nb.cc" ex="false" tool="1" flavor2="0">
      </item>
      <item path="../../src/libctp/votca_config.h" ex="false" tool="3" flavor2="0">
      </item>
      <item path="../../src/libctp/votca_config.h.in" ex="false" tool="3" flavor2="0">
      </item>
      <item path="../../src/libctp/xinductor.cc" ex="false" tool="1" flavor2="0">
      </item>
      <item path="../../src/libctp/xinteractor.cc" ex="false" tool="1" flavor2="0">
      </item>
      <item path="../../src/libctp/xjob.cc" ex="false" tool="1" flavor2="0">
      </item>
      <item path="../../src/libctp/xmapper.cc" ex="false" tool="1" flavor2="0">
      </item>
    </conf>
    <conf name="Release" type="3">
      <toolsSet>
        <remote-sources-mode>LOCAL_SOURCES</remote-sources-mode>
        <compilerSet>GNU|GNU</compilerSet>
        <dependencyChecking>true</dependencyChecking>
        <rebuildPropChanged>false</rebuildPropChanged>
      </toolsSet>
      <compileType>
        <cTool>
          <developmentMode>5</developmentMode>
        </cTool>
        <ccTool>
          <developmentMode>5</developmentMode>
        </ccTool>
        <fortranCompilerTool>
          <developmentMode>5</developmentMode>
        </fortranCompilerTool>
        <archiverTool>
        </archiverTool>
      </compileType>
      <item path="../../include/votca/ctp/apolarsite.h"
            ex="false"
            tool="3"
            flavor2="0">
      </item>
      <item path="../../include/votca/ctp/atom.h" ex="false" tool="3" flavor2="0">
      </item>
      <item path="../../include/votca/ctp/calculatorfactory.h"
            ex="false"
            tool="3"
            flavor2="0">
      </item>
      <item path="../../include/votca/ctp/eigenvalues.h"
            ex="false"
            tool="3"
            flavor2="0">
      </item>
      <item path="../../include/votca/ctp/fragment.h" ex="false" tool="3" flavor2="0">
      </item>
      <item path="../../include/votca/ctp/job.h" ex="false" tool="3" flavor2="0">
      </item>
      <item path="../../include/votca/ctp/logger.h" ex="false" tool="3" flavor2="0">
      </item>
      <item path="../../include/votca/ctp/molecule.h" ex="false" tool="3" flavor2="0">
      </item>
      <item path="../../include/votca/ctp/orbitals.h" ex="false" tool="3" flavor2="0">
      </item>
      <item path="../../include/votca/ctp/paircalculator.h"
            ex="false"
            tool="3"
            flavor2="0">
      </item>
      <item path="../../include/votca/ctp/parallelpaircalc.h"
            ex="false"
            tool="3"
            flavor2="0">
      </item>
      <item path="../../include/votca/ctp/parallelsitecalc.h"
            ex="false"
            tool="3"
            flavor2="0">
      </item>
      <item path="../../include/votca/ctp/parallelxjobcalc.h"
            ex="false"
            tool="3"
            flavor2="0">
      </item>
      <item path="../../include/votca/ctp/polarseg.h" ex="false" tool="3" flavor2="0">
      </item>
      <item path="../../include/votca/ctp/polarsite.h"
            ex="false"
            tool="3"
            flavor2="0">
      </item>
      <item path="../../include/votca/ctp/progressobserver.h"
            ex="false"
            tool="3"
            flavor2="0">
      </item>
      <item path="../../include/votca/ctp/qmapplication.h"
            ex="false"
            tool="3"
            flavor2="0">
      </item>
      <item path="../../include/votca/ctp/qmcalculator.h"
            ex="false"
            tool="3"
            flavor2="0">
      </item>
      <item path="../../include/votca/ctp/qmdatabase.h"
            ex="false"
            tool="3"
            flavor2="0">
      </item>
      <item path="../../include/votca/ctp/qmnblist.h" ex="false" tool="3" flavor2="0">
      </item>
      <item path="../../include/votca/ctp/qmpackagefactory.h"
            ex="false"
            tool="3"
            flavor2="0">
      </item>
      <item path="../../include/votca/ctp/qmpair.h" ex="false" tool="3" flavor2="0">
      </item>
      <item path="../../include/votca/ctp/qmthread.h" ex="false" tool="3" flavor2="0">
      </item>
      <item path="../../include/votca/ctp/qmtool.h" ex="false" tool="3" flavor2="0">
      </item>
      <item path="../../include/votca/ctp/segment.h" ex="false" tool="3" flavor2="0">
      </item>
      <item path="../../include/votca/ctp/segmenttype.h"
            ex="false"
            tool="3"
            flavor2="0">
      </item>
      <item path="../../include/votca/ctp/statesaversqlite.h"
            ex="false"
            tool="3"
            flavor2="0">
      </item>
      <item path="../../include/votca/ctp/toolfactory.h"
            ex="false"
            tool="3"
            flavor2="0">
      </item>
      <item path="../../include/votca/ctp/topology.h" ex="false" tool="3" flavor2="0">
      </item>
      <item path="../../include/votca/ctp/version.h" ex="false" tool="3" flavor2="0">
      </item>
      <item path="../../include/votca/ctp/xinductor.h"
            ex="false"
            tool="3"
            flavor2="0">
      </item>
      <item path="../../include/votca/ctp/xinteractor.h"
            ex="false"
            tool="3"
            flavor2="0">
      </item>
      <item path="../../include/votca/ctp/xjob.h" ex="false" tool="3" flavor2="0">
      </item>
      <item path="../../include/votca/ctp/xmapper.h" ex="false" tool="3" flavor2="0">
      </item>
      <item path="../../src/libctp/apolarsite.cc" ex="false" tool="1" flavor2="0">
      </item>
      <item path="../../src/libctp/calculatorfactory.cc"
            ex="false"
            tool="1"
            flavor2="0">
      </item>
      <item path="../../src/libctp/calculators/eanalyze.h"
            ex="false"
            tool="3"
            flavor2="0">
      </item>
      <item path="../../src/libctp/calculators/ecoulomb.h"
            ex="false"
            tool="3"
            flavor2="0">
      </item>
      <item path="../../src/libctp/calculators/edft.h"
            ex="false"
            tool="3"
            flavor2="0">
      </item>
      <item path="../../src/libctp/calculators/eimport.h"
            ex="false"
            tool="3"
            flavor2="0">
      </item>
      <item path="../../src/libctp/calculators/einternal.h"
            ex="false"
            tool="3"
            flavor2="0">
      </item>
      <item path="../../src/libctp/calculators/emultipole.h"
            ex="false"
            tool="3"
            flavor2="0">
      </item>
      <item path="../../src/libctp/calculators/emultipole_stdal.h"
            ex="false"
            tool="3"
            flavor2="0">
      </item>
      <item path="../../src/libctp/calculators/eoutersphere.cc"
            ex="false"
            tool="1"
            flavor2="0">
      </item>
      <item path="../../src/libctp/calculators/eoutersphere.h"
            ex="false"
            tool="3"
            flavor2="0">
      </item>
      <item path="../../src/libctp/calculators/ianalyze.h"
            ex="false"
            tool="3"
            flavor2="0">
      </item>
      <item path="../../src/libctp/calculators/idft.cc"
            ex="false"
            tool="1"
            flavor2="0">
      </item>
      <item path="../../src/libctp/calculators/idft.h"
            ex="false"
            tool="3"
            flavor2="0">
      </item>
      <item path="../../src/libctp/calculators/iimport.h"
            ex="false"
            tool="3"
            flavor2="0">
      </item>
      <item path="../../src/libctp/calculators/izindo.h"
            ex="false"
            tool="3"
            flavor2="0">
      </item>
      <item path="../../src/libctp/calculators/jobwriter.h"
            ex="false"
            tool="3"
            flavor2="0">
      </item>
      <item path="../../src/libctp/calculators/molpol.h"
            ex="false"
            tool="3"
            flavor2="0">
      </item>
      <item path="../../src/libctp/calculators/neighborlist.h"
            ex="false"
            tool="3"
            flavor2="0">
      </item>
      <item path="../../src/libctp/calculators/pairdump.h"
            ex="false"
            tool="3"
            flavor2="0">
      </item>
      <item path="../../src/libctp/calculators/qmmm.h"
            ex="false"
            tool="3"
            flavor2="0">
      </item>
      <item path="../../src/libctp/calculators/qmultipole.h"
            ex="false"
            tool="3"
            flavor2="0">
      </item>
      <item path="../../src/libctp/calculators/rates.h"
            ex="false"
            tool="3"
            flavor2="0">
      </item>
      <item path="../../src/libctp/calculators/sandbox.h"
            ex="false"
            tool="3"
            flavor2="0">
      </item>
      <item path="../../src/libctp/calculators/stateserver.h"
            ex="false"
            tool="3"
            flavor2="0">
      </item>
      <item path="../../src/libctp/calculators/tdump.h"
            ex="false"
            tool="3"
            flavor2="0">
      </item>
      <item path="../../src/libctp/calculators/velocity.h"
            ex="false"
            tool="3"
            flavor2="0">
      </item>
      <item path="../../src/libctp/calculators/xmultipole.h"
            ex="false"
            tool="3"
            flavor2="0">
      </item>
      <item path="../../src/libctp/calculators/xmultipole2.h"
            ex="false"
            tool="3"
            flavor2="0">
      </item>
      <item path="../../src/libctp/calculators/xqmultipole.h"
            ex="false"
            tool="3"
            flavor2="0">
      </item>
      <item path="../../src/libctp/calculators/zmultipole.h"
            ex="false"
            tool="3"
            flavor2="0">
      </item>
      <item path="../../src/libctp/fragment.cc" ex="false" tool="1" flavor2="0">
      </item>
      <item path="../../src/libctp/hgversion.h" ex="false" tool="3" flavor2="0">
      </item>
      <item path="../../src/libctp/job.cc" ex="false" tool="1" flavor2="0">
      </item>
      <item path="../../src/libctp/molecule.cc" ex="false" tool="1" flavor2="0">
      </item>
      <item path="../../src/libctp/orbitals.cc" ex="false" tool="1" flavor2="0">
      </item>
      <item path="../../src/libctp/parallelpaircalc.cc"
            ex="false"
            tool="0"
            flavor2="0">
      </item>
      <item path="../../src/libctp/parallelxjobcalc.cc"
            ex="false"
            tool="1"
            flavor2="0">
      </item>
      <item path="../../src/libctp/polarseg.cc" ex="false" tool="1" flavor2="0">
      </item>
      <item path="../../src/libctp/polarsite.cc" ex="false" tool="1" flavor2="0">
      </item>
      <item path="../../src/libctp/polartop.cc" ex="false" tool="1" flavor2="0">
      </item>
      <item path="../../src/libctp/progressobserver.cc"
            ex="false"
            tool="1"
            flavor2="0">
      </item>
      <item path="../../src/libctp/qmapplication.cc" ex="false" tool="1" flavor2="0">
      </item>
      <item path="../../src/libctp/qmcalculator.cc" ex="false" tool="1" flavor2="0">
      </item>
      <item path="../../src/libctp/qmdatabase.cc" ex="false" tool="1" flavor2="0">
      </item>
      <item path="../../src/libctp/qmnblist.cc" ex="false" tool="1" flavor2="0">
      </item>
      <item path="../../src/libctp/qmpackagefactory.cc"
            ex="false"
            tool="1"
            flavor2="0">
      </item>
      <item path="../../src/libctp/qmpair.cc" ex="false" tool="1" flavor2="0">
      </item>
      <item path="../../src/libctp/qmtool.cc" ex="false" tool="1" flavor2="0">
      </item>
      <item path="../../src/libctp/segment.cc" ex="false" tool="1" flavor2="0">
      </item>
      <item path="../../src/libctp/segmenttype.cc" ex="false" tool="1" flavor2="0">
      </item>
      <item path="../../src/libctp/statesaversqlite.cc"
            ex="false"
            tool="1"
            flavor2="0">
      </item>
      <item path="../../src/libctp/toolfactory.cc" ex="false" tool="1" flavor2="0">
      </item>
      <item path="../../src/libctp/topology.cc" ex="false" tool="1" flavor2="0">
      </item>
      <item path="../../src/libctp/version.cc" ex="false" tool="1" flavor2="0">
      </item>
      <item path="../../src/libctp/version_nb.cc" ex="false" tool="1" flavor2="0">
      </item>
      <item path="../../src/libctp/votca_config.h" ex="false" tool="3" flavor2="0">
      </item>
      <item path="../../src/libctp/votca_config.h.in" ex="false" tool="3" flavor2="0">
      </item>
      <item path="../../src/libctp/xinductor.cc" ex="false" tool="1" flavor2="0">
      </item>
      <item path="../../src/libctp/xinteractor.cc" ex="false" tool="1" flavor2="0">
      </item>
      <item path="../../src/libctp/xjob.cc" ex="false" tool="1" flavor2="0">
      </item>
      <item path="../../src/libctp/xmapper.cc" ex="false" tool="1" flavor2="0">
      </item>
    </conf>
    <conf name="Release" type="3">
      <toolsSet>
        <remote-sources-mode>LOCAL_SOURCES</remote-sources-mode>
        <compilerSet>GNU|GNU</compilerSet>
        <dependencyChecking>true</dependencyChecking>
        <rebuildPropChanged>true</rebuildPropChanged>
      </toolsSet>
      <compileType>
        <cTool>
          <developmentMode>5</developmentMode>
        </cTool>
        <ccTool>
          <developmentMode>5</developmentMode>
        </ccTool>
        <fortranCompilerTool>
          <developmentMode>5</developmentMode>
        </fortranCompilerTool>
        <archiverTool>
        </archiverTool>
      </compileType>
      <item path="../../include/votca/ctp/apolarsite.h"
            ex="false"
            tool="3"
            flavor2="0">
      </item>
      <item path="../../include/votca/ctp/atom.h" ex="false" tool="3" flavor2="0">
      </item>
      <item path="../../include/votca/ctp/calculatorfactory.h"
            ex="false"
            tool="3"
            flavor2="0">
      </item>
      <item path="../../include/votca/ctp/eigenvalues.h"
            ex="false"
            tool="3"
            flavor2="0">
      </item>
      <item path="../../include/votca/ctp/fragment.h" ex="false" tool="3" flavor2="0">
      </item>
      <item path="../../include/votca/ctp/job.h" ex="false" tool="3" flavor2="0">
      </item>
      <item path="../../include/votca/ctp/logger.h" ex="false" tool="3" flavor2="0">
      </item>
      <item path="../../include/votca/ctp/molecule.h" ex="false" tool="3" flavor2="0">
      </item>
      <item path="../../include/votca/ctp/orbitals.h" ex="false" tool="3" flavor2="0">
      </item>
      <item path="../../include/votca/ctp/paircalculator.h"
            ex="false"
            tool="3"
            flavor2="0">
      </item>
      <item path="../../include/votca/ctp/parallelpaircalc.h"
            ex="false"
            tool="3"
            flavor2="0">
      </item>
      <item path="../../include/votca/ctp/parallelsitecalc.h"
            ex="false"
            tool="3"
            flavor2="0">
      </item>
      <item path="../../include/votca/ctp/parallelxjobcalc.h"
            ex="false"
            tool="3"
            flavor2="0">
      </item>
      <item path="../../include/votca/ctp/polarseg.h" ex="false" tool="3" flavor2="0">
      </item>
      <item path="../../include/votca/ctp/polarsite.h"
            ex="false"
            tool="3"
            flavor2="0">
      </item>
      <item path="../../include/votca/ctp/progressobserver.h"
            ex="false"
            tool="3"
            flavor2="0">
      </item>
      <item path="../../include/votca/ctp/qmapplication.h"
            ex="false"
            tool="3"
            flavor2="0">
      </item>
      <item path="../../include/votca/ctp/qmcalculator.h"
            ex="false"
            tool="3"
            flavor2="0">
      </item>
      <item path="../../include/votca/ctp/qmdatabase.h"
            ex="false"
            tool="3"
            flavor2="0">
      </item>
      <item path="../../include/votca/ctp/qmnblist.h" ex="false" tool="3" flavor2="0">
      </item>
      <item path="../../include/votca/ctp/qmpackagefactory.h"
            ex="false"
            tool="3"
            flavor2="0">
      </item>
      <item path="../../include/votca/ctp/qmpair.h" ex="false" tool="3" flavor2="0">
      </item>
      <item path="../../include/votca/ctp/qmthread.h" ex="false" tool="3" flavor2="0">
      </item>
      <item path="../../include/votca/ctp/qmtool.h" ex="false" tool="3" flavor2="0">
      </item>
      <item path="../../include/votca/ctp/segment.h" ex="false" tool="3" flavor2="0">
      </item>
      <item path="../../include/votca/ctp/segmenttype.h"
            ex="false"
            tool="3"
            flavor2="0">
      </item>
      <item path="../../include/votca/ctp/statesaversqlite.h"
            ex="false"
            tool="3"
            flavor2="0">
      </item>
      <item path="../../include/votca/ctp/toolfactory.h"
            ex="false"
            tool="3"
            flavor2="0">
      </item>
      <item path="../../include/votca/ctp/topology.h" ex="false" tool="3" flavor2="0">
      </item>
      <item path="../../include/votca/ctp/version.h" ex="false" tool="3" flavor2="0">
      </item>
      <item path="../../include/votca/ctp/xinductor.h"
            ex="false"
            tool="3"
            flavor2="0">
      </item>
      <item path="../../include/votca/ctp/xinteractor.h"
            ex="false"
            tool="3"
            flavor2="0">
      </item>
      <item path="../../include/votca/ctp/xjob.h" ex="false" tool="3" flavor2="0">
      </item>
      <item path="../../include/votca/ctp/xmapper.h" ex="false" tool="3" flavor2="0">
      </item>
      <item path="../../src/libctp/apolarsite.cc" ex="false" tool="1" flavor2="0">
      </item>
      <item path="../../src/libctp/calculatorfactory.cc"
            ex="false"
            tool="1"
            flavor2="0">
      </item>
      <item path="../../src/libctp/calculators/eanalyze.h"
            ex="false"
            tool="3"
            flavor2="0">
      </item>
      <item path="../../src/libctp/calculators/ecoulomb.h"
            ex="false"
            tool="3"
            flavor2="0">
      </item>
      <item path="../../src/libctp/calculators/edft.h"
            ex="false"
            tool="3"
            flavor2="0">
      </item>
      <item path="../../src/libctp/calculators/eimport.h"
            ex="false"
            tool="3"
            flavor2="0">
      </item>
      <item path="../../src/libctp/calculators/einternal.h"
            ex="false"
            tool="3"
            flavor2="0">
      </item>
      <item path="../../src/libctp/calculators/emultipole.h"
            ex="false"
            tool="3"
            flavor2="0">
      </item>
      <item path="../../src/libctp/calculators/emultipole_stdal.h"
            ex="false"
            tool="3"
            flavor2="0">
      </item>
      <item path="../../src/libctp/calculators/eoutersphere.cc"
            ex="false"
            tool="1"
            flavor2="0">
      </item>
      <item path="../../src/libctp/calculators/eoutersphere.h"
            ex="false"
            tool="3"
            flavor2="0">
      </item>
      <item path="../../src/libctp/calculators/ianalyze.h"
            ex="false"
            tool="3"
            flavor2="0">
      </item>
      <item path="../../src/libctp/calculators/idft.cc"
            ex="false"
            tool="0"
            flavor2="0">
      </item>
      <item path="../../src/libctp/calculators/idft.h"
            ex="false"
            tool="3"
            flavor2="0">
      </item>
      <item path="../../src/libctp/calculators/iimport.h"
            ex="false"
            tool="3"
            flavor2="0">
      </item>
      <item path="../../src/libctp/calculators/izindo.h"
            ex="false"
            tool="3"
            flavor2="0">
      </item>
      <item path="../../src/libctp/calculators/jobwriter.h"
            ex="false"
            tool="3"
            flavor2="0">
      </item>
      <item path="../../src/libctp/calculators/molpol.h"
            ex="false"
            tool="3"
            flavor2="0">
      </item>
      <item path="../../src/libctp/calculators/neighborlist.h"
            ex="false"
            tool="3"
            flavor2="0">
      </item>
      <item path="../../src/libctp/calculators/pairdump.h"
            ex="false"
            tool="3"
            flavor2="0">
      </item>
      <item path="../../src/libctp/calculators/qmmm.h"
            ex="false"
            tool="3"
            flavor2="0">
      </item>
      <item path="../../src/libctp/calculators/qmultipole.h"
            ex="false"
            tool="3"
            flavor2="0">
      </item>
      <item path="../../src/libctp/calculators/rates.h"
            ex="false"
            tool="3"
            flavor2="0">
      </item>
      <item path="../../src/libctp/calculators/sandbox.h"
            ex="false"
            tool="3"
            flavor2="0">
      </item>
      <item path="../../src/libctp/calculators/stateserver.h"
            ex="false"
            tool="3"
            flavor2="0">
      </item>
      <item path="../../src/libctp/calculators/tdump.h"
            ex="false"
            tool="3"
            flavor2="0">
      </item>
      <item path="../../src/libctp/calculators/velocity.h"
            ex="false"
            tool="3"
            flavor2="0">
      </item>
      <item path="../../src/libctp/calculators/xmultipole.h"
            ex="false"
            tool="3"
            flavor2="0">
      </item>
      <item path="../../src/libctp/calculators/xmultipole2.h"
            ex="false"
            tool="3"
            flavor2="0">
      </item>
      <item path="../../src/libctp/calculators/xqmultipole.h"
            ex="false"
            tool="3"
            flavor2="0">
      </item>
      <item path="../../src/libctp/calculators/zmultipole.h"
            ex="false"
            tool="3"
            flavor2="0">
      </item>
      <item path="../../src/libctp/fragment.cc" ex="false" tool="1" flavor2="0">
      </item>
      <item path="../../src/libctp/hgversion.h" ex="false" tool="3" flavor2="0">
      </item>
      <item path="../../src/libctp/job.cc" ex="false" tool="1" flavor2="0">
      </item>
      <item path="../../src/libctp/molecule.cc" ex="false" tool="1" flavor2="0">
      </item>
      <item path="../../src/libctp/orbitals.cc" ex="false" tool="1" flavor2="0">
      </item>
      <item path="../../src/libctp/parallelpaircalc.cc"
            ex="false"
            tool="0"
            flavor2="0">
      </item>
      <item path="../../src/libctp/parallelxjobcalc.cc"
            ex="false"
            tool="1"
            flavor2="0">
      </item>
      <item path="../../src/libctp/polarseg.cc" ex="false" tool="1" flavor2="0">
      </item>
      <item path="../../src/libctp/polarsite.cc" ex="false" tool="1" flavor2="0">
      </item>
      <item path="../../src/libctp/polartop.cc" ex="false" tool="1" flavor2="0">
      </item>
      <item path="../../src/libctp/progressobserver.cc"
            ex="false"
            tool="1"
            flavor2="0">
      </item>
      <item path="../../src/libctp/qmapplication.cc" ex="false" tool="1" flavor2="0">
      </item>
      <item path="../../src/libctp/qmcalculator.cc" ex="false" tool="1" flavor2="0">
      </item>
      <item path="../../src/libctp/qmdatabase.cc" ex="false" tool="1" flavor2="0">
      </item>
      <item path="../../src/libctp/qmnblist.cc" ex="false" tool="1" flavor2="0">
      </item>
      <item path="../../src/libctp/qmpackagefactory.cc"
            ex="false"
            tool="1"
            flavor2="0">
      </item>
      <item path="../../src/libctp/qmpair.cc" ex="false" tool="1" flavor2="0">
      </item>
      <item path="../../src/libctp/qmtool.cc" ex="false" tool="1" flavor2="0">
      </item>
      <item path="../../src/libctp/segment.cc" ex="false" tool="1" flavor2="0">
      </item>
      <item path="../../src/libctp/segmenttype.cc" ex="false" tool="1" flavor2="0">
      </item>
      <item path="../../src/libctp/statesaversqlite.cc"
            ex="false"
            tool="1"
            flavor2="0">
      </item>
      <item path="../../src/libctp/toolfactory.cc" ex="false" tool="1" flavor2="0">
      </item>
      <item path="../../src/libctp/topology.cc" ex="false" tool="1" flavor2="0">
      </item>
      <item path="../../src/libctp/version.cc" ex="false" tool="1" flavor2="0">
      </item>
      <item path="../../src/libctp/version_nb.cc" ex="false" tool="1" flavor2="0">
      </item>
      <item path="../../src/libctp/votca_config.h" ex="false" tool="3" flavor2="0">
      </item>
      <item path="../../src/libctp/votca_config.h.in" ex="false" tool="3" flavor2="0">
      </item>
      <item path="../../src/libctp/xinductor.cc" ex="false" tool="1" flavor2="0">
      </item>
      <item path="../../src/libctp/xinteractor.cc" ex="false" tool="1" flavor2="0">
      </item>
      <item path="../../src/libctp/xjob.cc" ex="false" tool="1" flavor2="0">
      </item>
      <item path="../../src/libctp/xmapper.cc" ex="false" tool="1" flavor2="0">
      </item>
    </conf>
  </confs>
</configurationDescriptor><|MERGE_RESOLUTION|>--- conflicted
+++ resolved
@@ -20,14 +20,10 @@
       <itemPath>../../src/libctp/calculators/molpol.h</itemPath>
       <itemPath>../../src/libctp/calculators/neighborlist.h</itemPath>
       <itemPath>../../src/libctp/calculators/pairdump.h</itemPath>
-<<<<<<< HEAD
       <itemPath>../../src/libctp/qmtools/pdb2map.h</itemPath>
-      <itemPath>../../src/libctp/calculators/rates.cc</itemPath>
-=======
       <itemPath>../../src/libctp/calculators/qmmm.h</itemPath>
       <itemPath>../../include/votca/ctp/qmpackagefactory.h</itemPath>
       <itemPath>../../src/libctp/calculators/qmultipole.h</itemPath>
->>>>>>> 74dbfd80
       <itemPath>../../src/libctp/calculators/rates.h</itemPath>
       <itemPath>../../src/libctp/calculators/sandbox.h</itemPath>
       <itemPath>../../src/libctp/calculators/stateserver.h</itemPath>
@@ -65,9 +61,6 @@
       <itemPath>../../include/votca/ctp/qmthread.h</itemPath>
       <itemPath>../../include/votca/ctp/qmtool.h</itemPath>
       <itemPath>../../include/votca/ctp/segment.h</itemPath>
-<<<<<<< HEAD
-      <itemPath>../../../../include/votca/ctp/topology.h</itemPath>
-=======
       <itemPath>../../include/votca/ctp/segmenttype.h</itemPath>
       <itemPath>../../include/votca/ctp/statesaversqlite.h</itemPath>
       <itemPath>../../include/votca/ctp/toolfactory.h</itemPath>
@@ -77,7 +70,6 @@
       <itemPath>../../include/votca/ctp/xinteractor.h</itemPath>
       <itemPath>../../include/votca/ctp/xjob.h</itemPath>
       <itemPath>../../include/votca/ctp/xmapper.h</itemPath>
->>>>>>> 74dbfd80
     </logicalFolder>
     <logicalFolder name="ResourceFiles"
                    displayName="Resource Files"
