/*
 *            Copyright 2009-2018 The VOTCA Development Team
 *                       (http://www.votca.org)
 *
 *      Licensed under the Apache License, Version 2.0 (the "License")
 *
 * You may not use this file except in compliance with the License.
 * You may obtain a copy of the License at
 *
 *              http://www.apache.org/licenses/LICENSE-2.0
 *
 * Unless required by applicable law or agreed to in writing, software
 * distributed under the License is distributed on an "AS IS" BASIS,
 * WITHOUT WARRANTIES OR CONDITIONS OF ANY KIND, either express or implied.
 * See the License for the specific language governing permissions and
 * limitations under the License.
 *
 */

#include "gaussian.h"
#include <boost/algorithm/string.hpp>
#include <boost/format.hpp>
#include <boost/filesystem.hpp>
#include <votca/tools/constants.h>
#include <stdio.h>
#include <iomanip>



namespace votca {
    namespace xtp {
      using namespace std;

        void Gaussian::Initialize(tools::Property &options) {

            // GAUSSIAN file names
            std::string fileName = "system";
            _input_file_name = fileName + ".com";
            _log_file_name = fileName + ".log";
            _shell_file_name = fileName + ".sh";
            _orb_file_name = "fort.7";
            _input_vxc_file_name = fileName + "-2.com";


            std::string key = "package";
            std::string _name = options.get(key + ".name").as<std::string> ();

            if (_name != "gaussian") {
                cerr << "Tried to use " << _name << " package. ";
                throw std::runtime_error("Wrong options file");
            }

            _executable = options.get(key + ".executable").as<std::string> ();
            _charge = options.get(key + ".charge").as<int> ();
            _spin = options.get(key + ".spin").as<int> ();
            _options = options.get(key + ".options").as<std::string> ();
            _memory = options.get(key + ".memory").as<std::string> ();
            _threads = options.get(key + ".threads").as<int> ();
            _chk_file_name = options.get(key + ".checkpoint").as<std::string> ();
            _scratch_dir = options.get(key + ".scratch").as<std::string> ();
            _cleanup = options.get(key + ".cleanup").as<std::string> ();


            if (options.exists(key + ".vdWRadii")) {
                _vdWfooter = options.get(key + ".vdWRadii").as<std::string> ();
            } else _vdWfooter = "";


            if (options.exists(key + ".outputVxc")) {
                _output_Vxc = options.get(key + ".outputVxc").as<bool> ();
            } else _output_Vxc = false;
            

            /* G09 by default deletes functions from the basisset according to some
             * criterion based on, a.o., the contraction coefficients. This can lead
             * to inconsistencies when MOs are later used in VOTCA's GWBSE modules
             * (and other post-processing routines). G09's default can be modified
             * by the keywork int=nobasistransform. This will add this keyword
             * automatically to the _options string for runs with G09.
             */
            if ( _executable == "g09" ){
                std::string::size_type basistransform_pos = (boost::algorithm::to_lower_copy(_options)).find("nobasistransform");
                if ( basistransform_pos == std::string::npos ){
                    _options = _options + " int=nobasistransform ";
                }
            }
            
            


            // check if the guess keyword is present, if yes, append the guess later
            std::string::size_type iop_pos = _options.find("cards");
            if (iop_pos != std::string::npos) {
                _write_guess = true;
            } else {
                _write_guess = false;
            }

            // check if the pop keyword is present, if yes, get the charges and save them
            iop_pos = _options.find("pop");
            if (iop_pos != std::string::npos) {
                _get_charges = true;
            } else {
                _get_charges = false;
            }

            // check if the charge keyword is present, if yes, get the self energy and save it
            

            // check if the basis set is available ("/gen")
            iop_pos = _options.find("gen");
            if (iop_pos != std::string::npos) {
                _write_basis_set = true;
                _basisset_name = options.get(key + ".basisset").as<std::string> ();
            } else {
                _write_basis_set = false;
            }

            // check if pseudopotentials are required ("pseudo")
            iop_pos = _options.find("pseudo");
            if (iop_pos != std::string::npos) {
                _write_pseudopotentials = true;
                _ecp_name = options.get(key + ".ecp").as<std::string> ();
            } else {
                _write_pseudopotentials = false;
            }

        }

        void Gaussian::WriteChargeOption() {
          std::string::size_type iop_pos = _options.find("charge");
          if (iop_pos == std::string::npos) {
            std::string::size_type pos = _options.find('\n');
            if (pos != std::string::npos) {
              _options.insert(pos, " charge");
            } else {
              _options = _options + " charge";
            }
          }

        }

        /* Custom basis sets are written on a per-element basis to
         * 'elementname'.gbs files, which are then included in the
         * Gaussian input file using @'elementname'.gbs
         */
        void Gaussian::WriteBasisset(std::ofstream& com_file, const QMMolecule& qmatoms) {


          std::vector<std::string> UniqueElements= qmatoms.FindUniqueElements();
            BasisSet bs;
            bs.LoadBasisSet(_basisset_name);
            XTP_LOG(logDEBUG, *_pLog) << "Loaded Basis Set " << _basisset_name << flush;

            for (const std::string& element_name:UniqueElements) {
               
                const Element& element = bs.getElement(element_name);
                /* Write each basis set to a element_name.gbs file
                 * and include the gbs file in the com-file via Gaussian's @ function
                 */
                std::ofstream el_file;
                std::string el_file_name = _run_dir + "/" + element_name + ".gbs";

                el_file.open(el_file_name.c_str());
                // element name, [possibly indeces of centers], zero to indicate the end    
                com_file << "@" << element_name << ".gbs" << endl;
                el_file << element_name << " 0" << endl;
                for (const Shell& shell:element) {
                    //gaussian can only use S,P,SP,D,F,G shells so we split them up if not SP
                    if (shell.getType() == "SP" || !shell.isCombined()) {
                        // shell type, number primitives, scale factor
                        el_file << shell.getType() << " " << shell.getSize() << " " << FortranFormat(shell.getScale()) << endl;
                        for (const GaussianPrimitive& gaussian:shell) {
                            el_file << FortranFormat(gaussian._decay);
                            for (const double& contraction:gaussian._contraction) {
                                if (contraction!= 0.0) {
                                    el_file << " " << FortranFormat(contraction);
                                }
                            }
                            el_file << endl;
                        }                              
                    } else {
                        string type = shell.getType();
                        for (unsigned i = 0; i < type.size(); ++i) {
                            string subtype = string(type, i, 1);
                            el_file << subtype << " " << shell.getSize() << " " << FortranFormat(shell.getScale()) << endl;

                            for (const GaussianPrimitive& gaussian:shell) {
                                el_file << FortranFormat(gaussian._decay);
                                el_file << " " << FortranFormat(gaussian._contraction[FindLmax(subtype)]);
                            }
                            el_file << endl;  
                        }
                    }
                }

                el_file << "****\n";
                el_file.close();

            }
                
            com_file << endl;
            return;
        }

        /* If custom ECPs are used, they need to be specified in the input file
         * in a section following the basis set includes.
         */
        void Gaussian::WriteECP(std::ofstream& com_file, const QMMolecule& qmatoms) {
            std::vector<std::string> UniqueElements= qmatoms.FindUniqueElements();
           
            BasisSet ecp;
            ecp.LoadPseudopotentialSet(_ecp_name);

            XTP_LOG(logDEBUG, *_pLog) << "Loaded Pseudopotentials " << _ecp_name << flush;

            for (const std::string& element_name:UniqueElements) {
                       try{    
                        ecp.getElement(element_name);
                       }catch(std::runtime_error& error){
                         XTP_LOG(logDEBUG, *_pLog) << "No pseudopotential for " << element_name<<" available" << flush;
                         continue;
                       }
                       const Element& element = ecp.getElement(element_name);
                        // element name, [possibly indeces of centers], zero to indicate the end
                        com_file << element_name << " 0\n"
                                << _ecp_name << " "
                                << element.getLmax() << " " << element.getNcore() << endl;

                       for (const Shell& shell:element) {
                            // shell type, number primitives, scale factor
                            com_file << shell.getType() << endl;
                            com_file << shell.getSize() << endl;

                           for (const GaussianPrimitive& gaussian:shell) {
                                com_file << gaussian._power << " " << FortranFormat(gaussian._decay) << " " << FortranFormat(gaussian._contraction[0]) << endl;
                            }
                        }
                    }     
            com_file << endl;
            return;
        }

        /* For QM/MM the molecules in the MM environment are represented by
         * their atomic partial charge distributions. Triggered by the option
         * keyword "charge" Gaussian expects them in x,y,z,q format in the
         * input file. In g03 AFTER basis sets and ECPs, in g09 BEFORE.
         */
     
        void Gaussian::WriteBackgroundCharges(std::ofstream& com_file) {
            
            boost::format fmt("%1$+1.7f %2$+1.7f %3$+1.7f %4$+1.7f");
            for (const PolarSegment& seg:*_PolarSegments) {
                for (const PolarSite& site:seg) {
                    Eigen::Vector3d pos=site.getPos()*tools::conv::bohr2ang;
                    string sitestring=boost::str(fmt % pos.x() % pos.y() % pos.z()
                            % site.getCharge());
                    if (site.getCharge() != 0.0) com_file << sitestring << endl;

                    if (site.getRank() > 0 || _with_polarization ) {

                        std::vector< MinimalMMCharge > split_multipoles = SplitMultipoles(site);
                        for (const auto& mpoles:split_multipoles){
                           Eigen::Vector3d pos=mpoles._pos*tools::conv::bohr2ang;
                           string multipole=boost::str( fmt % pos.x() % pos.y() % pos.z() % mpoles._q);
                            com_file << multipole << endl;

                        }
                    }
                }
            }
            com_file << endl;
            return;
        }

        /* An initial guess for the electron density can be provided by
         * a set of molecular orbital coefficients in the input file,
         * triggered by the 'guess=cards' keyword. This MUST be done in
         * Fortran fixed format 5D15.8. The information about the guess
         * itself is taken from a prepared orbitals object.
         */
        void Gaussian::WriteGuess(const Orbitals& orbitals_guess, std::ofstream& com_file) {
            Eigen::MatrixXd MOs=ReorderMOsBack(orbitals_guess);
            com_file << "(5D15.8)" << endl;
            int level = 1;
            int ncolumns = 5;
            for (int i=0;i<MOs.cols();++i) {
                com_file << setw(5) << level << endl;
                Eigen::VectorXd mr = MOs.col(i);
                int column = 1;
                for (unsigned j = 0; j < mr.size(); ++j) {
                    com_file << FortranFormat(mr[j]);
                    if (column == ncolumns) {
                        com_file << std::endl;
                        column = 0;
                    }
                    column++;
                }
                level++;
                if (column != 1) com_file << endl;
            }
            com_file << 0 << endl;
            return;
        }

        /* For output of the AO matrix of Vxc using the patched g03 version,
         * g03 has to be called a second time after completing the single-point
         * SCF calculation. A second input file is generated based on the
         * originally specified options by forcing to read the converged
         * electron density from the checkpoint file, setting run to serial.
         */
        void Gaussian::WriteVXCRunInputFile() {
            std::ofstream com_file2;

            std::string com_file_name_full2 = _run_dir + "/" + _input_vxc_file_name;

            com_file2.open(com_file_name_full2.c_str());
            // header
            if (_chk_file_name.size()) com_file2 << "%chk=" << _chk_file_name << endl;
            if (_memory.size()) com_file2 << "%mem=" << _memory << endl;
            com_file2 << "%nprocshared=1" << endl;

            // adjusting the options line to Vxc output only
            std::string options_vxc = _options;
            boost::algorithm::replace_all(options_vxc, "pseudo=read", "Geom=AllCheck");
            boost::algorithm::replace_all(options_vxc, "/gen", " chkbasis");
            boost::algorithm::replace_all(options_vxc, "punch=mo", "guess=read");
            boost::algorithm::replace_all(options_vxc, "guess=tcheck", "");
            boost::algorithm::replace_all(options_vxc, "guess=huckel", "");
            boost::algorithm::replace_all(options_vxc, "charge", "charge=check");
            if (options_vxc.size()) com_file2 << options_vxc << endl;

            com_file2 << endl;
            com_file2 << "VXC output run \n";
            com_file2 << endl;
            com_file2.close();
            return;
        }


        /* Coordinates are written in standard Element,x,y,z format to the
         * input file.
         */
        void Gaussian::WriteCoordinates(std::ofstream& com_file,const QMMolecule& qmatoms) {
            for (const QMAtom& atom:qmatoms) {
              Eigen::Vector3d pos=atom.getPos()*tools::conv::bohr2ang;
                    com_file << setw(3) << atom.getElement().c_str()
                            << setw(12) << setiosflags(ios::fixed) << setprecision(5) << pos.x()
                            << setw(12) << setiosflags(ios::fixed) << setprecision(5) << pos.y()
                            << setw(12) << setiosflags(ios::fixed) << setprecision(5) << pos.z()
                            << endl;
            }
            com_file << endl;
            return;
        }

        /* Standard Gaussian Header is written to the input file, with checkpoint,
         * memory, shared processor request, option string containing all
         * relevant keywords, charge, and spin information.
         */
        void Gaussian::WriteHeader(std::ofstream& com_file) {
            if (_chk_file_name.size()) com_file << "%chk=" << _chk_file_name << endl;
            if (_memory.size()) com_file << "%mem=" << _memory << endl;
            if (_threads > 0) com_file << "%nprocshared=" << _threads << endl;
            if (_options.size()) com_file << _options << endl;

            com_file << endl;
            com_file << "TITLE ";

            com_file << endl << endl;
            com_file << setw(2) << _charge << setw(2) << _spin << endl;
            return;
        }

        /**
         * Prepares the com file from a vector of segments
         * Appends a guess constructed from monomer orbitals if supplied
         */
        bool Gaussian::WriteInputFile(const Orbitals& orbitals) {

            std::string temp_suffix = "/id";
            std::string scratch_dir_backup = _scratch_dir;

            std::ofstream com_file;
            std::string com_file_name_full = _run_dir + "/" + _input_file_name;
            com_file.open(com_file_name_full.c_str());

            // header
            WriteHeader(com_file);

            const QMMolecule& qmatoms = orbitals.QMAtoms();

            WriteCoordinates(com_file, qmatoms);

            /* The order in which the following information has to appear
             * in the Gaussian input file is different from version g03 to
             * version g09. The newest version (g2016) is not supported.
             */
            if (_executable == "g03") {

                // if we need to write basis sets, do it now
                if (_write_basis_set) WriteBasisset(com_file, qmatoms);

                // write ECPs
                if (_write_pseudopotentials) WriteECP(com_file, qmatoms);

                // write the background charges
                if (_write_charges) WriteBackgroundCharges(com_file);

                // write inital guess
                if (_write_guess){
                    WriteGuess(orbitals, com_file);
                }

            } else if (_executable == "g09") {

                // write the background charges
                //if (_write_charges) WriteBackgroundCharges(_com_file, qmatoms);
                if (_write_charges) WriteBackgroundCharges(com_file);
                // if we need to write basis sets, do it now
                if (_write_basis_set) WriteBasisset(com_file, qmatoms);

                // write ECPs
                if (_write_pseudopotentials) WriteECP(com_file, qmatoms);

                // write inital guess
                if (_write_guess){
                    WriteGuess(orbitals, com_file);
                }

            } else {
                throw std::runtime_error("Gaussian executable unknown. Must be either g03 or g09.");
            }

            // for Vxc AO matrix output only with pre-compiled G03
            if (_output_Vxc) WriteVXCRunInputFile();


            com_file << _vdWfooter << endl;

            com_file << endl;
            com_file.close();
            // and now generate a shell script to run both jobs
            XTP_LOG(logDEBUG, *_pLog) << "Setting the scratch dir to " << _scratch_dir + temp_suffix << flush;

            _scratch_dir = scratch_dir_backup + temp_suffix;
            WriteShellScript();
            _scratch_dir = scratch_dir_backup;

            return true;
        }

        /* Gaussian will be executed within a shell in order to set some
         * environment variables for the local SCRATCH directory and
         * (legacy mode) running a second instance for AO matrix of Vxc
         * using patched g03. This function writes the shell script.
         */
        bool Gaussian::WriteShellScript() {
            std::ofstream shell_file;

            std::string shell_file_name_full = _run_dir + "/" + _shell_file_name;

            shell_file.open(shell_file_name_full.c_str());

            shell_file << "#!/bin/tcsh" << endl;
            shell_file << "mkdir -p " << _scratch_dir << endl;
            shell_file << "setenv GAUSS_SCRDIR " << _scratch_dir << endl;
            shell_file << _executable << " " << _input_file_name << endl;
            if (_output_Vxc) {
                shell_file << "rm fort.22" << endl;
                shell_file << "setenv DoPrtXC YES" << endl;
                shell_file << _executable << " " << _input_vxc_file_name << " >& /dev/null " << endl;
                shell_file << "setenv DoPrtXC NO" << endl;
                shell_file << "rm $GAUSS_SCRDIR/*" << endl;
            }
            shell_file.close();

            return true;
        }

        /**
         * Runs the Gaussian job.
         */
        bool Gaussian::Run() {
            XTP_LOG(logDEBUG, *_pLog) << "GAUSSIAN: running [" << _executable << " " << _input_file_name << "]" << flush;

            if (std::system(NULL)) {
                // if scratch is provided, run the shell script;
                // otherwise run gaussian directly and rely on global variables
                std::string command;
                if (_scratch_dir.size() != 0 || _output_Vxc) {
                    command = "cd " + _run_dir + "; tcsh " + _shell_file_name;
                    //            _command  = "cd " + _run_dir + "; mkdir -p " + _scratch_dir +"; " + _executable + " " + _input_file_name;
                } else {
                    command = "cd " + _run_dir + "; mkdir -p $GAUSS_SCRDIR; " + _executable + " " + _input_file_name;
                }
                int check = std::system(command.c_str());
                if (check == -1) {
                    XTP_LOG(logERROR, *_pLog) << _input_file_name << " failed to start" << flush;
                    return false;
                }
                if (CheckLogFile()) {
                    XTP_LOG(logDEBUG, *_pLog) << "GAUSSIAN: finished job" << flush;
                    return true;
                } else {
                    XTP_LOG(logDEBUG, *_pLog) << "GAUSSIAN: job failed" << flush;
                }
            } else {
                XTP_LOG(logERROR, *_pLog) << _input_file_name << " failed to start" << flush;
                return false;
            }
            return true;
        }

        /**
         * Cleans up after the Gaussian job
         */
        void Gaussian::CleanUp() {

            // cleaning up the generated files
            if (_cleanup.size() != 0) {

                XTP_LOG(logDEBUG, *_pLog) << "Removing " << _cleanup << " files" << flush;
                tools::Tokenizer tok_cleanup(_cleanup, ", ");
                std::vector <std::string> cleanup_info;
                tok_cleanup.ToVector(cleanup_info);
                for (const std::string& substring:cleanup_info) {

                    if (substring == "com") {
                        std::string file_name = _run_dir + "/" + _input_file_name;
                        remove(file_name.c_str());
                        if (_output_Vxc) {
                            std::string file_name = _run_dir + "/" + _input_vxc_file_name;
                            remove(file_name.c_str());
                        }
                    }

                    if (substring == "sh") {
                        std::string file_name = _run_dir + "/" + _shell_file_name;
                        remove(file_name.c_str());
                    }

                    if (substring == "log") {
                        std::string file_name = _run_dir + "/" + _log_file_name;
                        remove(file_name.c_str());
                        if (_output_Vxc) {
                            size_t lastdot = _log_file_name.find_last_of(".");
                            if (lastdot == std::string::npos) {
                                cerr << endl;
                                cerr << "Could not remove Vxc log file" << flush;
                            }
                            std::string file_name2 = file_name.substr(0, lastdot) + "-2.log";
                            remove(file_name2.c_str());
                        }
                    }

                    if (substring == "chk") {
                        std::string file_name = _run_dir + "/" + _chk_file_name;
                        remove(file_name.c_str());
                    }

                    if (substring == "fort.7") {
                        std::string file_name = _run_dir + "/" + substring;
                        remove(file_name.c_str());
                        if (_output_Vxc) {
                            std::string file_name = _run_dir + "/" + "fort.24";
                            remove(file_name.c_str());
                        }
                    }

                    if (substring == "gbs" && _write_basis_set) {
                        std::vector<std::string> fileswithfileending;
                        boost::filesystem::recursive_directory_iterator fit(_run_dir);
                        boost::filesystem::recursive_directory_iterator endit;
                        while (fit != endit) {
                            if (boost::filesystem::is_regular_file(* fit) && fit->path().extension() == substring) fileswithfileending.push_back(fit->path().filename().string());
                            ++fit;
                        }
                        for (const auto filename : fileswithfileending) {
                            std::string file_name = _run_dir + "/" + filename;
                            remove(file_name.c_str());
                        }
                    }

                }
            }
            return;
        }

        /**
         * Reads in the MO coefficients from a GAUSSIAN fort.7 file
         */
        bool Gaussian::ParseOrbitalsFile(Orbitals & orbitals) {
            std::map <int, std::vector<double> > coefficients;
            std::map <int, double> energies;

            std::string line;
            unsigned levels = 0;
            unsigned level = 0;
            unsigned basis_size = 0;

            std::string orb_file_name_full = _orb_file_name;
            if (_run_dir != "") orb_file_name_full = _run_dir + "/" + _orb_file_name;
            std::ifstream input_file(orb_file_name_full.c_str());

            if (input_file.fail()) {
                XTP_LOG(logERROR, *_pLog) << "File " << _orb_file_name << " with molecular orbitals is not found " << flush;
                return false;
            } else {
                XTP_LOG(logDEBUG, *_pLog) << "Reading MOs from " << _orb_file_name << flush;
            }

            // number of coefficients per line is  in the first line of the file (5D15.8)
            getline(input_file, line);
            std::vector<std::string> strs;
            boost::algorithm::split(strs, line, boost::is_any_of("(D)"));
            std::string format = strs.at(2);


            while (input_file) {

                getline(input_file, line);
                // if a line has an equality sign, must be energy
                std::string::size_type energy_pos = line.find("=");

                if (energy_pos != std::string::npos) {

                    std::vector<std::string> results;
                    boost::trim(line);
                    boost::algorithm::split(results, line, boost::is_any_of("\t ="),
                            boost::algorithm::token_compress_on);
<<<<<<< HEAD

=======
>>>>>>> cbd0ee5f
                    level = boost::lexical_cast<int>(results.front());
                    boost::replace_first(results.back(), "D", "e");
                    energies[ level ] = boost::lexical_cast<double>(results.back());
                    levels++;

                } else {

                    while (line.size() > 1) {
                        std::string coefficient;
                        coefficient.assign(line, 0, 15);
                        boost::trim(coefficient);
                        boost::replace_first(coefficient, "D", "e");
                        double coef = boost::lexical_cast<double>(coefficient);
                        coefficients[ level ].push_back(coef);
                        line.erase(0, 15);
                    }
                }
            }

            // some sanity checks
            XTP_LOG(logDEBUG, *_pLog) << "Energy levels: " << levels << flush;
            std::map< int, std::vector<double> >::iterator iter = coefficients.begin();
            basis_size = iter->second.size();

            for (iter = coefficients.begin()++; iter != coefficients.end(); iter++) {
                if (iter->second.size() != basis_size) {
                    XTP_LOG(logERROR, *_pLog) << "Error reading " << _orb_file_name << ". Basis set size change from level to level." << flush;
                    return false;
                }
            }

            XTP_LOG(logDEBUG, *_pLog) << "Basis set size: " << basis_size << flush;

            // copying information to the orbitals object
            orbitals.setBasisSetSize(basis_size); // = _basis_size;

            // copying energies to the orbitals object
           Eigen::VectorXd &mo_energies = orbitals.MOEnergies();
            mo_energies.resize(levels);
            for (int i = 0; i < mo_energies.size(); i++) mo_energies[i] = energies[ i + 1 ];

            // copying mo coefficients to the orbitals object
            Eigen::MatrixXd &mo_coefficients = orbitals.MOCoefficients();
            mo_coefficients.resize(levels, basis_size);
            for (int i = 0; i < mo_coefficients.rows(); i++){
                for (int j = 0; j < mo_coefficients.cols(); j++){
                    mo_coefficients(j, i) = coefficients[i + 1][j];
                }
            }
            
            ReorderOutput(orbitals);
            XTP_LOG(logDEBUG, *_pLog) << "GAUSSIAN: done reading MOs" << flush;

            return true;
        }

        bool Gaussian::CheckLogFile() {

            // check if the log file exists
            boost::filesystem::path arg_path;
            char ch;

            std::string full_name = (arg_path / _run_dir / _log_file_name).c_str();
            ifstream input_file(full_name.c_str());

            if (input_file.fail()) {
                XTP_LOG(logERROR, *_pLog) << "GAUSSIAN: " << full_name << " is not found" << flush;
                return false;
            };

            input_file.seekg(0, ios_base::end); // go to the EOF

            // get empty lines and end of lines out of the way
            do {
                input_file.seekg(-2, ios_base::cur);
                input_file.get(ch);
            } while (ch == '\n' || ch == ' ' || ch == '\t' || (int) input_file.tellg() == -1);

            // get the beginning of the line or the file
            do {
                input_file.seekg(-2, ios_base::cur);
                input_file.get(ch);
            } while (ch != '\n' && (int) input_file.tellg() != -1);

            std::string line;
            getline(input_file, line); 
            input_file.close();

            std::string::size_type self_energy_pos = line.find("Normal termination of Gaussian");
            if (self_energy_pos == std::string::npos) {
                XTP_LOG(logERROR, *_pLog) << "GAUSSIAN: " << full_name << " is incomplete" << flush;
                return false;
            } else {
                return true;
            }
        }

        bool Gaussian::ReadESPCharges(Orbitals& orbitals, std::string& line, ifstream& input_file){
          std::string::size_type charge_pos = line.find("Charges from ESP fit, RMS");
          bool has_charges=false;
          if (charge_pos != std::string::npos && _get_charges) {
            XTP_LOG(logDEBUG, *_pLog) << "Getting charges" << flush;
            has_charges = true;
            getline(input_file, line);
            getline(input_file, line);
            
            bool has_atoms = orbitals.hasQMAtoms();
            
            std::vector<std::string> row=GetLineAndSplit(input_file, "\t ");
            int nfields = row.size();
            
            while (nfields == 3) {
              int atom_id = boost::lexical_cast< int >(row.at(0))-1;
              std::string atom_type = row.at(1);
              double atom_charge = boost::lexical_cast< double >(row.at(2));
              row=GetLineAndSplit(input_file, "\t ");
              nfields = row.size();
                if (!has_atoms) {
                    PolarSite temp=PolarSite(atom_id,atom_type, Eigen::Vector3d::Zero());
                    temp.setCharge(atom_charge);
                    orbitals.Multipoles().push_back(temp);
                } else {
                    orbitals.Multipoles().push_back(PolarSite(orbitals.QMAtoms().at(atom_id),atom_charge));
                }
            }
          }
          return has_charges;
        }

        /**
         * Parses the Gaussian Log file and stores data in the Orbitals object
         */
        bool Gaussian::ParseLogFile(Orbitals & orbitals) {
            std::string line;
            std::vector<std::string> results;
            bool has_occupied_levels = false;
            bool has_unoccupied_levels = false;
            bool has_number_of_electrons = false;
            bool has_basis_set_size = false;
            bool has_overlap_matrix = false;
            bool has_charges = false;
            bool has_self_energy = false;

            bool read_vxc = false;

            int occupied_levels = 0;
            int unoccupied_levels = 0;
            int number_of_electrons = 0;
            int basis_set_size = 0;
            int cart_basis_set_size = 0;

            XTP_LOG(logDEBUG, *_pLog) << "GAUSSIAN: parsing " << _log_file_name << flush;

            std::string log_file_name_full = _log_file_name;
            if (_run_dir != "") log_file_name_full = _run_dir + "/" + _log_file_name;

            // check if LOG file is complete
            if (!CheckLogFile()) return false;

            // save qmpackage name
            orbitals.setQMpackage("gaussian");
            orbitals.setDFTbasis(_basisset_name);


            if (_write_pseudopotentials) {
                orbitals.setECP(_ecp_name);
            }

            read_vxc = _output_Vxc;
            bool vxc_found = false;
            // Start parsing the file line by line
            ifstream input_file(log_file_name_full.c_str());
            while (input_file) {

                getline(input_file, line);
                boost::trim(line);

                /* Check for ScaHFX = factor of HF exchange included in functional */
                std::string::size_type HFX_pos = line.find("ScaHFX=");
                if (HFX_pos != std::string::npos) {
                    boost::algorithm::split(results, line, boost::is_any_of("\t "), boost::algorithm::token_compress_on);
                    double ScaHFX = boost::lexical_cast<double>(results.back());
                    orbitals.setScaHFX(ScaHFX);
                    vxc_found = true;
                    XTP_LOG(logDEBUG, *_pLog) << "DFT with " << ScaHFX << " of HF exchange!" << flush;
                }

                /*
                 * number of occupied and virtual orbitals
                 * N alpha electrons      M beta electrons
                 */
                std::string::size_type electrons_pos = line.find("alpha electrons");
                if (electrons_pos != std::string::npos) {
                    boost::algorithm::split(results, line, boost::is_any_of("\t "), boost::algorithm::token_compress_on);
                    has_number_of_electrons = true;
                    number_of_electrons = boost::lexical_cast<int>(results.front());
                    orbitals.setNumberOfElectrons(number_of_electrons);
                    XTP_LOG(logDEBUG, *_pLog) << "Alpha electrons: " << number_of_electrons << flush;
                }

                /*
                 * basis set size
                 * N basis functions,  M primitive gaussians,   K cartesian basis functions
                 */
                std::string::size_type basis_pos = line.find("basis functions,");
                if (basis_pos != std::string::npos) {
                    boost::algorithm::split(results, line, boost::is_any_of("\t "), boost::algorithm::token_compress_on);
                    has_basis_set_size = true;
                    basis_set_size = boost::lexical_cast<int>(results.front());
                    orbitals.setBasisSetSize(basis_set_size);
                    cart_basis_set_size = boost::lexical_cast<int>(results[6]);
                    XTP_LOG(logDEBUG, *_pLog) << "Basis functions: " << basis_set_size << flush;
                    if (read_vxc) {
                        XTP_LOG(logDEBUG, *_pLog) << "Cartesian functions: " << cart_basis_set_size << flush;
                    }
                }

                /*
                 * energies of occupied/unoccupied levels
                 * Alpha  occ.(virt.) eigenvalues -- e1 e2 e3 e4 e5
                 */
                std::string::size_type eigenvalues_pos = line.find("Alpha");
                if (eigenvalues_pos != std::string::npos) {
                    std::list<std::string> stringList;
                    while (eigenvalues_pos != std::string::npos && !has_occupied_levels && !has_unoccupied_levels) {

                        boost::iter_split(stringList, line, boost::first_finder("--"));
                        std::vector<std::string> energies;
                        boost::trim(stringList.back());
                        boost::algorithm::split(energies, stringList.back(), boost::is_any_of("\t "), boost::algorithm::token_compress_on);

                        if (stringList.front().find("virt.") != std::string::npos) {
                            unoccupied_levels += energies.size();
                            energies.clear();
                        }
                        if (stringList.front().find("occ.") != std::string::npos) {
                            occupied_levels += energies.size();
                            energies.clear();
                        }
                        getline(input_file, line);
                        eigenvalues_pos = line.find("Alpha");
                        boost::trim(line);

                        if (eigenvalues_pos == std::string::npos) {
                            has_occupied_levels = true;
                            has_unoccupied_levels = true;
                            orbitals.setNumberOfLevels(occupied_levels, unoccupied_levels);
                            XTP_LOG(logDEBUG, *_pLog) << "Occupied levels: " << occupied_levels << flush;
                            XTP_LOG(logDEBUG, *_pLog) << "Unoccupied levels: " << unoccupied_levels << flush;
                        }
                    } // end of the while loop
                } // end of the eigenvalue parsing

                /*
                 *  Partial charges from the input file
                 */
                has_charges=ReadESPCharges(orbitals, line,input_file);

                /*
                 * Coordinates of the final configuration
                 * stored in the archive at the end of the file
                 */
                int cpn = 0; // marker appearence marker
                std::string::size_type coordinates_pos = line.find("\\");

                if (coordinates_pos != std::string::npos && cpn == 0) {
                    ++cpn; // updates but ignores
                    XTP_LOG(logDEBUG, *_pLog) << "Getting the coordinates" << flush;
                    boost::trim(line);
                    std::string archive = line;
                    while (line.size() != 0) {
                        getline(input_file, line);
                        boost::trim(line);
                        archive += line;
                    }

                    bool has_atoms = orbitals.hasQMAtoms();
                    std::list<std::string> stringList;
                    std::vector<std::string> results;
                    boost::iter_split(stringList, archive, boost::first_finder("\\\\"));

                    std::list<std::string>::iterator coord_block = stringList.begin();
                    std::advance(coord_block, 3);

                    std::vector<std::string> atom_block;
                    boost::algorithm::split(atom_block, *coord_block, boost::is_any_of("\\"), boost::algorithm::token_compress_on);

                    std::vector<std::string>::iterator atom_block_it;
                    int aindex = 0;
                    for (atom_block_it = ++atom_block.begin(); atom_block_it != atom_block.end(); ++atom_block_it) {
                        std::vector<std::string> atom;
                        boost::algorithm::split(atom, *atom_block_it, boost::is_any_of(","), boost::algorithm::token_compress_on);
                        std::string atom_type = atom.front();
                        std::vector<std::string>::iterator it_atom;
                        it_atom = atom.end();
                        double z = boost::lexical_cast<double>(*(--it_atom));
                        double y = boost::lexical_cast<double>(*(--it_atom));
                        double x = boost::lexical_cast<double>(*(--it_atom));
                        Eigen::Vector3d pos(x,y,z);
                        pos*=tools::conv::ang2bohr;
                        if (has_atoms == false) {
                            orbitals.QMAtoms().push_back(QMAtom(aindex,atom_type, pos));
                        } else {
                            QMAtom& pAtom = orbitals.QMAtoms().at(aindex);
                            pAtom.setPos(pos);
                        }
                        aindex++;
                    }
                    // get the QM energy out
                    std::advance(coord_block, 1);
                    std::vector<std::string> block;
                    std::vector<std::string> energy;
                    boost::algorithm::split(block, *coord_block, boost::is_any_of("\\"), boost::algorithm::token_compress_on);
                    map<std::string, std::string> properties;
                    std::vector<std::string>::iterator block_it;
                    for (block_it = block.begin(); block_it != block.end(); ++block_it) {
                        std::vector<std::string> property;
                        boost::algorithm::split(property, *block_it, boost::is_any_of("="), boost::algorithm::token_compress_on);
                        properties[property[0]] = property[1];
                    }
                    if (properties.count("HF") > 0) {
                        double energy_hartree = boost::lexical_cast<double>(properties["HF"]);
<<<<<<< HEAD
                        orbitals. setQMEnergy(energy_hartree);
                        XTP_LOG(logDEBUG, *_pLog) << (boost::format("QM energy[Hrt]: %4.6f ") % orbitals.getQMEnergy()).str() << flush;
=======
                        orbitals.setQMEnergy(energy_hartree);
                        XTP_LOG(logDEBUG, *_pLog) << (boost::format("QM energy[Hrt]: %4.8f ") % orbitals.getQMEnergy()).str() << flush;
>>>>>>> cbd0ee5f
                    } else {
                        cout << endl;
                        throw std::runtime_error("ERROR No energy in archive");
                    }

                }

                std::string::size_type self_energy_pos = line.find("Self energy of the charges");

                if (self_energy_pos != std::string::npos) {
                    XTP_LOG(logDEBUG, *_pLog) << "Getting the self energy\n";
                    std::vector<std::string> block;
                    std::vector<std::string> energy;
                    boost::algorithm::split(block, line, boost::is_any_of("="), boost::algorithm::token_compress_on);
                    boost::algorithm::split(energy, block[1], boost::is_any_of("\t "), boost::algorithm::token_compress_on);
                    orbitals.setSelfEnergy(boost::lexical_cast<double> (energy[1]));
                    XTP_LOG(logDEBUG, *_pLog) << "Self energy " << orbitals.getSelfEnergy() << flush;

                }
 
                std::string::size_type overlap_pos = line.find("*** Overlap ***");
                if (overlap_pos != std::string::npos) {

                    // prepare the container
                    Eigen::MatrixXd& overlap=orbitals.AOOverlap();
                    overlap.resize(basis_set_size,basis_set_size);
                    has_overlap_matrix = true;
                    std::vector<int> j_indeces;
                    int n_blocks = 1 + ((basis_set_size - 1) / 5);
                    getline(input_file, line);
                    boost::trim(line);

                    for (int _block = 0; _block < n_blocks; _block++) {
                        // first line gives the j index in the matrix
                        boost::tokenizer<> tok(line);
                        std::transform(tok.begin(), tok.end(), std::back_inserter(j_indeces), &boost::lexical_cast<int, std::string>);

                        // read the block of max _basis_size lines + the following header
                        for (int i = 0; i <= basis_set_size; i++) {
                            getline(input_file, line);
                            if (std::string::npos == line.find("D")) break;
                            // split the line on the i index and the rest
                            std::vector<std::string> row=GetLineAndSplit(input_file, "\t ");
                            int i_index = boost::lexical_cast<int>(row.front());
                            row.erase(row.begin());
                            std::vector<int>::iterator j_iter = j_indeces.begin();

                            for (std::string& coefficient: row) {
                                boost::replace_first(coefficient, "D", "e");
                                int j_index = *j_iter;
                                overlap(i_index - 1, j_index - 1) = boost::lexical_cast<double>(coefficient);
                                overlap(j_index - 1, i_index - 1) = boost::lexical_cast<double>(coefficient);
                                j_iter++;
                            }
                        }
                        // clear the index for the next block
                        j_indeces.clear();
                    } // end of the blocks
 
                    XTP_LOG(logDEBUG, *_pLog) << "Read the overlap matrix" << flush;
                } // end of the if "Overlap" found
                // check if all information has been accumulated and quit
                if (has_number_of_electrons &&
                        has_basis_set_size &&
                        has_occupied_levels &&
                        has_unoccupied_levels &&
                        has_overlap_matrix &&
                        has_charges &&
                        has_self_energy
                        ) break;

            } // end of reading the file line-by-line

            XTP_LOG(logDEBUG, *_pLog) << "Done parsing" << flush;
            input_file.close();

            if (!vxc_found) {
                XTP_LOG(logDEBUG, *_pLog) << "WARNING === WARNING \n, could not find ScaHFX= entry in log."
                        "\n probably you forgt #P in the beginning of the input file.\n"
                        " If you are running a hybrid functional calculation redo it! Now! Please!\n ===WARNING=== \n"
                        << flush;
                orbitals.setScaHFX(0.0);
            }
            // - parse atomic orbitals Vxc matrix

            if (read_vxc) {
                XTP_LOG(logDEBUG, *_pLog) << "Parsing fort.24 for Vxc" << flush;
                std::string log_file_name_full;
                if (_run_dir == "") {
                    log_file_name_full = "fort.24";
                } else {
                    log_file_name_full = _run_dir + "/fort.24";
                }

                ifstream input_file(log_file_name_full.c_str());
                if (input_file.good()) {
                    // prepare the container
                    Eigen::MatrixXd vxc=Eigen::MatrixXd::Zero(cart_basis_set_size,cart_basis_set_size);
                    std::vector<int> j_indeces;
                    // Start parsing the file line by line

                    while (input_file) {
                        getline(input_file, line);
                        if (input_file.eof()) break;

                        std::vector<std::string> row;
                        boost::trim(line);
                        boost::algorithm::split(row, line, boost::is_any_of("\t "), boost::algorithm::token_compress_on);

                        int i_index = boost::lexical_cast<int>(row[0]);
                        int j_index = boost::lexical_cast<int>(row[1]);
                        vxc(i_index - 1, j_index - 1) = boost::lexical_cast<double>(row[2]);
                        vxc(j_index - 1, i_index - 1) = boost::lexical_cast<double>(row[2]);
                    }

                    XTP_LOG(logDEBUG, *_pLog) << "Done parsing" << flush;
                    input_file.close();
                BasisSet dftbasisset;
                dftbasisset.LoadBasisSet(_basisset_name);
                if(!orbitals.hasQMAtoms()){
                    throw runtime_error("Orbitals object has no QMAtoms");
                }
                AOBasis dftbasis;
                dftbasis.AOBasisFill(dftbasisset, orbitals.QMAtoms());
                Eigen::MatrixXd carttrafo=dftbasis.getTransformationCartToSpherical(getPackageName());
                orbitals.AOVxc()=carttrafo*vxc*carttrafo.transpose();
                } else {
                    throw std::runtime_error("Vxc file does not exist.");
                }
            }
            return true;
        }

        std::string Gaussian::FortranFormat(double number) {
            std::stringstream ssnumber;
            if (number >= 0) ssnumber << " ";
            ssnumber << setiosflags(ios::fixed) << setprecision(8) << std::scientific << number;
            std::string snumber = ssnumber.str();
            boost::replace_first(snumber, "e", "D");
            return snumber;
        }


    }
}<|MERGE_RESOLUTION|>--- conflicted
+++ resolved
@@ -629,10 +629,6 @@
                     boost::trim(line);
                     boost::algorithm::split(results, line, boost::is_any_of("\t ="),
                             boost::algorithm::token_compress_on);
-<<<<<<< HEAD
-
-=======
->>>>>>> cbd0ee5f
                     level = boost::lexical_cast<int>(results.front());
                     boost::replace_first(results.back(), "D", "e");
                     energies[ level ] = boost::lexical_cast<double>(results.back());
@@ -955,13 +951,8 @@
                     }
                     if (properties.count("HF") > 0) {
                         double energy_hartree = boost::lexical_cast<double>(properties["HF"]);
-<<<<<<< HEAD
-                        orbitals. setQMEnergy(energy_hartree);
+                        orbitals.setQMEnergy(energy_hartree);
                         XTP_LOG(logDEBUG, *_pLog) << (boost::format("QM energy[Hrt]: %4.6f ") % orbitals.getQMEnergy()).str() << flush;
-=======
-                        orbitals.setQMEnergy(energy_hartree);
-                        XTP_LOG(logDEBUG, *_pLog) << (boost::format("QM energy[Hrt]: %4.8f ") % orbitals.getQMEnergy()).str() << flush;
->>>>>>> cbd0ee5f
                     } else {
                         cout << endl;
                         throw std::runtime_error("ERROR No energy in archive");
