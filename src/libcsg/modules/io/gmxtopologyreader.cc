/* 
 * Copyright 2009-2011 The VOTCA Development Team (http://www.votca.org)
 *
 * Licensed under the Apache License, Version 2.0 (the "License");
 * you may not use this file except in compliance with the License.
 * You may obtain a copy of the License at
 *
 *     http://www.apache.org/licenses/LICENSE-2.0
 *
 * Unless required by applicable law or agreed to in writing, software
 * distributed under the License is distributed on an "AS IS" BASIS,
 * WITHOUT WARRANTIES OR CONDITIONS OF ANY KIND, either express or implied.
 * See the License for the specific language governing permissions and
 * limitations under the License.
 *
 */

#ifndef HAVE_NO_CONFIG
#include <votca_config.h>
#endif

#include <iostream>
#include "gmxtopologyreader.h"

#if GMX == 51
        #include <gromacs/fileio/tpxio.h>
        #include <gromacs/topology/atoms.h>
        #include <gromacs/topology/topology.h>
#elif GMX == 50
        #include <gromacs/fileio/tpxio.h>
#elif GMX == 45
        #include <gromacs/statutil.h>
        #include <gromacs/typedefs.h>
        #include <gromacs/smalloc.h>
        #include <gromacs/vec.h>
        #include <gromacs/copyrite.h>
        #include <gromacs/statutil.h>
        #include <gromacs/tpxio.h>
#elif GMX == 40
    extern "C"
    {
        #include <statutil.h>
        #include <typedefs.h>
        #include <smalloc.h>
        #include <vec.h>
        #include <copyrite.h>
        #include <statutil.h>
        #include <tpxio.h>
    }
#else
#error Unsupported GMX version
#endif
    // this one is needed because of bool is defined in one of the headers included by gmx
    #undef bool

namespace votca { namespace csg {

bool GMXTopologyReader::ReadTopology(string file, Topology &top)
{ 
    gmx_mtop_t mtop;

    int natoms;
    // cleanup topology to store new data
    top.Cleanup();

#if (GMX == 50) || (GMX == 51)
    t_inputrec ir;
    ::matrix gbox;

    (void)read_tpx((char *)file.c_str(),&ir,gbox,&natoms,NULL,NULL,NULL,&mtop);
#elif GMX == 45
    set_program_name("VOTCA");

    t_inputrec ir;
    ::matrix gbox;
    (void)read_tpx((char *)file.c_str(),&ir,gbox,&natoms,NULL,NULL,NULL,&mtop);
#elif GMX == 40
    set_program_name("VOTCA");

    int sss;   // wtf is this
    ::real    ttt,lll; // wtf is this
    (void)read_tpx((char *)file.c_str(),&sss,&ttt,&lll,NULL,NULL,&natoms,NULL,NULL,NULL,&mtop);
#else
#error Unsupported GMX version
#endif

    int count=0;
    for(int iblock=0; iblock<mtop.nmolblock; ++iblock)
        count+=mtop.molblock[iblock].nmol;

    if(count != mtop.mols.nr  ) {
        throw runtime_error("gromacs topology contains inconsistency in molecule definitons\n\n"
                "A possible reason is an outdated .tpr file. Please rerun grompp to generate a new tpr file.\n"
                "If the problem remains or "
                "you're missing the files to rerun grompp,\n contact the votca mailing list for a solution.");
    }

    for(int iblock=0; iblock<mtop.nmolblock; ++iblock) {
        gmx_moltype_t *mol
                = &(mtop.moltype[mtop.molblock[iblock].type]);

        string molname =  *(mol->name);

        int res_offset = top.ResidueCount();

        t_atoms *atoms=&(mol->atoms);

        for(int i=0; i < atoms->nres; i++) {
#if (GMX == 50)|| (GMX == 51)
                top.CreateResidue(*(atoms->resinfo[i].name));
#elif GMX == 45
                top.CreateResidue(*(atoms->resinfo[i].name));
#elif GMX == 40
                top.CreateResidue(*(atoms->resname[i]));
#else
#error Unsupported GMX version
#endif
        }

        int ifirstatom = 0;
        for(int imol=0; imol<mtop.molblock[iblock].nmol; ++imol) {
            Molecule *mi = top.CreateMolecule(molname);

            // read the atoms
            for(int iatom=0; iatom<mtop.molblock[iblock].natoms_mol; iatom++) {
                t_atom *a = &(atoms->atom[iatom]);

                BeadType *type = top.GetOrCreateBeadType(*(atoms->atomtype[iatom]));
<<<<<<< HEAD
#if GMX == 50
                Bead *bead = top.CreateBead(1, *(atoms->atomname[iatom]), type, a->resind + res_offset, a->m, a->q);
=======
#if (GMX == 50)||(GMX == 51)
                Bead *bead = top.CreateBead(1, *(atoms->atomname[iatom]), type, a->resind, a->m, a->q);
>>>>>>> 155e5c2f
#elif GMX == 45
                Bead *bead = top.CreateBead(1, *(atoms->atomname[iatom]), type, a->resind + res_offset, a->m, a->q);
#elif GMX == 40
                Bead *bead = top.CreateBead(1, *(atoms->atomname[iatom]), type, a->resnr + res_offset, a->m, a->q);
#else
#error Unsupported GMX version
#endif

                stringstream nm;
                nm << bead->getResnr() + 1 - res_offset << ":" <<  top.getResidue(bead->getResnr())->getName() << ":" << bead->getName();
                mi->AddBead(bead, nm.str());
            }

            // add exclusions
            for(int iatom=0; iatom<mtop.molblock[iblock].natoms_mol; iatom++) {
                // read exclusions
                t_blocka * excl = &(mol->excls);
                // insert exclusions
                list<Bead *> excl_list;
                for(int k=excl->index[iatom]; k<excl->index[iatom+1]; k++) {
                	excl_list.push_back(top.getBead(excl->a[k]+ifirstatom));
                }
                top.InsertExclusion(top.getBead(iatom+ifirstatom), excl_list);
            }
            ifirstatom+=mtop.molblock[iblock].natoms_mol;
        }
    }

#if GMX != 40
    matrix m;
    for(int i=0; i<3; i++)
        for(int j=0; j<3; j++)
            m[i][j] = gbox[j][i];
    top.setBox(m);
#endif

    return true;
}

}}<|MERGE_RESOLUTION|>--- conflicted
+++ resolved
@@ -126,13 +126,8 @@
                 t_atom *a = &(atoms->atom[iatom]);
 
                 BeadType *type = top.GetOrCreateBeadType(*(atoms->atomtype[iatom]));
-<<<<<<< HEAD
-#if GMX == 50
+#if (GMX == 50)||(GMX == 51)
                 Bead *bead = top.CreateBead(1, *(atoms->atomname[iatom]), type, a->resind + res_offset, a->m, a->q);
-=======
-#if (GMX == 50)||(GMX == 51)
-                Bead *bead = top.CreateBead(1, *(atoms->atomname[iatom]), type, a->resind, a->m, a->q);
->>>>>>> 155e5c2f
 #elif GMX == 45
                 Bead *bead = top.CreateBead(1, *(atoms->atomname[iatom]), type, a->resind + res_offset, a->m, a->q);
 #elif GMX == 40
