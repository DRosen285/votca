/*
 *            Copyright 2009-2018 The VOTCA Development Team
 *                       (http://www.votca.org)
 *
 *      Licensed under the Apache License, Version 2.0 (the "License")
 *
 * You may not use this file except in compliance with the License.
 * You may obtain a copy of the License at
 *
 *              http://www.apache.org/licenses/LICENSE-2.0
 *
 * Unless required by applicable law or agreed to in writing, software
 * distributed under the License is distributed on an "AS IS" BASIS,
 * WITHOUT WARRANTIES OR CONDITIONS OF ANY KIND, either express or implied.
 * See the License for the specific language governing permissions and
 * limitations under the License.
 *
 */

#ifndef VOTCA_XTP_RPA_H
#define VOTCA_XTP_RPA_H
#include <votca/xtp/eigen.h>
#include <vector>


<<<<<<< HEAD
namespace votca {
    namespace xtp {
        class TCMatrix_gwbse;

        class RPA {
        public:

            void configure(int homo, int rpamin, int rpamax) {
                _homo = homo;
                _rpamin = rpamin;
                _rpamax = rpamax;
            }
            
            void setScreening(Eigen::VectorXd& screen_freq_r,Eigen::VectorXd& screen_freq_i){
                _screen_freq_r = screen_freq_r;
                _screen_freq_i = screen_freq_i;
                _epsilon_r.resize(_screen_freq_r.size());
                _epsilon_i.resize(_screen_freq_i.size());
                
            }

            const Eigen::VectorXd& GetScreening_freq_r() const {
                return _screen_freq_r;
            }
            
            const Eigen::VectorXd& GetScreening_freq_i() const {
                return _screen_freq_i;
            }

            const std::vector<Eigen::MatrixXd>& GetEpsilon_r() const {
                return _epsilon_r;
            }
            
            const std::vector<Eigen::MatrixXd>& GetEpsilon_i() const {
                return _epsilon_i;
            }

            void calculate_epsilon(const Eigen::VectorXd& qp_energies,const TCMatrix_gwbse& Mmn_full);
=======
namespace votca
{
namespace xtp
{
class TCMatrix_gwbse;

class RPA
{
public:

    RPA(const Eigen::VectorXd& energies, const TCMatrix_gwbse& Mmn):
        _energies(energies),_Mmn(Mmn){};

    void configure(int homo, int rpamin, int rpamax){
        _homo = homo;
        _rpamin = rpamin;
        _rpamax = rpamax;
    }

    Eigen::MatrixXd calculate_epsilon_i(double frequency)const{
        return calculate_epsilon<true>(frequency);
    }
>>>>>>> b339c4da

    Eigen::MatrixXd calculate_epsilon_r(double frequency)const{
        return calculate_epsilon<false>(frequency);
    }

    //calculates full RPA vector of energies from gwa and dftenergies and qpmin
    //RPA energies have three parts, lower than qpmin: dftenergies,between qpmin and qpmax:gwa_energies,above:dftenergies+homo-lumo shift
    static Eigen::VectorXd UpdateRPAInput(const Eigen::VectorXd& dftenergies,const Eigen::VectorXd& gwaenergies,int qpmin, int homo);

private:

    int _homo; // HOMO index
    int _rpamin;
    int _rpamax;

    const Eigen::VectorXd& _energies;
    const TCMatrix_gwbse& _Mmn;

    template< bool imag>
    Eigen::MatrixXd calculate_epsilon(double frequency)const;

};
}
}

#endif // VOTCA_RPA_RPA_H <|MERGE_RESOLUTION|>--- conflicted
+++ resolved
@@ -17,52 +17,12 @@
  *
  */
 
-#ifndef VOTCA_XTP_RPA_H
-#define VOTCA_XTP_RPA_H
+#ifndef _VOTCA_XTP_RPA_H
+#define _VOTCA_XTP_RPA_H
 #include <votca/xtp/eigen.h>
 #include <vector>
 
 
-<<<<<<< HEAD
-namespace votca {
-    namespace xtp {
-        class TCMatrix_gwbse;
-
-        class RPA {
-        public:
-
-            void configure(int homo, int rpamin, int rpamax) {
-                _homo = homo;
-                _rpamin = rpamin;
-                _rpamax = rpamax;
-            }
-            
-            void setScreening(Eigen::VectorXd& screen_freq_r,Eigen::VectorXd& screen_freq_i){
-                _screen_freq_r = screen_freq_r;
-                _screen_freq_i = screen_freq_i;
-                _epsilon_r.resize(_screen_freq_r.size());
-                _epsilon_i.resize(_screen_freq_i.size());
-                
-            }
-
-            const Eigen::VectorXd& GetScreening_freq_r() const {
-                return _screen_freq_r;
-            }
-            
-            const Eigen::VectorXd& GetScreening_freq_i() const {
-                return _screen_freq_i;
-            }
-
-            const std::vector<Eigen::MatrixXd>& GetEpsilon_r() const {
-                return _epsilon_r;
-            }
-            
-            const std::vector<Eigen::MatrixXd>& GetEpsilon_i() const {
-                return _epsilon_i;
-            }
-
-            void calculate_epsilon(const Eigen::VectorXd& qp_energies,const TCMatrix_gwbse& Mmn_full);
-=======
 namespace votca
 {
 namespace xtp
@@ -85,7 +45,6 @@
     Eigen::MatrixXd calculate_epsilon_i(double frequency)const{
         return calculate_epsilon<true>(frequency);
     }
->>>>>>> b339c4da
 
     Eigen::MatrixXd calculate_epsilon_r(double frequency)const{
         return calculate_epsilon<false>(frequency);
@@ -111,4 +70,4 @@
 }
 }
 
-#endif // VOTCA_RPA_RPA_H +#endif /* _VOTCA_RPA_RPA_H */