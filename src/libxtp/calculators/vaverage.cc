--- conflicted
+++ resolved
@@ -17,13 +17,8 @@
  *
  */
 
-<<<<<<< HEAD
+// Local VOTCA includes
 #include <votca/tools/getline.h>
-
-#include "vaverage.h"
-=======
-// Local VOTCA includes
->>>>>>> f3eea3e0
 #include "votca/xtp/topology.h"
 
 // Local private VOTCA includes
