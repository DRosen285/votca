/* 
 *            Copyright 2009-2017 The VOTCA Development Team
 *                       (http://www.votca.org)
 *
 *      Licensed under the Apache License, Version 2.0 (the "License")
 *
 * You may not use this file except in compliance with the License.
 * You may obtain a copy of the License at
 *
 *              http://www.apache.org/licenses/LICENSE-2.0
 *
 * Unless required by applicable law or agreed to in writing, software
 * distributed under the License is distributed on an "A_ol I_ol" BA_olI_ol,
 * WITHOUT WARRANTIE_ol OR CONDITION_ol OF ANY KIND, either express or implied.
 * _olee the License for the specific language governing permissions and
 * limitations under the License.
 *
 */

#include <votca/xtp/aomatrix.h>

#include <votca/xtp/aobasis.h>

#include <vector>

#include <votca/tools/constants.h>


namespace votca { namespace xtp {

    

    
    void AOQuadrupole_Potential::FillBlock( Eigen::Block<Eigen::MatrixXd>& _matrix,const AOShell* _shell_row,const AOShell* _shell_col) {

        const double pi = boost::math::constants::pi<double>();

        
        
        std::vector<double> quadrople=apolarsite->getQ2();
<<<<<<< HEAD
        
        double nm22bohr2=tools::conv::nm2bohr*tools::conv::nm2bohr;
=======
        tools::vec position=apolarsite->getPos()*tools::conv::nm2bohr;
        double ang22bohr2=tools::conv::ang2bohr*tools::conv::ang2bohr;
>>>>>>> 628c751e
        for(std::vector<double>::iterator it=quadrople.begin();it<quadrople.end();++it){
            (*it)=nm22bohr2*(*it);
        }
        // I am not sure the order definition or anything is correct apolarsite object orders them as Q20, Q21c, Q21s, Q22c, Q22s
        
        // q_01 etc are cartesian tensor multipole moments according to https://en.wikipedia.org/wiki/Quadrupole
        // so transform apolarsite into cartesian and then multiply by 2 (difference stone definition/wiki definition)
        // not sure about unit conversion
        double q_01 = sqrt(3)*quadrople[4];
        double q_02 = sqrt(3)*quadrople[1];
        double q_12 = sqrt(3)*quadrople[2];
        double q_00 = -quadrople[0]+sqrt(3)*quadrople[3];
        double q_11 = -quadrople[0]-sqrt(3)*quadrople[3]; // tensor is traceless, q_22 = - (q_00 + q_11)

        // cout << _gridpoint << endl;
        // shell info, only lmax tells how far to go
        int _lmax_row = _shell_row->getLmax();
        int _lmax_col = _shell_col->getLmax();
        int _lsum = _lmax_row + _lmax_col;
        // set size of internal block for recursion
        int _nrows = this->getBlockSize( _lmax_row ); 
        int _ncols = this->getBlockSize( _lmax_col ); 
    
        // initialize local matrix block for unnormalized cartesians

        Eigen::MatrixXd quad = Eigen::MatrixXd::Zero(_nrows,_ncols);
        

        //cout << nuc.size1() << ":" << nuc.size2() << endl;
        
        /* FOR CONTRACTED FUNCTIONS, ADD LOOP OVER ALL DECAYS IN CONTRACTION
         * MULTIPLY THE TRANSFORMATION MATRICES BY APPROPRIATE CONTRACTION 
         * COEFFICIENTS, AND ADD TO matrix(i,j)
         */
        
 int n_orbitals[] = {1, 4, 10, 20, 35, 56, 84};

 int nx[] = { 0,
              1, 0, 0,
              2, 1, 1, 0, 0, 0,
              3, 2, 2, 1, 1, 1, 0, 0, 0, 0,
              4, 3, 3, 2, 2, 2, 1, 1, 1, 1, 0, 0, 0, 0, 0 };

 int ny[] = { 0,
              0, 1, 0,
              0, 1, 0, 2, 1, 0,
              0, 1, 0, 2, 1, 0, 3, 2, 1, 0,
              0, 1, 0, 2, 1, 0, 3, 2, 1, 0, 4, 3, 2, 1, 0 };

 int nz[] = { 0,
              0, 0, 1,
              0, 0, 1, 0, 1, 2,
              0, 0, 1, 0, 1, 2, 0, 1, 2, 3,
              0, 0, 1, 0, 1, 2, 0, 1, 2, 3, 0, 1, 2, 3, 4 };


 int i_less_x[] = {  0,
                     0,  0,  0,
                     1,  2,  3,  0,  0,  0,
                     4,  5,  6,  7,  8,  9,  0,  0,  0,  0,
                    10, 11, 12, 13, 14, 15, 16, 17, 18, 19,  0,  0,  0,  0,  0 };

 int i_less_y[] = {  0,
                     0,  0,  0,
                     0,  1,  0,  2,  3,  0,
                     0,  4,  0,  5,  6,  0,  7,  8,  9,  0,
                     0, 10,  0, 11, 12,  0, 13, 14, 15,  0, 16, 17, 18, 19,  0 };

 int i_less_z[] = {  0,
                     0,  0,  0,
                     0,  0,  1,  0,  2,  3,
                     0,  0,  4,  0,  5,  6,  0,  7,  8,  9,
                     0,  0, 10,  0, 11, 12,  0, 13, 14, 15,  0, 16, 17, 18, 19 };
      
        
        // get shell positions
        const tools::vec& _pos_row = _shell_row->getPos();
        const tools::vec& _pos_col = _shell_col->getPos();
        const tools::vec  _diff    = _pos_row - _pos_col;
        // initialize some helper
      
        double _distsq = (_diff*_diff); 
        
     
        // iterate over Gaussians in this _shell_row
        for ( AOShell::GaussianIterator itr = _shell_row->firstGaussian(); itr != _shell_row->lastGaussian(); ++itr) {
            // iterate over Gaussians in this _shell_col
            // get decay constant
            const double _decay_row = itr->getDecay();
            
            for ( AOShell::GaussianIterator itc = _shell_col->firstGaussian(); itc != _shell_col->lastGaussian(); ++itc) {
                //get decay constant
                const double _decay_col = itc->getDecay();

                const double zeta = _decay_row + _decay_col;
                const double _fak  = 0.5/zeta;
                const double _fak2 = 2.0 * _fak;
                const double xi = _decay_row * _decay_col * _fak2;

                double _exparg = xi *_distsq;
                // check if distance between postions is big, then skip step   
                if ( _exparg > 30.0 ) { continue; }

        // some helpers
        double PmA0 = _fak2*( _decay_row * _pos_row.getX() + _decay_col * _pos_col.getX() ) - _pos_row.getX();
        double PmA1 = _fak2*( _decay_row * _pos_row.getY() + _decay_col * _pos_col.getY() ) - _pos_row.getY();
        double PmA2 = _fak2*( _decay_row * _pos_row.getZ() + _decay_col * _pos_col.getZ() ) - _pos_row.getZ();

        double PmB0 = _fak2*( _decay_row * _pos_row.getX() + _decay_col * _pos_col.getX() ) - _pos_col.getX();
        double PmB1 = _fak2*( _decay_row * _pos_row.getY() + _decay_col * _pos_col.getY() ) - _pos_col.getY();
        double PmB2 = _fak2*( _decay_row * _pos_row.getZ() + _decay_col * _pos_col.getZ() ) - _pos_col.getZ();

        double PmC0 = _fak2*( _decay_row * _pos_row.getX() + _decay_col * _pos_col.getX() ) - position.getX();
        double PmC1 = _fak2*( _decay_row * _pos_row.getY() + _decay_col * _pos_col.getY() ) - position.getY();
        double PmC2 = _fak2*( _decay_row * _pos_row.getZ() + _decay_col * _pos_col.getZ() ) - position.getZ();

        const double _U = zeta*(PmC0*PmC0+PmC1*PmC1+PmC2*PmC2);

        // +3 quadrupole, +2 dipole, +1 nuclear attraction integrals
        const std::vector<double> _FmU=XIntegrate(_lsum+3, _U );

        typedef boost::multi_array<double, 3> ma_type;
        typedef boost::multi_array<double, 4> ma4_type; //////////////////
        ma_type nuc3(boost::extents[_nrows][_ncols][_lsum+1]);
        ma4_type dip4(boost::extents[_nrows][_ncols][3][_lsum+1]);
        ma4_type quad4(boost::extents[_nrows][_ncols][5][_lsum+1]);
        typedef ma_type::index index;

        for (index i = 0; i < _nrows; ++i) {
          for (index j = 0; j < _ncols; ++j) {
            for (index m = 0; m < _lsum+1; ++m) {
              nuc3[i][j][m] = 0.;
            }
          }
        }

        for (index i = 0; i < _nrows; ++i) {
          for (index j = 0; j < _ncols; ++j) {
            for (index k = 0; k < 3 ; ++k) {
              for (index m = 0; m < _lsum+1; ++m) {
                dip4[i][j][k][m] = 0.;
              }
            }
          }
        }

        for (index i = 0; i < _nrows; ++i) {
          for (index j = 0; j < _ncols; ++j) {
            for (index k = 0; k < 5 ; ++k) {
              for (index m = 0; m < _lsum+1; ++m) {
                quad4[i][j][k][m] = 0.;
              }
            }
          }
        }





// (s-s element normiert )
double _prefactor = 4. * sqrt(2./pi) * pow(_decay_row*_decay_col,.75) * _fak2 * exp(-_exparg);
for (int m = 0; m < _lsum+1; m++) {
  nuc3[0][0][m] = _prefactor*_FmU[m];
}
//------------------------------------------------------

//Integrals     p - s
if (_lmax_row > 0) {
  for (int m = 0; m < _lsum; m++) {
    nuc3[Cart::x][0][m] = PmA0*nuc3[0][0][m] - PmC0*nuc3[0][0][m+1];
    nuc3[Cart::y][0][m] = PmA1*nuc3[0][0][m] - PmC1*nuc3[0][0][m+1];
    nuc3[Cart::z][0][m] = PmA2*nuc3[0][0][m] - PmC2*nuc3[0][0][m+1];
  }
}
//------------------------------------------------------

//Integrals     d - s
if (_lmax_row > 1) {
  for (int m = 0; m < _lsum-1; m++) {
    double term = _fak*(nuc3[0][0][m]-nuc3[0][0][m+1]);
    nuc3[Cart::xx][0][m] = PmA0*nuc3[Cart::x][0][m] - PmC0*nuc3[Cart::x][0][m+1] + term;
    nuc3[Cart::xy][0][m] = PmA0*nuc3[Cart::y][0][m] - PmC0*nuc3[Cart::y][0][m+1];
    nuc3[Cart::xz][0][m] = PmA0*nuc3[Cart::z][0][m] - PmC0*nuc3[Cart::z][0][m+1];
    nuc3[Cart::yy][0][m] = PmA1*nuc3[Cart::y][0][m] - PmC1*nuc3[Cart::y][0][m+1] + term;
    nuc3[Cart::yz][0][m] = PmA1*nuc3[Cart::z][0][m] - PmC1*nuc3[Cart::z][0][m+1];
    nuc3[Cart::zz][0][m] = PmA2*nuc3[Cart::z][0][m] - PmC2*nuc3[Cart::z][0][m+1] + term;
  }
}
//------------------------------------------------------

//Integrals     f - s
if (_lmax_row > 2) {
  for (int m = 0; m < _lsum-2; m++) {
    nuc3[Cart::xxx][0][m] = PmA0*nuc3[Cart::xx][0][m] - PmC0*nuc3[Cart::xx][0][m+1] + 2*_fak*(nuc3[Cart::x][0][m]-nuc3[Cart::x][0][m+1]);
    nuc3[Cart::xxy][0][m] = PmA1*nuc3[Cart::xx][0][m] - PmC1*nuc3[Cart::xx][0][m+1];
    nuc3[Cart::xxz][0][m] = PmA2*nuc3[Cart::xx][0][m] - PmC2*nuc3[Cart::xx][0][m+1];
    nuc3[Cart::xyy][0][m] = PmA0*nuc3[Cart::yy][0][m] - PmC0*nuc3[Cart::yy][0][m+1];
    nuc3[Cart::xyz][0][m] = PmA0*nuc3[Cart::yz][0][m] - PmC0*nuc3[Cart::yz][0][m+1];
    nuc3[Cart::xzz][0][m] = PmA0*nuc3[Cart::zz][0][m] - PmC0*nuc3[Cart::zz][0][m+1];
    nuc3[Cart::yyy][0][m] = PmA1*nuc3[Cart::yy][0][m] - PmC1*nuc3[Cart::yy][0][m+1] + 2*_fak*(nuc3[Cart::y][0][m]-nuc3[Cart::y][0][m+1]);
    nuc3[Cart::yyz][0][m] = PmA2*nuc3[Cart::yy][0][m] - PmC2*nuc3[Cart::yy][0][m+1];
    nuc3[Cart::yzz][0][m] = PmA1*nuc3[Cart::zz][0][m] - PmC1*nuc3[Cart::zz][0][m+1];
    nuc3[Cart::zzz][0][m] = PmA2*nuc3[Cart::zz][0][m] - PmC2*nuc3[Cart::zz][0][m+1] + 2*_fak*(nuc3[Cart::z][0][m]-nuc3[Cart::z][0][m+1]);
  }
}
//------------------------------------------------------

//Integrals     g - s
if (_lmax_row > 3) {
  for (int m = 0; m < _lsum-3; m++) {
    double term_xx = _fak*(nuc3[Cart::xx][0][m]-nuc3[Cart::xx][0][m+1]);
    double term_yy = _fak*(nuc3[Cart::yy][0][m]-nuc3[Cart::yy][0][m+1]);
    double term_zz = _fak*(nuc3[Cart::zz][0][m]-nuc3[Cart::zz][0][m+1]);
    nuc3[Cart::xxxx][0][m] = PmA0*nuc3[Cart::xxx][0][m] - PmC0*nuc3[Cart::xxx][0][m+1] + 3*term_xx;
    nuc3[Cart::xxxy][0][m] = PmA1*nuc3[Cart::xxx][0][m] - PmC1*nuc3[Cart::xxx][0][m+1];
    nuc3[Cart::xxxz][0][m] = PmA2*nuc3[Cart::xxx][0][m] - PmC2*nuc3[Cart::xxx][0][m+1];
    nuc3[Cart::xxyy][0][m] = PmA0*nuc3[Cart::xyy][0][m] - PmC0*nuc3[Cart::xyy][0][m+1] + term_yy;
    nuc3[Cart::xxyz][0][m] = PmA1*nuc3[Cart::xxz][0][m] - PmC1*nuc3[Cart::xxz][0][m+1];
    nuc3[Cart::xxzz][0][m] = PmA0*nuc3[Cart::xzz][0][m] - PmC0*nuc3[Cart::xzz][0][m+1] + term_zz;
    nuc3[Cart::xyyy][0][m] = PmA0*nuc3[Cart::yyy][0][m] - PmC0*nuc3[Cart::yyy][0][m+1];
    nuc3[Cart::xyyz][0][m] = PmA0*nuc3[Cart::yyz][0][m] - PmC0*nuc3[Cart::yyz][0][m+1];
    nuc3[Cart::xyzz][0][m] = PmA0*nuc3[Cart::yzz][0][m] - PmC0*nuc3[Cart::yzz][0][m+1];
    nuc3[Cart::xzzz][0][m] = PmA0*nuc3[Cart::zzz][0][m] - PmC0*nuc3[Cart::zzz][0][m+1];
    nuc3[Cart::yyyy][0][m] = PmA1*nuc3[Cart::yyy][0][m] - PmC1*nuc3[Cart::yyy][0][m+1] + 3*term_yy;
    nuc3[Cart::yyyz][0][m] = PmA2*nuc3[Cart::yyy][0][m] - PmC2*nuc3[Cart::yyy][0][m+1];
    nuc3[Cart::yyzz][0][m] = PmA1*nuc3[Cart::yzz][0][m] - PmC1*nuc3[Cart::yzz][0][m+1] + term_zz;
    nuc3[Cart::yzzz][0][m] = PmA1*nuc3[Cart::zzz][0][m] - PmC1*nuc3[Cart::zzz][0][m+1];
    nuc3[Cart::zzzz][0][m] = PmA2*nuc3[Cart::zzz][0][m] - PmC2*nuc3[Cart::zzz][0][m+1] + 3*term_zz;
  }
}
//------------------------------------------------------



if (_lmax_col > 0) {

  //Integrals     s - p
  for (int m = 0; m < _lmax_col; m++) {
    nuc3[0][Cart::x][m] = PmB0*nuc3[0][0][m] - PmC0*nuc3[0][0][m+1];
    nuc3[0][Cart::y][m] = PmB1*nuc3[0][0][m] - PmC1*nuc3[0][0][m+1];
    nuc3[0][Cart::z][m] = PmB2*nuc3[0][0][m] - PmC2*nuc3[0][0][m+1];
  }
  //------------------------------------------------------

  //Integrals     p - p
  if (_lmax_row > 0) {
    for (int m = 0; m < _lmax_col; m++) {
      double term = _fak*(nuc3[0][0][m]-nuc3[0][0][m+1]);
      for (int _i =  1; _i < 4; _i++) {
        nuc3[_i][Cart::x][m] = PmB0*nuc3[_i][0][m] - PmC0*nuc3[_i][0][m+1] + nx[_i]*term;
        nuc3[_i][Cart::y][m] = PmB1*nuc3[_i][0][m] - PmC1*nuc3[_i][0][m+1] + ny[_i]*term;
        nuc3[_i][Cart::z][m] = PmB2*nuc3[_i][0][m] - PmC2*nuc3[_i][0][m+1] + nz[_i]*term;
      }
    }
  }
  //------------------------------------------------------

  //Integrals     d - p     f - p     g - p
  for (int m = 0; m < _lmax_col; m++) {
    for (int _i = 4; _i < n_orbitals[_lmax_row]; _i++) {
      int nx_i = nx[_i];
      int ny_i = ny[_i];
      int nz_i = nz[_i];
      int ilx_i = i_less_x[_i];
      int ily_i = i_less_y[_i];
      int ilz_i = i_less_z[_i];
      nuc3[_i][Cart::x][m] = PmB0*nuc3[_i][0][m] - PmC0*nuc3[_i][0][m+1] + nx_i*_fak*(nuc3[ilx_i][0][m] - nuc3[ilx_i][0][m+1]);
      nuc3[_i][Cart::y][m] = PmB1*nuc3[_i][0][m] - PmC1*nuc3[_i][0][m+1] + ny_i*_fak*(nuc3[ily_i][0][m] - nuc3[ily_i][0][m+1]);
      nuc3[_i][Cart::z][m] = PmB2*nuc3[_i][0][m] - PmC2*nuc3[_i][0][m+1] + nz_i*_fak*(nuc3[ilz_i][0][m] - nuc3[ilz_i][0][m+1]);
    }
  }
  //------------------------------------------------------

} // end if (_lmax_col > 0)


if (_lmax_col > 1) {

  //Integrals     s - d
  for (int m = 0; m < _lmax_col-1; m++) {
    double term = _fak*(nuc3[0][0][m]-nuc3[0][0][m+1]);
    nuc3[0][Cart::xx][m] = PmB0*nuc3[0][Cart::x][m] - PmC0*nuc3[0][Cart::x][m+1] + term;
    nuc3[0][Cart::xy][m] = PmB0*nuc3[0][Cart::y][m] - PmC0*nuc3[0][Cart::y][m+1];
    nuc3[0][Cart::xz][m] = PmB0*nuc3[0][Cart::z][m] - PmC0*nuc3[0][Cart::z][m+1];
    nuc3[0][Cart::yy][m] = PmB1*nuc3[0][Cart::y][m] - PmC1*nuc3[0][Cart::y][m+1] + term;
    nuc3[0][Cart::yz][m] = PmB1*nuc3[0][Cart::z][m] - PmC1*nuc3[0][Cart::z][m+1];
    nuc3[0][Cart::zz][m] = PmB2*nuc3[0][Cart::z][m] - PmC2*nuc3[0][Cart::z][m+1] + term;
  }
  //------------------------------------------------------

  //Integrals     p - d     d - d     f - d     g - d
  for (int m = 0; m < _lmax_col-1; m++) {
    for (int _i = 1; _i < n_orbitals[_lmax_row]; _i++) {
      int nx_i = nx[_i];
      int ny_i = ny[_i];
      int nz_i = nz[_i];
      int ilx_i = i_less_x[_i];
      int ily_i = i_less_y[_i];
      int ilz_i = i_less_z[_i];
      double term = _fak*(nuc3[_i][0][m]-nuc3[_i][0][m+1]);
      nuc3[_i][Cart::xx][m] = PmB0*nuc3[_i][Cart::x][m] - PmC0*nuc3[_i][Cart::x][m+1] + nx_i*_fak*(nuc3[ilx_i][Cart::x][m] - nuc3[ilx_i][Cart::x][m+1]) + term;
      nuc3[_i][Cart::xy][m] = PmB0*nuc3[_i][Cart::y][m] - PmC0*nuc3[_i][Cart::y][m+1] + nx_i*_fak*(nuc3[ilx_i][Cart::y][m] - nuc3[ilx_i][Cart::y][m+1]);
      nuc3[_i][Cart::xz][m] = PmB0*nuc3[_i][Cart::z][m] - PmC0*nuc3[_i][Cart::z][m+1] + nx_i*_fak*(nuc3[ilx_i][Cart::z][m] - nuc3[ilx_i][Cart::z][m+1]);
      nuc3[_i][Cart::yy][m] = PmB1*nuc3[_i][Cart::y][m] - PmC1*nuc3[_i][Cart::y][m+1] + ny_i*_fak*(nuc3[ily_i][Cart::y][m] - nuc3[ily_i][Cart::y][m+1]) + term;
      nuc3[_i][Cart::yz][m] = PmB1*nuc3[_i][Cart::z][m] - PmC1*nuc3[_i][Cart::z][m+1] + ny_i*_fak*(nuc3[ily_i][Cart::z][m] - nuc3[ily_i][Cart::z][m+1]);
      nuc3[_i][Cart::zz][m] = PmB2*nuc3[_i][Cart::z][m] - PmC2*nuc3[_i][Cart::z][m+1] + nz_i*_fak*(nuc3[ilz_i][Cart::z][m] - nuc3[ilz_i][Cart::z][m+1]) + term;
    }
  }
  //------------------------------------------------------

} // end if (_lmax_col > 1)


if (_lmax_col > 2) {

  //Integrals     s - f
  for (int m = 0; m < _lmax_col-2; m++) {
    nuc3[0][Cart::xxx][m] = PmB0*nuc3[0][Cart::xx][m] - PmC0*nuc3[0][Cart::xx][m+1] + 2*_fak*(nuc3[0][Cart::x][m]-nuc3[0][Cart::x][m+1]);
    nuc3[0][Cart::xxy][m] = PmB1*nuc3[0][Cart::xx][m] - PmC1*nuc3[0][Cart::xx][m+1];
    nuc3[0][Cart::xxz][m] = PmB2*nuc3[0][Cart::xx][m] - PmC2*nuc3[0][Cart::xx][m+1];
    nuc3[0][Cart::xyy][m] = PmB0*nuc3[0][Cart::yy][m] - PmC0*nuc3[0][Cart::yy][m+1];
    nuc3[0][Cart::xyz][m] = PmB0*nuc3[0][Cart::yz][m] - PmC0*nuc3[0][Cart::yz][m+1];
    nuc3[0][Cart::xzz][m] = PmB0*nuc3[0][Cart::zz][m] - PmC0*nuc3[0][Cart::zz][m+1];
    nuc3[0][Cart::yyy][m] = PmB1*nuc3[0][Cart::yy][m] - PmC1*nuc3[0][Cart::yy][m+1] + 2*_fak*(nuc3[0][Cart::y][m]-nuc3[0][Cart::y][m+1]);
    nuc3[0][Cart::yyz][m] = PmB2*nuc3[0][Cart::yy][m] - PmC2*nuc3[0][Cart::yy][m+1];
    nuc3[0][Cart::yzz][m] = PmB1*nuc3[0][Cart::zz][m] - PmC1*nuc3[0][Cart::zz][m+1];
    nuc3[0][Cart::zzz][m] = PmB2*nuc3[0][Cart::zz][m] - PmC2*nuc3[0][Cart::zz][m+1] + 2*_fak*(nuc3[0][Cart::z][m]-nuc3[0][Cart::z][m+1]);
  }
  //------------------------------------------------------

  //Integrals     p - f     d - f     f - f     g - f
  for (int m = 0; m < _lmax_col-2; m++) {
    for (int _i = 1; _i < n_orbitals[_lmax_row]; _i++) {
      int nx_i = nx[_i];
      int ny_i = ny[_i];
      int nz_i = nz[_i];
      int ilx_i = i_less_x[_i];
      int ily_i = i_less_y[_i];
      int ilz_i = i_less_z[_i];
      double term_x = 2*_fak*(nuc3[_i][Cart::x][m]-nuc3[_i][Cart::x][m+1]);
      double term_y = 2*_fak*(nuc3[_i][Cart::y][m]-nuc3[_i][Cart::y][m+1]);
      double term_z = 2*_fak*(nuc3[_i][Cart::z][m]-nuc3[_i][Cart::z][m+1]);
      nuc3[_i][Cart::xxx][m] = PmB0*nuc3[_i][Cart::xx][m] - PmC0*nuc3[_i][Cart::xx][m+1] + nx_i*_fak*(nuc3[ilx_i][Cart::xx][m] - nuc3[ilx_i][Cart::xx][m+1]) + term_x;
      nuc3[_i][Cart::xxy][m] = PmB1*nuc3[_i][Cart::xx][m] - PmC1*nuc3[_i][Cart::xx][m+1] + ny_i*_fak*(nuc3[ily_i][Cart::xx][m] - nuc3[ily_i][Cart::xx][m+1]);
      nuc3[_i][Cart::xxz][m] = PmB2*nuc3[_i][Cart::xx][m] - PmC2*nuc3[_i][Cart::xx][m+1] + nz_i*_fak*(nuc3[ilz_i][Cart::xx][m] - nuc3[ilz_i][Cart::xx][m+1]);
      nuc3[_i][Cart::xyy][m] = PmB0*nuc3[_i][Cart::yy][m] - PmC0*nuc3[_i][Cart::yy][m+1] + nx_i*_fak*(nuc3[ilx_i][Cart::yy][m] - nuc3[ilx_i][Cart::yy][m+1]);
      nuc3[_i][Cart::xyz][m] = PmB0*nuc3[_i][Cart::yz][m] - PmC0*nuc3[_i][Cart::yz][m+1] + nx_i*_fak*(nuc3[ilx_i][Cart::yz][m] - nuc3[ilx_i][Cart::yz][m+1]);
      nuc3[_i][Cart::xzz][m] = PmB0*nuc3[_i][Cart::zz][m] - PmC0*nuc3[_i][Cart::zz][m+1] + nx_i*_fak*(nuc3[ilx_i][Cart::zz][m] - nuc3[ilx_i][Cart::zz][m+1]);
      nuc3[_i][Cart::yyy][m] = PmB1*nuc3[_i][Cart::yy][m] - PmC1*nuc3[_i][Cart::yy][m+1] + ny_i*_fak*(nuc3[ily_i][Cart::yy][m] - nuc3[ily_i][Cart::yy][m+1]) + term_y;
      nuc3[_i][Cart::yyz][m] = PmB2*nuc3[_i][Cart::yy][m] - PmC2*nuc3[_i][Cart::yy][m+1] + nz_i*_fak*(nuc3[ilz_i][Cart::yy][m] - nuc3[ilz_i][Cart::yy][m+1]);
      nuc3[_i][Cart::yzz][m] = PmB1*nuc3[_i][Cart::zz][m] - PmC1*nuc3[_i][Cart::zz][m+1] + ny_i*_fak*(nuc3[ily_i][Cart::zz][m] - nuc3[ily_i][Cart::zz][m+1]);
      nuc3[_i][Cart::zzz][m] = PmB2*nuc3[_i][Cart::zz][m] - PmC2*nuc3[_i][Cart::zz][m+1] + nz_i*_fak*(nuc3[ilz_i][Cart::zz][m] - nuc3[ilz_i][Cart::zz][m+1]) + term_z;
    }
  }
  //------------------------------------------------------

} // end if (_lmax_col > 2)


if (_lmax_col > 3) {

  //Integrals     s - g
  for (int m = 0; m < _lmax_col-3; m++) {
    double term_xx = _fak*(nuc3[0][Cart::xx][m]-nuc3[0][Cart::xx][m+1]);
    double term_yy = _fak*(nuc3[0][Cart::yy][m]-nuc3[0][Cart::yy][m+1]);
    double term_zz = _fak*(nuc3[0][Cart::zz][m]-nuc3[0][Cart::zz][m+1]);
    nuc3[0][Cart::xxxx][m] = PmB0*nuc3[0][Cart::xxx][m] - PmC0*nuc3[0][Cart::xxx][m+1] + 3*term_xx;
    nuc3[0][Cart::xxxy][m] = PmB1*nuc3[0][Cart::xxx][m] - PmC1*nuc3[0][Cart::xxx][m+1];
    nuc3[0][Cart::xxxz][m] = PmB2*nuc3[0][Cart::xxx][m] - PmC2*nuc3[0][Cart::xxx][m+1];
    nuc3[0][Cart::xxyy][m] = PmB0*nuc3[0][Cart::xyy][m] - PmC0*nuc3[0][Cart::xyy][m+1] + term_yy;
    nuc3[0][Cart::xxyz][m] = PmB1*nuc3[0][Cart::xxz][m] - PmC1*nuc3[0][Cart::xxz][m+1];
    nuc3[0][Cart::xxzz][m] = PmB0*nuc3[0][Cart::xzz][m] - PmC0*nuc3[0][Cart::xzz][m+1] + term_zz;
    nuc3[0][Cart::xyyy][m] = PmB0*nuc3[0][Cart::yyy][m] - PmC0*nuc3[0][Cart::yyy][m+1];
    nuc3[0][Cart::xyyz][m] = PmB0*nuc3[0][Cart::yyz][m] - PmC0*nuc3[0][Cart::yyz][m+1];
    nuc3[0][Cart::xyzz][m] = PmB0*nuc3[0][Cart::yzz][m] - PmC0*nuc3[0][Cart::yzz][m+1];
    nuc3[0][Cart::xzzz][m] = PmB0*nuc3[0][Cart::zzz][m] - PmC0*nuc3[0][Cart::zzz][m+1];
    nuc3[0][Cart::yyyy][m] = PmB1*nuc3[0][Cart::yyy][m] - PmC1*nuc3[0][Cart::yyy][m+1] + 3*term_yy;
    nuc3[0][Cart::yyyz][m] = PmB2*nuc3[0][Cart::yyy][m] - PmC2*nuc3[0][Cart::yyy][m+1];
    nuc3[0][Cart::yyzz][m] = PmB1*nuc3[0][Cart::yzz][m] - PmC1*nuc3[0][Cart::yzz][m+1] + term_zz;
    nuc3[0][Cart::yzzz][m] = PmB1*nuc3[0][Cart::zzz][m] - PmC1*nuc3[0][Cart::zzz][m+1];
    nuc3[0][Cart::zzzz][m] = PmB2*nuc3[0][Cart::zzz][m] - PmC2*nuc3[0][Cart::zzz][m+1] + 3*term_zz;
  }
  //------------------------------------------------------

  //Integrals     p - g     d - g     f - g     g - g
  for (int m = 0; m < _lmax_col-3; m++) {
    for (int _i = 1; _i < n_orbitals[_lmax_row]; _i++) {
      int nx_i = nx[_i];
      int ny_i = ny[_i];
      int nz_i = nz[_i];
      int ilx_i = i_less_x[_i];
      int ily_i = i_less_y[_i];
      int ilz_i = i_less_z[_i];
      double term_xx = _fak*(nuc3[_i][Cart::xx][m]-nuc3[_i][Cart::xx][m+1]);
      double term_yy = _fak*(nuc3[_i][Cart::yy][m]-nuc3[_i][Cart::yy][m+1]);
      double term_zz = _fak*(nuc3[_i][Cart::zz][m]-nuc3[_i][Cart::zz][m+1]);
      nuc3[_i][Cart::xxxx][m] = PmB0*nuc3[_i][Cart::xxx][m] - PmC0*nuc3[_i][Cart::xxx][m+1] + nx_i*_fak*(nuc3[ilx_i][Cart::xxx][m] - nuc3[ilx_i][Cart::xxx][m+1]) + 3*term_xx;
      nuc3[_i][Cart::xxxy][m] = PmB1*nuc3[_i][Cart::xxx][m] - PmC1*nuc3[_i][Cart::xxx][m+1] + ny_i*_fak*(nuc3[ily_i][Cart::xxx][m] - nuc3[ily_i][Cart::xxx][m+1]);
      nuc3[_i][Cart::xxxz][m] = PmB2*nuc3[_i][Cart::xxx][m] - PmC2*nuc3[_i][Cart::xxx][m+1] + nz_i*_fak*(nuc3[ilz_i][Cart::xxx][m] - nuc3[ilz_i][Cart::xxx][m+1]);
      nuc3[_i][Cart::xxyy][m] = PmB0*nuc3[_i][Cart::xyy][m] - PmC0*nuc3[_i][Cart::xyy][m+1] + nx_i*_fak*(nuc3[ilx_i][Cart::xyy][m] - nuc3[ilx_i][Cart::xyy][m+1]) + term_yy;
      nuc3[_i][Cart::xxyz][m] = PmB1*nuc3[_i][Cart::xxz][m] - PmC1*nuc3[_i][Cart::xxz][m+1] + ny_i*_fak*(nuc3[ily_i][Cart::xxz][m] - nuc3[ily_i][Cart::xxz][m+1]);
      nuc3[_i][Cart::xxzz][m] = PmB0*nuc3[_i][Cart::xzz][m] - PmC0*nuc3[_i][Cart::xzz][m+1] + nx_i*_fak*(nuc3[ilx_i][Cart::xzz][m] - nuc3[ilx_i][Cart::xzz][m+1]) + term_zz;
      nuc3[_i][Cart::xyyy][m] = PmB0*nuc3[_i][Cart::yyy][m] - PmC0*nuc3[_i][Cart::yyy][m+1] + nx_i*_fak*(nuc3[ilx_i][Cart::yyy][m] - nuc3[ilx_i][Cart::yyy][m+1]);
      nuc3[_i][Cart::xyyz][m] = PmB0*nuc3[_i][Cart::yyz][m] - PmC0*nuc3[_i][Cart::yyz][m+1] + nx_i*_fak*(nuc3[ilx_i][Cart::yyz][m] - nuc3[ilx_i][Cart::yyz][m+1]);
      nuc3[_i][Cart::xyzz][m] = PmB0*nuc3[_i][Cart::yzz][m] - PmC0*nuc3[_i][Cart::yzz][m+1] + nx_i*_fak*(nuc3[ilx_i][Cart::yzz][m] - nuc3[ilx_i][Cart::yzz][m+1]);
      nuc3[_i][Cart::xzzz][m] = PmB0*nuc3[_i][Cart::zzz][m] - PmC0*nuc3[_i][Cart::zzz][m+1] + nx_i*_fak*(nuc3[ilx_i][Cart::zzz][m] - nuc3[ilx_i][Cart::zzz][m+1]);
      nuc3[_i][Cart::yyyy][m] = PmB1*nuc3[_i][Cart::yyy][m] - PmC1*nuc3[_i][Cart::yyy][m+1] + ny_i*_fak*(nuc3[ily_i][Cart::yyy][m] - nuc3[ily_i][Cart::yyy][m+1]) + 3*term_yy;
      nuc3[_i][Cart::yyyz][m] = PmB2*nuc3[_i][Cart::yyy][m] - PmC2*nuc3[_i][Cart::yyy][m+1] + nz_i*_fak*(nuc3[ilz_i][Cart::yyy][m] - nuc3[ilz_i][Cart::yyy][m+1]);
      nuc3[_i][Cart::yyzz][m] = PmB1*nuc3[_i][Cart::yzz][m] - PmC1*nuc3[_i][Cart::yzz][m+1] + ny_i*_fak*(nuc3[ily_i][Cart::yzz][m] - nuc3[ily_i][Cart::yzz][m+1]) + term_zz;
      nuc3[_i][Cart::yzzz][m] = PmB1*nuc3[_i][Cart::zzz][m] - PmC1*nuc3[_i][Cart::zzz][m+1] + ny_i*_fak*(nuc3[ily_i][Cart::zzz][m] - nuc3[ily_i][Cart::zzz][m+1]);
      nuc3[_i][Cart::zzzz][m] = PmB2*nuc3[_i][Cart::zzz][m] - PmC2*nuc3[_i][Cart::zzz][m+1] + nz_i*_fak*(nuc3[ilz_i][Cart::zzz][m] - nuc3[ilz_i][Cart::zzz][m+1]) + 3*term_zz;
    }
  }
  //------------------------------------------------------

} // end if (_lmax_col > 3)





// (s-s element normiert )
double _prefactor_dip = 2. * zeta * _prefactor;
for (int m = 0; m < _lsum+1; m++) {
  dip4[0][0][0][m] = PmC0*_prefactor_dip*_FmU[m+1];
  dip4[0][0][1][m] = PmC1*_prefactor_dip*_FmU[m+1];
  dip4[0][0][2][m] = PmC2*_prefactor_dip*_FmU[m+1];
}
//------------------------------------------------------

//Integrals     p - s
if (_lmax_row > 0) {
  for (int m = 0; m < _lsum; m++) {
    for (int _k = 0; _k < 3; _k++) {
      dip4[Cart::x][0][_k][m] = PmA0*dip4[0][0][_k][m] - PmC0*dip4[0][0][_k][m+1] + (_k==0)*nuc3[0][0][m+1];
      dip4[Cart::y][0][_k][m] = PmA1*dip4[0][0][_k][m] - PmC1*dip4[0][0][_k][m+1] + (_k==1)*nuc3[0][0][m+1];
      dip4[Cart::z][0][_k][m] = PmA2*dip4[0][0][_k][m] - PmC2*dip4[0][0][_k][m+1] + (_k==2)*nuc3[0][0][m+1];
    }
  }
}
//------------------------------------------------------

//Integrals     d - s
if (_lmax_row > 1) {
  for (int m = 0; m < _lsum-1; m++) {
    for (int _k = 0; _k < 3; _k++) {
    double term = _fak*(dip4[0][0][_k][m]-dip4[0][0][_k][m+1]);
      dip4[Cart::xx][0][_k][m] = PmA0*dip4[Cart::x][0][_k][m] - PmC0*dip4[Cart::x][0][_k][m+1] + (_k==0)*nuc3[Cart::x][0][m+1] + term;
      dip4[Cart::xy][0][_k][m] = PmA0*dip4[Cart::y][0][_k][m] - PmC0*dip4[Cart::y][0][_k][m+1] + (_k==0)*nuc3[Cart::y][0][m+1];
      dip4[Cart::xz][0][_k][m] = PmA0*dip4[Cart::z][0][_k][m] - PmC0*dip4[Cart::z][0][_k][m+1] + (_k==0)*nuc3[Cart::z][0][m+1];
      dip4[Cart::yy][0][_k][m] = PmA1*dip4[Cart::y][0][_k][m] - PmC1*dip4[Cart::y][0][_k][m+1] + (_k==1)*nuc3[Cart::y][0][m+1] + term;
      dip4[Cart::yz][0][_k][m] = PmA1*dip4[Cart::z][0][_k][m] - PmC1*dip4[Cart::z][0][_k][m+1] + (_k==1)*nuc3[Cart::z][0][m+1];
      dip4[Cart::zz][0][_k][m] = PmA2*dip4[Cart::z][0][_k][m] - PmC2*dip4[Cart::z][0][_k][m+1] + (_k==2)*nuc3[Cart::z][0][m+1] + term;
    }
  }
}
//------------------------------------------------------

//Integrals     f - s
if (_lmax_row > 2) {
  for (int m = 0; m < _lsum-2; m++) {
    for (int _k = 0; _k < 3; _k++) {
      dip4[Cart::xxx][0][_k][m] = PmA0*dip4[Cart::xx][0][_k][m] - PmC0*dip4[Cart::xx][0][_k][m+1] + (_k==0)*nuc3[Cart::xx][0][m+1] + 2*_fak*(dip4[Cart::x][0][_k][m]-dip4[Cart::x][0][_k][m+1]);
      dip4[Cart::xxy][0][_k][m] = PmA1*dip4[Cart::xx][0][_k][m] - PmC1*dip4[Cart::xx][0][_k][m+1] + (_k==1)*nuc3[Cart::xx][0][m+1];
      dip4[Cart::xxz][0][_k][m] = PmA2*dip4[Cart::xx][0][_k][m] - PmC2*dip4[Cart::xx][0][_k][m+1] + (_k==2)*nuc3[Cart::xx][0][m+1];
      dip4[Cart::xyy][0][_k][m] = PmA0*dip4[Cart::yy][0][_k][m] - PmC0*dip4[Cart::yy][0][_k][m+1] + (_k==0)*nuc3[Cart::yy][0][m+1];
      dip4[Cart::xyz][0][_k][m] = PmA0*dip4[Cart::yz][0][_k][m] - PmC0*dip4[Cart::yz][0][_k][m+1] + (_k==0)*nuc3[Cart::yz][0][m+1];
      dip4[Cart::xzz][0][_k][m] = PmA0*dip4[Cart::zz][0][_k][m] - PmC0*dip4[Cart::zz][0][_k][m+1] + (_k==0)*nuc3[Cart::zz][0][m+1];
      dip4[Cart::yyy][0][_k][m] = PmA1*dip4[Cart::yy][0][_k][m] - PmC1*dip4[Cart::yy][0][_k][m+1] + (_k==1)*nuc3[Cart::yy][0][m+1] + 2*_fak*(dip4[Cart::y][0][_k][m]-dip4[Cart::y][0][_k][m+1]);
      dip4[Cart::yyz][0][_k][m] = PmA2*dip4[Cart::yy][0][_k][m] - PmC2*dip4[Cart::yy][0][_k][m+1] + (_k==2)*nuc3[Cart::yy][0][m+1];
      dip4[Cart::yzz][0][_k][m] = PmA1*dip4[Cart::zz][0][_k][m] - PmC1*dip4[Cart::zz][0][_k][m+1] + (_k==1)*nuc3[Cart::zz][0][m+1];
      dip4[Cart::zzz][0][_k][m] = PmA2*dip4[Cart::zz][0][_k][m] - PmC2*dip4[Cart::zz][0][_k][m+1] + (_k==2)*nuc3[Cart::zz][0][m+1] + 2*_fak*(dip4[Cart::z][0][_k][m]-dip4[Cart::z][0][_k][m+1]);
    }
  }
}
//------------------------------------------------------

//Integrals     g - s
if (_lmax_row > 3) {
  for (int m = 0; m < _lsum-3; m++) {
    for (int _k = 0; _k < 3; _k++) {
    double term_xx = _fak*(dip4[Cart::xx][0][_k][m]-dip4[Cart::xx][0][_k][m+1]);
    double term_yy = _fak*(dip4[Cart::yy][0][_k][m]-dip4[Cart::yy][0][_k][m+1]);
    double term_zz = _fak*(dip4[Cart::zz][0][_k][m]-dip4[Cart::zz][0][_k][m+1]);
    dip4[Cart::xxxx][0][_k][m] = PmA0*dip4[Cart::xxx][0][_k][m] - PmC0*dip4[Cart::xxx][0][_k][m+1] + (_k==0)*nuc3[Cart::xxx][0][m+1] + 3*term_xx;
    dip4[Cart::xxxy][0][_k][m] = PmA1*dip4[Cart::xxx][0][_k][m] - PmC1*dip4[Cart::xxx][0][_k][m+1] + (_k==1)*nuc3[Cart::xxx][0][m+1];
    dip4[Cart::xxxz][0][_k][m] = PmA2*dip4[Cart::xxx][0][_k][m] - PmC2*dip4[Cart::xxx][0][_k][m+1] + (_k==2)*nuc3[Cart::xxx][0][m+1];
    dip4[Cart::xxyy][0][_k][m] = PmA0*dip4[Cart::xyy][0][_k][m] - PmC0*dip4[Cart::xyy][0][_k][m+1] + (_k==0)*nuc3[Cart::xyy][0][m+1] + term_yy;
    dip4[Cart::xxyz][0][_k][m] = PmA1*dip4[Cart::xxz][0][_k][m] - PmC1*dip4[Cart::xxz][0][_k][m+1] + (_k==1)*nuc3[Cart::xxz][0][m+1];
    dip4[Cart::xxzz][0][_k][m] = PmA0*dip4[Cart::xzz][0][_k][m] - PmC0*dip4[Cart::xzz][0][_k][m+1] + (_k==0)*nuc3[Cart::xzz][0][m+1] + term_zz;
    dip4[Cart::xyyy][0][_k][m] = PmA0*dip4[Cart::yyy][0][_k][m] - PmC0*dip4[Cart::yyy][0][_k][m+1] + (_k==0)*nuc3[Cart::yyy][0][m+1];
    dip4[Cart::xyyz][0][_k][m] = PmA0*dip4[Cart::yyz][0][_k][m] - PmC0*dip4[Cart::yyz][0][_k][m+1] + (_k==0)*nuc3[Cart::yyz][0][m+1];
    dip4[Cart::xyzz][0][_k][m] = PmA0*dip4[Cart::yzz][0][_k][m] - PmC0*dip4[Cart::yzz][0][_k][m+1] + (_k==0)*nuc3[Cart::yzz][0][m+1];
    dip4[Cart::xzzz][0][_k][m] = PmA0*dip4[Cart::zzz][0][_k][m] - PmC0*dip4[Cart::zzz][0][_k][m+1] + (_k==0)*nuc3[Cart::zzz][0][m+1];
    dip4[Cart::yyyy][0][_k][m] = PmA1*dip4[Cart::yyy][0][_k][m] - PmC1*dip4[Cart::yyy][0][_k][m+1] + (_k==1)*nuc3[Cart::yyy][0][m+1] + 3*term_yy;
    dip4[Cart::yyyz][0][_k][m] = PmA2*dip4[Cart::yyy][0][_k][m] - PmC2*dip4[Cart::yyy][0][_k][m+1] + (_k==2)*nuc3[Cart::yyy][0][m+1];
    dip4[Cart::yyzz][0][_k][m] = PmA1*dip4[Cart::yzz][0][_k][m] - PmC1*dip4[Cart::yzz][0][_k][m+1] + (_k==1)*nuc3[Cart::yzz][0][m+1] + term_zz;
    dip4[Cart::yzzz][0][_k][m] = PmA1*dip4[Cart::zzz][0][_k][m] - PmC1*dip4[Cart::zzz][0][_k][m+1] + (_k==1)*nuc3[Cart::zzz][0][m+1];
    dip4[Cart::zzzz][0][_k][m] = PmA2*dip4[Cart::zzz][0][_k][m] - PmC2*dip4[Cart::zzz][0][_k][m+1] + (_k==2)*nuc3[Cart::zzz][0][m+1] + 3*term_zz;
    }
  }
}
//------------------------------------------------------



if (_lmax_col > 0) {

  //Integrals     s - p
  for (int m = 0; m < _lmax_col; m++) {
    for (int _k = 0; _k < 3; _k++) {
      dip4[0][Cart::x][_k][m] = PmB0*dip4[0][0][_k][m] - PmC0*dip4[0][0][_k][m+1] + (_k==0)*nuc3[0][0][m+1];
      dip4[0][Cart::y][_k][m] = PmB1*dip4[0][0][_k][m] - PmC1*dip4[0][0][_k][m+1] + (_k==1)*nuc3[0][0][m+1];
      dip4[0][Cart::z][_k][m] = PmB2*dip4[0][0][_k][m] - PmC2*dip4[0][0][_k][m+1] + (_k==2)*nuc3[0][0][m+1];
    }
  }
  //------------------------------------------------------

  //Integrals     p - p
  if (_lmax_row > 0) {
    for (int m = 0; m < _lmax_col; m++) {
      for (int _i =  1; _i < 4; _i++) {
        for (int _k = 0; _k < 3; _k++) {
          double term = _fak*(dip4[0][0][_k][m]-dip4[0][0][_k][m+1]);
          dip4[_i][Cart::x][_k][m] = PmB0*dip4[_i][0][_k][m] - PmC0*dip4[_i][0][_k][m+1] + (_k==0)*nuc3[_i][0][m+1] + nx[_i]*term;
          dip4[_i][Cart::y][_k][m] = PmB1*dip4[_i][0][_k][m] - PmC1*dip4[_i][0][_k][m+1] + (_k==1)*nuc3[_i][0][m+1] + ny[_i]*term;
          dip4[_i][Cart::z][_k][m] = PmB2*dip4[_i][0][_k][m] - PmC2*dip4[_i][0][_k][m+1] + (_k==2)*nuc3[_i][0][m+1] + nz[_i]*term;
        }
      }
    }
  }
  //------------------------------------------------------

  //Integrals     d - p     f - p     g - p
  for (int m = 0; m < _lmax_col; m++) {
    for (int _i = 4; _i < n_orbitals[_lmax_row]; _i++) {
      int nx_i = nx[_i];
      int ny_i = ny[_i];
      int nz_i = nz[_i];
      int ilx_i = i_less_x[_i];
      int ily_i = i_less_y[_i];
      int ilz_i = i_less_z[_i];
      for (int _k = 0; _k < 3; _k++) {
        dip4[_i][Cart::x][_k][m] = PmB0*dip4[_i][0][_k][m] - PmC0*dip4[_i][0][_k][m+1] + (_k==0)*nuc3[_i][0][m+1] + nx_i*_fak*(dip4[ilx_i][0][_k][m] - dip4[ilx_i][0][_k][m+1]);
        dip4[_i][Cart::y][_k][m] = PmB1*dip4[_i][0][_k][m] - PmC1*dip4[_i][0][_k][m+1] + (_k==1)*nuc3[_i][0][m+1] + ny_i*_fak*(dip4[ily_i][0][_k][m] - dip4[ily_i][0][_k][m+1]);
        dip4[_i][Cart::z][_k][m] = PmB2*dip4[_i][0][_k][m] - PmC2*dip4[_i][0][_k][m+1] + (_k==2)*nuc3[_i][0][m+1] + nz_i*_fak*(dip4[ilz_i][0][_k][m] - dip4[ilz_i][0][_k][m+1]);
      }
    }
  }
  //------------------------------------------------------

} // end if (_lmax_col > 0)


if (_lmax_col > 1) {

  //Integrals     s - d
  for (int m = 0; m < _lmax_col-1; m++) {
    for (int _k = 0; _k < 3; _k++) {
      double term = _fak*(dip4[0][0][_k][m]-dip4[0][0][_k][m+1]);
      dip4[0][Cart::xx][_k][m] = PmB0*dip4[0][Cart::x][_k][m] - PmC0*dip4[0][Cart::x][_k][m+1] + (_k==0)*nuc3[0][Cart::x][m+1] + term;
      dip4[0][Cart::xy][_k][m] = PmB0*dip4[0][Cart::y][_k][m] - PmC0*dip4[0][Cart::y][_k][m+1] + (_k==0)*nuc3[0][Cart::y][m+1];
      dip4[0][Cart::xz][_k][m] = PmB0*dip4[0][Cart::z][_k][m] - PmC0*dip4[0][Cart::z][_k][m+1] + (_k==0)*nuc3[0][Cart::z][m+1];
      dip4[0][Cart::yy][_k][m] = PmB1*dip4[0][Cart::y][_k][m] - PmC1*dip4[0][Cart::y][_k][m+1] + (_k==1)*nuc3[0][Cart::y][m+1] + term;
      dip4[0][Cart::yz][_k][m] = PmB1*dip4[0][Cart::z][_k][m] - PmC1*dip4[0][Cart::z][_k][m+1] + (_k==1)*nuc3[0][Cart::z][m+1];
      dip4[0][Cart::zz][_k][m] = PmB2*dip4[0][Cart::z][_k][m] - PmC2*dip4[0][Cart::z][_k][m+1] + (_k==2)*nuc3[0][Cart::z][m+1] + term;
    }
  }
  //------------------------------------------------------

  //Integrals     p - d     d - d     f - d     g - d
  for (int m = 0; m < _lmax_col-1; m++) {
    for (int _i = 1; _i < n_orbitals[_lmax_row]; _i++) {
      int nx_i = nx[_i];
      int ny_i = ny[_i];
      int nz_i = nz[_i];
      int ilx_i = i_less_x[_i];
      int ily_i = i_less_y[_i];
      int ilz_i = i_less_z[_i];
      for (int _k = 0; _k < 3; _k++) {
        double term = _fak*(dip4[_i][0][_k][m]-dip4[_i][0][_k][m+1]);
        dip4[_i][Cart::xx][_k][m] = PmB0*dip4[_i][Cart::x][_k][m] - PmC0*dip4[_i][Cart::x][_k][m+1] + (_k==0)*nuc3[_i][Cart::x][m+1]
                                    + nx_i*_fak*(dip4[ilx_i][Cart::x][_k][m] - dip4[ilx_i][Cart::x][_k][m+1]) + term;
        dip4[_i][Cart::xy][_k][m] = PmB0*dip4[_i][Cart::y][_k][m] - PmC0*dip4[_i][Cart::y][_k][m+1] + (_k==0)*nuc3[_i][Cart::y][m+1]
                                    + nx_i*_fak*(dip4[ilx_i][Cart::y][_k][m] - dip4[ilx_i][Cart::y][_k][m+1]);
        dip4[_i][Cart::xz][_k][m] = PmB0*dip4[_i][Cart::z][_k][m] - PmC0*dip4[_i][Cart::z][_k][m+1] + (_k==0)*nuc3[_i][Cart::z][m+1]
                                    + nx_i*_fak*(dip4[ilx_i][Cart::z][_k][m] - dip4[ilx_i][Cart::z][_k][m+1]);
        dip4[_i][Cart::yy][_k][m] = PmB1*dip4[_i][Cart::y][_k][m] - PmC1*dip4[_i][Cart::y][_k][m+1] + (_k==1)*nuc3[_i][Cart::y][m+1]
                                    + ny_i*_fak*(dip4[ily_i][Cart::y][_k][m] - dip4[ily_i][Cart::y][_k][m+1]) + term;
        dip4[_i][Cart::yz][_k][m] = PmB1*dip4[_i][Cart::z][_k][m] - PmC1*dip4[_i][Cart::z][_k][m+1] + (_k==1)*nuc3[_i][Cart::z][m+1]
                                    + ny_i*_fak*(dip4[ily_i][Cart::z][_k][m] - dip4[ily_i][Cart::z][_k][m+1]);
        dip4[_i][Cart::zz][_k][m] = PmB2*dip4[_i][Cart::z][_k][m] - PmC2*dip4[_i][Cart::z][_k][m+1] + (_k==2)*nuc3[_i][Cart::z][m+1]
                                    + nz_i*_fak*(dip4[ilz_i][Cart::z][_k][m] - dip4[ilz_i][Cart::z][_k][m+1]) + term;
      }
    }
  }
  //------------------------------------------------------

} // end if (_lmax_col > 1)


if (_lmax_col > 2) {

  //Integrals     s - f
  for (int m = 0; m < _lmax_col-2; m++) {
    for (int _k = 0; _k < 3; _k++) {
      dip4[0][Cart::xxx][_k][m] = PmB0*dip4[0][Cart::xx][_k][m] - PmC0*dip4[0][Cart::xx][_k][m+1] + (_k==0)*nuc3[0][Cart::xx][m+1] + 2*_fak*(dip4[0][Cart::x][_k][m]-dip4[0][Cart::x][_k][m+1]);
      dip4[0][Cart::xxy][_k][m] = PmB1*dip4[0][Cart::xx][_k][m] - PmC1*dip4[0][Cart::xx][_k][m+1] + (_k==1)*nuc3[0][Cart::xx][m+1];
      dip4[0][Cart::xxz][_k][m] = PmB2*dip4[0][Cart::xx][_k][m] - PmC2*dip4[0][Cart::xx][_k][m+1] + (_k==2)*nuc3[0][Cart::xx][m+1];
      dip4[0][Cart::xyy][_k][m] = PmB0*dip4[0][Cart::yy][_k][m] - PmC0*dip4[0][Cart::yy][_k][m+1] + (_k==0)*nuc3[0][Cart::yy][m+1];
      dip4[0][Cart::xyz][_k][m] = PmB0*dip4[0][Cart::yz][_k][m] - PmC0*dip4[0][Cart::yz][_k][m+1] + (_k==0)*nuc3[0][Cart::yz][m+1];
      dip4[0][Cart::xzz][_k][m] = PmB0*dip4[0][Cart::zz][_k][m] - PmC0*dip4[0][Cart::zz][_k][m+1] + (_k==0)*nuc3[0][Cart::zz][m+1];
      dip4[0][Cart::yyy][_k][m] = PmB1*dip4[0][Cart::yy][_k][m] - PmC1*dip4[0][Cart::yy][_k][m+1] + (_k==1)*nuc3[0][Cart::yy][m+1] + 2*_fak*(dip4[0][Cart::y][_k][m]-dip4[0][Cart::y][_k][m+1]);
      dip4[0][Cart::yyz][_k][m] = PmB2*dip4[0][Cart::yy][_k][m] - PmC2*dip4[0][Cart::yy][_k][m+1] + (_k==2)*nuc3[0][Cart::yy][m+1];
      dip4[0][Cart::yzz][_k][m] = PmB1*dip4[0][Cart::zz][_k][m] - PmC1*dip4[0][Cart::zz][_k][m+1] + (_k==1)*nuc3[0][Cart::zz][m+1];
      dip4[0][Cart::zzz][_k][m] = PmB2*dip4[0][Cart::zz][_k][m] - PmC2*dip4[0][Cart::zz][_k][m+1] + (_k==2)*nuc3[0][Cart::zz][m+1] + 2*_fak*(dip4[0][Cart::z][_k][m]-dip4[0][Cart::z][_k][m+1]);
    }
  }
  //------------------------------------------------------

  //Integrals     p - f     d - f     f - f     g - f
  for (int m = 0; m < _lmax_col-2; m++) {
    for (int _i = 1; _i < n_orbitals[_lmax_row]; _i++) {
      int nx_i = nx[_i];
      int ny_i = ny[_i];
      int nz_i = nz[_i];
      int ilx_i = i_less_x[_i];
      int ily_i = i_less_y[_i];
      int ilz_i = i_less_z[_i];
      for (int _k = 0; _k < 3; _k++) {
        double term_x = 2*_fak*(dip4[_i][Cart::x][_k][m]-dip4[_i][Cart::x][_k][m+1]);
        double term_y = 2*_fak*(dip4[_i][Cart::y][_k][m]-dip4[_i][Cart::y][_k][m+1]);
        double term_z = 2*_fak*(dip4[_i][Cart::z][_k][m]-dip4[_i][Cart::z][_k][m+1]);
        dip4[_i][Cart::xxx][_k][m] = PmB0*dip4[_i][Cart::xx][_k][m] - PmC0*dip4[_i][Cart::xx][_k][m+1] + (_k==0)*nuc3[_i][Cart::xx][m+1]
                                     + nx_i*_fak*(dip4[ilx_i][Cart::xx][_k][m] - dip4[ilx_i][Cart::xx][_k][m+1]) + term_x;
        dip4[_i][Cart::xxy][_k][m] = PmB1*dip4[_i][Cart::xx][_k][m] - PmC1*dip4[_i][Cart::xx][_k][m+1] + (_k==1)*nuc3[_i][Cart::xx][m+1]
                                     + ny_i*_fak*(dip4[ily_i][Cart::xx][_k][m] - dip4[ily_i][Cart::xx][_k][m+1]);
        dip4[_i][Cart::xxz][_k][m] = PmB2*dip4[_i][Cart::xx][_k][m] - PmC2*dip4[_i][Cart::xx][_k][m+1] + (_k==2)*nuc3[_i][Cart::xx][m+1]
                                     + nz_i*_fak*(dip4[ilz_i][Cart::xx][_k][m] - dip4[ilz_i][Cart::xx][_k][m+1]);
        dip4[_i][Cart::xyy][_k][m] = PmB0*dip4[_i][Cart::yy][_k][m] - PmC0*dip4[_i][Cart::yy][_k][m+1] + (_k==0)*nuc3[_i][Cart::yy][m+1]
                                     + nx_i*_fak*(dip4[ilx_i][Cart::yy][_k][m] - dip4[ilx_i][Cart::yy][_k][m+1]);
        dip4[_i][Cart::xyz][_k][m] = PmB0*dip4[_i][Cart::yz][_k][m] - PmC0*dip4[_i][Cart::yz][_k][m+1] + (_k==0)*nuc3[_i][Cart::yz][m+1]
                                     + nx_i*_fak*(dip4[ilx_i][Cart::yz][_k][m] - dip4[ilx_i][Cart::yz][_k][m+1]);
        dip4[_i][Cart::xzz][_k][m] = PmB0*dip4[_i][Cart::zz][_k][m] - PmC0*dip4[_i][Cart::zz][_k][m+1] + (_k==0)*nuc3[_i][Cart::zz][m+1]
                                     + nx_i*_fak*(dip4[ilx_i][Cart::zz][_k][m] - dip4[ilx_i][Cart::zz][_k][m+1]);
        dip4[_i][Cart::yyy][_k][m] = PmB1*dip4[_i][Cart::yy][_k][m] - PmC1*dip4[_i][Cart::yy][_k][m+1] + (_k==1)*nuc3[_i][Cart::yy][m+1]
                                     + ny_i*_fak*(dip4[ily_i][Cart::yy][_k][m] - dip4[ily_i][Cart::yy][_k][m+1]) + term_y;
        dip4[_i][Cart::yyz][_k][m] = PmB2*dip4[_i][Cart::yy][_k][m] - PmC2*dip4[_i][Cart::yy][_k][m+1] + (_k==2)*nuc3[_i][Cart::yy][m+1]
                                     + nz_i*_fak*(dip4[ilz_i][Cart::yy][_k][m] - dip4[ilz_i][Cart::yy][_k][m+1]);
        dip4[_i][Cart::yzz][_k][m] = PmB1*dip4[_i][Cart::zz][_k][m] - PmC1*dip4[_i][Cart::zz][_k][m+1] + (_k==1)*nuc3[_i][Cart::zz][m+1]
                                     + ny_i*_fak*(dip4[ily_i][Cart::zz][_k][m] - dip4[ily_i][Cart::zz][_k][m+1]);
        dip4[_i][Cart::zzz][_k][m] = PmB2*dip4[_i][Cart::zz][_k][m] - PmC2*dip4[_i][Cart::zz][_k][m+1] + (_k==2)*nuc3[_i][Cart::zz][m+1]
                                     + nz_i*_fak*(dip4[ilz_i][Cart::zz][_k][m] - dip4[ilz_i][Cart::zz][_k][m+1]) + term_z;
      }
    }
  }
  //------------------------------------------------------

} // end if (_lmax_col > 2)


if (_lmax_col > 3) {

  //Integrals     s - g
  for (int m = 0; m < _lmax_col-3; m++) {
    for (int _k = 0; _k < 3; _k++) {
      double term_xx = _fak*(dip4[0][Cart::xx][_k][m]-dip4[0][Cart::xx][_k][m+1]);
      double term_yy = _fak*(dip4[0][Cart::yy][_k][m]-dip4[0][Cart::yy][_k][m+1]);
      double term_zz = _fak*(dip4[0][Cart::zz][_k][m]-dip4[0][Cart::zz][_k][m+1]);
      dip4[0][Cart::xxxx][_k][m] = PmB0*dip4[0][Cart::xxx][_k][m] - PmC0*dip4[0][Cart::xxx][_k][m+1] + (_k==0)*nuc3[0][Cart::xxx][m+1] + 3*term_xx;
      dip4[0][Cart::xxxy][_k][m] = PmB1*dip4[0][Cart::xxx][_k][m] - PmC1*dip4[0][Cart::xxx][_k][m+1] + (_k==1)*nuc3[0][Cart::xxx][m+1];
      dip4[0][Cart::xxxz][_k][m] = PmB2*dip4[0][Cart::xxx][_k][m] - PmC2*dip4[0][Cart::xxx][_k][m+1] + (_k==2)*nuc3[0][Cart::xxx][m+1];
      dip4[0][Cart::xxyy][_k][m] = PmB0*dip4[0][Cart::xyy][_k][m] - PmC0*dip4[0][Cart::xyy][_k][m+1] + (_k==0)*nuc3[0][Cart::xyy][m+1] + term_yy;
      dip4[0][Cart::xxyz][_k][m] = PmB1*dip4[0][Cart::xxz][_k][m] - PmC1*dip4[0][Cart::xxz][_k][m+1] + (_k==1)*nuc3[0][Cart::xxz][m+1];
      dip4[0][Cart::xxzz][_k][m] = PmB0*dip4[0][Cart::xzz][_k][m] - PmC0*dip4[0][Cart::xzz][_k][m+1] + (_k==0)*nuc3[0][Cart::xzz][m+1] + term_zz;
      dip4[0][Cart::xyyy][_k][m] = PmB0*dip4[0][Cart::yyy][_k][m] - PmC0*dip4[0][Cart::yyy][_k][m+1] + (_k==0)*nuc3[0][Cart::yyy][m+1];
      dip4[0][Cart::xyyz][_k][m] = PmB0*dip4[0][Cart::yyz][_k][m] - PmC0*dip4[0][Cart::yyz][_k][m+1] + (_k==0)*nuc3[0][Cart::yyz][m+1];
      dip4[0][Cart::xyzz][_k][m] = PmB0*dip4[0][Cart::yzz][_k][m] - PmC0*dip4[0][Cart::yzz][_k][m+1] + (_k==0)*nuc3[0][Cart::yzz][m+1];
      dip4[0][Cart::xzzz][_k][m] = PmB0*dip4[0][Cart::zzz][_k][m] - PmC0*dip4[0][Cart::zzz][_k][m+1] + (_k==0)*nuc3[0][Cart::zzz][m+1];
      dip4[0][Cart::yyyy][_k][m] = PmB1*dip4[0][Cart::yyy][_k][m] - PmC1*dip4[0][Cart::yyy][_k][m+1] + (_k==1)*nuc3[0][Cart::yyy][m+1] + 3*term_yy;
      dip4[0][Cart::yyyz][_k][m] = PmB2*dip4[0][Cart::yyy][_k][m] - PmC2*dip4[0][Cart::yyy][_k][m+1] + (_k==2)*nuc3[0][Cart::yyy][m+1];
      dip4[0][Cart::yyzz][_k][m] = PmB1*dip4[0][Cart::yzz][_k][m] - PmC1*dip4[0][Cart::yzz][_k][m+1] + (_k==1)*nuc3[0][Cart::yzz][m+1] + term_zz;
      dip4[0][Cart::yzzz][_k][m] = PmB1*dip4[0][Cart::zzz][_k][m] - PmC1*dip4[0][Cart::zzz][_k][m+1] + (_k==1)*nuc3[0][Cart::zzz][m+1];
      dip4[0][Cart::zzzz][_k][m] = PmB2*dip4[0][Cart::zzz][_k][m] - PmC2*dip4[0][Cart::zzz][_k][m+1] + (_k==2)*nuc3[0][Cart::zzz][m+1] + 3*term_zz;
    }
  }
  //------------------------------------------------------

  //Integrals     p - g     d - g     f - g     g - g
  for (int m = 0; m < _lmax_col-3; m++) {
    for (int _i = 1; _i < n_orbitals[_lmax_row]; _i++) {
      int nx_i = nx[_i];
      int ny_i = ny[_i];
      int nz_i = nz[_i];
      int ilx_i = i_less_x[_i];
      int ily_i = i_less_y[_i];
      int ilz_i = i_less_z[_i];
      for (int _k = 0; _k < 3; _k++) {
        double term_xx = _fak*(dip4[_i][Cart::xx][_k][m]-dip4[_i][Cart::xx][_k][m+1]);
        double term_yy = _fak*(dip4[_i][Cart::yy][_k][m]-dip4[_i][Cart::yy][_k][m+1]);
        double term_zz = _fak*(dip4[_i][Cart::zz][_k][m]-dip4[_i][Cart::zz][_k][m+1]);
        dip4[_i][Cart::xxxx][_k][m] = PmB0*dip4[_i][Cart::xxx][_k][m] - PmC0*dip4[_i][Cart::xxx][_k][m+1] + (_k==0)*nuc3[_i][Cart::xxx][m+1]
                                      + nx_i*_fak*(dip4[ilx_i][Cart::xxx][_k][m] - dip4[ilx_i][Cart::xxx][_k][m+1]) + 3*term_xx;
        dip4[_i][Cart::xxxy][_k][m] = PmB1*dip4[_i][Cart::xxx][_k][m] - PmC1*dip4[_i][Cart::xxx][_k][m+1] + (_k==1)*nuc3[_i][Cart::xxx][m+1]
                                      + ny_i*_fak*(dip4[ily_i][Cart::xxx][_k][m] - dip4[ily_i][Cart::xxx][_k][m+1]);
        dip4[_i][Cart::xxxz][_k][m] = PmB2*dip4[_i][Cart::xxx][_k][m] - PmC2*dip4[_i][Cart::xxx][_k][m+1] + (_k==2)*nuc3[_i][Cart::xxx][m+1]
                                      + nz_i*_fak*(dip4[ilz_i][Cart::xxx][_k][m] - dip4[ilz_i][Cart::xxx][_k][m+1]);
        dip4[_i][Cart::xxyy][_k][m] = PmB0*dip4[_i][Cart::xyy][_k][m] - PmC0*dip4[_i][Cart::xyy][_k][m+1] + (_k==0)*nuc3[_i][Cart::xyy][m+1]
                                      + nx_i*_fak*(dip4[ilx_i][Cart::xyy][_k][m] - dip4[ilx_i][Cart::xyy][_k][m+1]) + term_yy;
        dip4[_i][Cart::xxyz][_k][m] = PmB1*dip4[_i][Cart::xxz][_k][m] - PmC1*dip4[_i][Cart::xxz][_k][m+1] + (_k==1)*nuc3[_i][Cart::xxz][m+1]
                                      + ny_i*_fak*(dip4[ily_i][Cart::xxz][_k][m] - dip4[ily_i][Cart::xxz][_k][m+1]);
        dip4[_i][Cart::xxzz][_k][m] = PmB0*dip4[_i][Cart::xzz][_k][m] - PmC0*dip4[_i][Cart::xzz][_k][m+1] + (_k==0)*nuc3[_i][Cart::xzz][m+1]
                                      + nx_i*_fak*(dip4[ilx_i][Cart::xzz][_k][m] - dip4[ilx_i][Cart::xzz][_k][m+1]) + term_zz;
        dip4[_i][Cart::xyyy][_k][m] = PmB0*dip4[_i][Cart::yyy][_k][m] - PmC0*dip4[_i][Cart::yyy][_k][m+1] + (_k==0)*nuc3[_i][Cart::yyy][m+1]
                                      + nx_i*_fak*(dip4[ilx_i][Cart::yyy][_k][m] - dip4[ilx_i][Cart::yyy][_k][m+1]);
        dip4[_i][Cart::xyyz][_k][m] = PmB0*dip4[_i][Cart::yyz][_k][m] - PmC0*dip4[_i][Cart::yyz][_k][m+1] + (_k==0)*nuc3[_i][Cart::yyz][m+1]
                                      + nx_i*_fak*(dip4[ilx_i][Cart::yyz][_k][m] - dip4[ilx_i][Cart::yyz][_k][m+1]);
        dip4[_i][Cart::xyzz][_k][m] = PmB0*dip4[_i][Cart::yzz][_k][m] - PmC0*dip4[_i][Cart::yzz][_k][m+1] + (_k==0)*nuc3[_i][Cart::yzz][m+1]
                                      + nx_i*_fak*(dip4[ilx_i][Cart::yzz][_k][m] - dip4[ilx_i][Cart::yzz][_k][m+1]);
        dip4[_i][Cart::xzzz][_k][m] = PmB0*dip4[_i][Cart::zzz][_k][m] - PmC0*dip4[_i][Cart::zzz][_k][m+1] + (_k==0)*nuc3[_i][Cart::zzz][m+1]
                                      + nx_i*_fak*(dip4[ilx_i][Cart::zzz][_k][m] - dip4[ilx_i][Cart::zzz][_k][m+1]);
        dip4[_i][Cart::yyyy][_k][m] = PmB1*dip4[_i][Cart::yyy][_k][m] - PmC1*dip4[_i][Cart::yyy][_k][m+1] + (_k==1)*nuc3[_i][Cart::yyy][m+1]
                                      + ny_i*_fak*(dip4[ily_i][Cart::yyy][_k][m] - dip4[ily_i][Cart::yyy][_k][m+1]) + 3*term_yy;
        dip4[_i][Cart::yyyz][_k][m] = PmB2*dip4[_i][Cart::yyy][_k][m] - PmC2*dip4[_i][Cart::yyy][_k][m+1] + (_k==2)*nuc3[_i][Cart::yyy][m+1]
                                      + nz_i*_fak*(dip4[ilz_i][Cart::yyy][_k][m] - dip4[ilz_i][Cart::yyy][_k][m+1]);
        dip4[_i][Cart::yyzz][_k][m] = PmB1*dip4[_i][Cart::yzz][_k][m] - PmC1*dip4[_i][Cart::yzz][_k][m+1] + (_k==1)*nuc3[_i][Cart::yzz][m+1]
                                      + ny_i*_fak*(dip4[ily_i][Cart::yzz][_k][m] - dip4[ily_i][Cart::yzz][_k][m+1]) + term_zz;
        dip4[_i][Cart::yzzz][_k][m] = PmB1*dip4[_i][Cart::zzz][_k][m] - PmC1*dip4[_i][Cart::zzz][_k][m+1] + (_k==1)*nuc3[_i][Cart::zzz][m+1]
                                      + ny_i*_fak*(dip4[ily_i][Cart::zzz][_k][m] - dip4[ily_i][Cart::zzz][_k][m+1]);
        dip4[_i][Cart::zzzz][_k][m] = PmB2*dip4[_i][Cart::zzz][_k][m] - PmC2*dip4[_i][Cart::zzz][_k][m+1] + (_k==2)*nuc3[_i][Cart::zzz][m+1]
                                      + nz_i*_fak*(dip4[ilz_i][Cart::zzz][_k][m] - dip4[ilz_i][Cart::zzz][_k][m+1]) + 3*term_zz;
      }
    }
  }
  //------------------------------------------------------

} // end if (_lmax_col > 3)





double fact = 1. / 3.;
double fac0[] = { fact, fact,   0.,  2.*fact,       0. };
double fac1[] = { fact,   0., fact,       0.,  2.*fact };
double fac2[] = {   0., fact, fact, -2.*fact, -2.*fact };

int ind0[] = { 1, 2, 0, 0, 0 };
int ind1[] = { 0, 0, 2, 0, 1 };
int ind2[] = { 0, 0, 1, 2, 2 };


// (s-s element normiert )
double _prefactor_quad = ( 4. * zeta * zeta * _prefactor ) / 3.;
for (int m = 0; m < _lsum+1; m++) {
  quad4[0][0][0][m] = PmC0*PmC1*_prefactor_quad*_FmU[m+2];
  quad4[0][0][1][m] = PmC0*PmC2*_prefactor_quad*_FmU[m+2];
  quad4[0][0][2][m] = PmC1*PmC2*_prefactor_quad*_FmU[m+2];
  quad4[0][0][3][m] = (PmC0*PmC0 - PmC2*PmC2)*_prefactor_quad*_FmU[m+2];
  quad4[0][0][4][m] = (PmC1*PmC1 - PmC2*PmC2)*_prefactor_quad*_FmU[m+2];
}
//------------------------------------------------------

//Integrals     p - s
if (_lmax_row > 0) {
  for (int m = 0; m < _lsum; m++) {
    for (int _k = 0; _k < 5; _k++) {
      quad4[Cart::x][0][_k][m] = PmA0*quad4[0][0][_k][m] - PmC0*quad4[0][0][_k][m+1] + fac0[_k]*dip4[0][0][ind0[_k]][m+1];
      quad4[Cart::y][0][_k][m] = PmA1*quad4[0][0][_k][m] - PmC1*quad4[0][0][_k][m+1] + fac1[_k]*dip4[0][0][ind1[_k]][m+1];
      quad4[Cart::z][0][_k][m] = PmA2*quad4[0][0][_k][m] - PmC2*quad4[0][0][_k][m+1] + fac2[_k]*dip4[0][0][ind2[_k]][m+1];
    }
  }
}
//------------------------------------------------------

//Integrals     d - s
if (_lmax_row > 1) {
  for (int m = 0; m < _lsum-1; m++) {
    for (int _k = 0; _k < 5; _k++) {
    double term = _fak*(quad4[0][0][_k][m]-quad4[0][0][_k][m+1]);
      quad4[Cart::xx][0][_k][m] = PmA0*quad4[Cart::x][0][_k][m] - PmC0*quad4[Cart::x][0][_k][m+1] + fac0[_k]*dip4[Cart::x][0][ind0[_k]][m+1] + term;
      quad4[Cart::xy][0][_k][m] = PmA0*quad4[Cart::y][0][_k][m] - PmC0*quad4[Cart::y][0][_k][m+1] + fac0[_k]*dip4[Cart::y][0][ind0[_k]][m+1];
      quad4[Cart::xz][0][_k][m] = PmA0*quad4[Cart::z][0][_k][m] - PmC0*quad4[Cart::z][0][_k][m+1] + fac0[_k]*dip4[Cart::z][0][ind0[_k]][m+1];
      quad4[Cart::yy][0][_k][m] = PmA1*quad4[Cart::y][0][_k][m] - PmC1*quad4[Cart::y][0][_k][m+1] + fac1[_k]*dip4[Cart::y][0][ind1[_k]][m+1] + term;
      quad4[Cart::yz][0][_k][m] = PmA1*quad4[Cart::z][0][_k][m] - PmC1*quad4[Cart::z][0][_k][m+1] + fac1[_k]*dip4[Cart::z][0][ind1[_k]][m+1];
      quad4[Cart::zz][0][_k][m] = PmA2*quad4[Cart::z][0][_k][m] - PmC2*quad4[Cart::z][0][_k][m+1] + fac2[_k]*dip4[Cart::z][0][ind2[_k]][m+1] + term;
    }
  }
}
//------------------------------------------------------

//Integrals     f - s
if (_lmax_row > 2) {
  for (int m = 0; m < _lsum-2; m++) {
    for (int _k = 0; _k < 5; _k++) {
      quad4[Cart::xxx][0][_k][m] = PmA0*quad4[Cart::xx][0][_k][m] - PmC0*quad4[Cart::xx][0][_k][m+1] + fac0[_k]*dip4[Cart::xx][0][ind0[_k]][m+1] + 2*_fak*(quad4[Cart::x][0][_k][m]-quad4[Cart::x][0][_k][m+1]);
      quad4[Cart::xxy][0][_k][m] = PmA1*quad4[Cart::xx][0][_k][m] - PmC1*quad4[Cart::xx][0][_k][m+1] + fac1[_k]*dip4[Cart::xx][0][ind1[_k]][m+1];
      quad4[Cart::xxz][0][_k][m] = PmA2*quad4[Cart::xx][0][_k][m] - PmC2*quad4[Cart::xx][0][_k][m+1] + fac2[_k]*dip4[Cart::xx][0][ind2[_k]][m+1];
      quad4[Cart::xyy][0][_k][m] = PmA0*quad4[Cart::yy][0][_k][m] - PmC0*quad4[Cart::yy][0][_k][m+1] + fac0[_k]*dip4[Cart::yy][0][ind0[_k]][m+1];
      quad4[Cart::xyz][0][_k][m] = PmA0*quad4[Cart::yz][0][_k][m] - PmC0*quad4[Cart::yz][0][_k][m+1] + fac0[_k]*dip4[Cart::yz][0][ind0[_k]][m+1];
      quad4[Cart::xzz][0][_k][m] = PmA0*quad4[Cart::zz][0][_k][m] - PmC0*quad4[Cart::zz][0][_k][m+1] + fac0[_k]*dip4[Cart::zz][0][ind0[_k]][m+1];
      quad4[Cart::yyy][0][_k][m] = PmA1*quad4[Cart::yy][0][_k][m] - PmC1*quad4[Cart::yy][0][_k][m+1] + fac1[_k]*dip4[Cart::yy][0][ind1[_k]][m+1] + 2*_fak*(quad4[Cart::y][0][_k][m]-quad4[Cart::y][0][_k][m+1]);
      quad4[Cart::yyz][0][_k][m] = PmA2*quad4[Cart::yy][0][_k][m] - PmC2*quad4[Cart::yy][0][_k][m+1] + fac2[_k]*dip4[Cart::yy][0][ind2[_k]][m+1];
      quad4[Cart::yzz][0][_k][m] = PmA1*quad4[Cart::zz][0][_k][m] - PmC1*quad4[Cart::zz][0][_k][m+1] + fac1[_k]*dip4[Cart::zz][0][ind1[_k]][m+1];
      quad4[Cart::zzz][0][_k][m] = PmA2*quad4[Cart::zz][0][_k][m] - PmC2*quad4[Cart::zz][0][_k][m+1] + fac2[_k]*dip4[Cart::zz][0][ind2[_k]][m+1] + 2*_fak*(quad4[Cart::z][0][_k][m]-quad4[Cart::z][0][_k][m+1]);
    }
  }
}
//------------------------------------------------------

//Integrals     g - s
if (_lmax_row > 3) {
  for (int m = 0; m < _lsum-3; m++) {
    for (int _k = 0; _k < 5; _k++) {
    double term_xx = _fak*(quad4[Cart::xx][0][_k][m]-quad4[Cart::xx][0][_k][m+1]);
    double term_yy = _fak*(quad4[Cart::yy][0][_k][m]-quad4[Cart::yy][0][_k][m+1]);
    double term_zz = _fak*(quad4[Cart::zz][0][_k][m]-quad4[Cart::zz][0][_k][m+1]);
    quad4[Cart::xxxx][0][_k][m] = PmA0*quad4[Cart::xxx][0][_k][m] - PmC0*quad4[Cart::xxx][0][_k][m+1] + fac0[_k]*dip4[Cart::xxx][0][ind0[_k]][m+1] + 3*term_xx;
    quad4[Cart::xxxy][0][_k][m] = PmA1*quad4[Cart::xxx][0][_k][m] - PmC1*quad4[Cart::xxx][0][_k][m+1] + fac1[_k]*dip4[Cart::xxx][0][ind1[_k]][m+1];
    quad4[Cart::xxxz][0][_k][m] = PmA2*quad4[Cart::xxx][0][_k][m] - PmC2*quad4[Cart::xxx][0][_k][m+1] + fac2[_k]*dip4[Cart::xxx][0][ind2[_k]][m+1];
    quad4[Cart::xxyy][0][_k][m] = PmA0*quad4[Cart::xyy][0][_k][m] - PmC0*quad4[Cart::xyy][0][_k][m+1] + fac0[_k]*dip4[Cart::xyy][0][ind0[_k]][m+1] + term_yy;
    quad4[Cart::xxyz][0][_k][m] = PmA1*quad4[Cart::xxz][0][_k][m] - PmC1*quad4[Cart::xxz][0][_k][m+1] + fac1[_k]*dip4[Cart::xxz][0][ind1[_k]][m+1];
    quad4[Cart::xxzz][0][_k][m] = PmA0*quad4[Cart::xzz][0][_k][m] - PmC0*quad4[Cart::xzz][0][_k][m+1] + fac0[_k]*dip4[Cart::xzz][0][ind0[_k]][m+1] + term_zz;
    quad4[Cart::xyyy][0][_k][m] = PmA0*quad4[Cart::yyy][0][_k][m] - PmC0*quad4[Cart::yyy][0][_k][m+1] + fac0[_k]*dip4[Cart::yyy][0][ind0[_k]][m+1];
    quad4[Cart::xyyz][0][_k][m] = PmA0*quad4[Cart::yyz][0][_k][m] - PmC0*quad4[Cart::yyz][0][_k][m+1] + fac0[_k]*dip4[Cart::yyz][0][ind0[_k]][m+1];
    quad4[Cart::xyzz][0][_k][m] = PmA0*quad4[Cart::yzz][0][_k][m] - PmC0*quad4[Cart::yzz][0][_k][m+1] + fac0[_k]*dip4[Cart::yzz][0][ind0[_k]][m+1];
    quad4[Cart::xzzz][0][_k][m] = PmA0*quad4[Cart::zzz][0][_k][m] - PmC0*quad4[Cart::zzz][0][_k][m+1] + fac0[_k]*dip4[Cart::zzz][0][ind0[_k]][m+1];
    quad4[Cart::yyyy][0][_k][m] = PmA1*quad4[Cart::yyy][0][_k][m] - PmC1*quad4[Cart::yyy][0][_k][m+1] + fac1[_k]*dip4[Cart::yyy][0][ind1[_k]][m+1] + 3*term_yy;
    quad4[Cart::yyyz][0][_k][m] = PmA2*quad4[Cart::yyy][0][_k][m] - PmC2*quad4[Cart::yyy][0][_k][m+1] + fac2[_k]*dip4[Cart::yyy][0][ind2[_k]][m+1];
    quad4[Cart::yyzz][0][_k][m] = PmA1*quad4[Cart::yzz][0][_k][m] - PmC1*quad4[Cart::yzz][0][_k][m+1] + fac1[_k]*dip4[Cart::yzz][0][ind1[_k]][m+1] + term_zz;
    quad4[Cart::yzzz][0][_k][m] = PmA1*quad4[Cart::zzz][0][_k][m] - PmC1*quad4[Cart::zzz][0][_k][m+1] + fac1[_k]*dip4[Cart::zzz][0][ind1[_k]][m+1];
    quad4[Cart::zzzz][0][_k][m] = PmA2*quad4[Cart::zzz][0][_k][m] - PmC2*quad4[Cart::zzz][0][_k][m+1] + fac2[_k]*dip4[Cart::zzz][0][ind2[_k]][m+1] + 3*term_zz;
    }
  }
}
//------------------------------------------------------



if (_lmax_col > 0) {

  //Integrals     s - p
  for (int m = 0; m < _lmax_col; m++) {
    for (int _k = 0; _k < 5; _k++) {
      quad4[0][Cart::x][_k][m] = PmB0*quad4[0][0][_k][m] - PmC0*quad4[0][0][_k][m+1] + fac0[_k]*dip4[0][0][ind0[_k]][m+1];
      quad4[0][Cart::y][_k][m] = PmB1*quad4[0][0][_k][m] - PmC1*quad4[0][0][_k][m+1] + fac1[_k]*dip4[0][0][ind1[_k]][m+1];
      quad4[0][Cart::z][_k][m] = PmB2*quad4[0][0][_k][m] - PmC2*quad4[0][0][_k][m+1] + fac2[_k]*dip4[0][0][ind2[_k]][m+1];
    }
  }
  //------------------------------------------------------

  //Integrals     p - p
  if (_lmax_row > 0) {
    for (int m = 0; m < _lmax_col; m++) {
      for (int _i =  1; _i < 4; _i++) {
        for (int _k = 0; _k < 5; _k++) {
          double term = _fak*(quad4[0][0][_k][m]-quad4[0][0][_k][m+1]);
          quad4[_i][Cart::x][_k][m] = PmB0*quad4[_i][0][_k][m] - PmC0*quad4[_i][0][_k][m+1] + fac0[_k]*dip4[_i][0][ind0[_k]][m+1] + nx[_i]*term;
          quad4[_i][Cart::y][_k][m] = PmB1*quad4[_i][0][_k][m] - PmC1*quad4[_i][0][_k][m+1] + fac1[_k]*dip4[_i][0][ind1[_k]][m+1] + ny[_i]*term;
          quad4[_i][Cart::z][_k][m] = PmB2*quad4[_i][0][_k][m] - PmC2*quad4[_i][0][_k][m+1] + fac2[_k]*dip4[_i][0][ind2[_k]][m+1] + nz[_i]*term;
        }
      }
    }
  }
  //------------------------------------------------------

  //Integrals     d - p     f - p     g - p
  for (int m = 0; m < _lmax_col; m++) {
    for (int _i = 4; _i < n_orbitals[_lmax_row]; _i++) {
      int nx_i = nx[_i];
      int ny_i = ny[_i];
      int nz_i = nz[_i];
      int ilx_i = i_less_x[_i];
      int ily_i = i_less_y[_i];
      int ilz_i = i_less_z[_i];
      for (int _k = 0; _k < 5; _k++) {
        quad4[_i][Cart::x][_k][m] = PmB0*quad4[_i][0][_k][m] - PmC0*quad4[_i][0][_k][m+1] + fac0[_k]*dip4[_i][0][ind0[_k]][m+1] + nx_i*_fak*(quad4[ilx_i][0][_k][m] - quad4[ilx_i][0][_k][m+1]);
        quad4[_i][Cart::y][_k][m] = PmB1*quad4[_i][0][_k][m] - PmC1*quad4[_i][0][_k][m+1] + fac1[_k]*dip4[_i][0][ind1[_k]][m+1] + ny_i*_fak*(quad4[ily_i][0][_k][m] - quad4[ily_i][0][_k][m+1]);
        quad4[_i][Cart::z][_k][m] = PmB2*quad4[_i][0][_k][m] - PmC2*quad4[_i][0][_k][m+1] + fac2[_k]*dip4[_i][0][ind2[_k]][m+1] + nz_i*_fak*(quad4[ilz_i][0][_k][m] - quad4[ilz_i][0][_k][m+1]);
      }
    }
  }
  //------------------------------------------------------

} // end if (_lmax_col > 0)


if (_lmax_col > 1) {

  //Integrals     s - d
  for (int m = 0; m < _lmax_col-1; m++) {
    for (int _k = 0; _k < 5; _k++) {
      double term = _fak*(quad4[0][0][_k][m]-quad4[0][0][_k][m+1]);
      quad4[0][Cart::xx][_k][m] = PmB0*quad4[0][Cart::x][_k][m] - PmC0*quad4[0][Cart::x][_k][m+1] + fac0[_k]*dip4[0][Cart::x][ind0[_k]][m+1] + term;
      quad4[0][Cart::xy][_k][m] = PmB0*quad4[0][Cart::y][_k][m] - PmC0*quad4[0][Cart::y][_k][m+1] + fac0[_k]*dip4[0][Cart::y][ind0[_k]][m+1];
      quad4[0][Cart::xz][_k][m] = PmB0*quad4[0][Cart::z][_k][m] - PmC0*quad4[0][Cart::z][_k][m+1] + fac0[_k]*dip4[0][Cart::z][ind0[_k]][m+1];
      quad4[0][Cart::yy][_k][m] = PmB1*quad4[0][Cart::y][_k][m] - PmC1*quad4[0][Cart::y][_k][m+1] + fac1[_k]*dip4[0][Cart::y][ind1[_k]][m+1] + term;
      quad4[0][Cart::yz][_k][m] = PmB1*quad4[0][Cart::z][_k][m] - PmC1*quad4[0][Cart::z][_k][m+1] + fac1[_k]*dip4[0][Cart::z][ind1[_k]][m+1];
      quad4[0][Cart::zz][_k][m] = PmB2*quad4[0][Cart::z][_k][m] - PmC2*quad4[0][Cart::z][_k][m+1] + fac2[_k]*dip4[0][Cart::z][ind2[_k]][m+1] + term;
    }
  }
  //------------------------------------------------------

  //Integrals     p - d     d - d     f - d     g - d
  for (int m = 0; m < _lmax_col-1; m++) {
    for (int _i = 1; _i < n_orbitals[_lmax_row]; _i++) {
      int nx_i = nx[_i];
      int ny_i = ny[_i];
      int nz_i = nz[_i];
      int ilx_i = i_less_x[_i];
      int ily_i = i_less_y[_i];
      int ilz_i = i_less_z[_i];
      for (int _k = 0; _k < 5; _k++) {
        double term = _fak*(quad4[_i][0][_k][m]-quad4[_i][0][_k][m+1]);
        quad4[_i][Cart::xx][_k][m] = PmB0*quad4[_i][Cart::x][_k][m] - PmC0*quad4[_i][Cart::x][_k][m+1] + fac0[_k]*dip4[_i][Cart::x][ind0[_k]][m+1]
                                    + nx_i*_fak*(quad4[ilx_i][Cart::x][_k][m] - quad4[ilx_i][Cart::x][_k][m+1]) + term;
        quad4[_i][Cart::xy][_k][m] = PmB0*quad4[_i][Cart::y][_k][m] - PmC0*quad4[_i][Cart::y][_k][m+1] + fac0[_k]*dip4[_i][Cart::y][ind0[_k]][m+1]
                                    + nx_i*_fak*(quad4[ilx_i][Cart::y][_k][m] - quad4[ilx_i][Cart::y][_k][m+1]);
        quad4[_i][Cart::xz][_k][m] = PmB0*quad4[_i][Cart::z][_k][m] - PmC0*quad4[_i][Cart::z][_k][m+1] + fac0[_k]*dip4[_i][Cart::z][ind0[_k]][m+1]
                                    + nx_i*_fak*(quad4[ilx_i][Cart::z][_k][m] - quad4[ilx_i][Cart::z][_k][m+1]);
        quad4[_i][Cart::yy][_k][m] = PmB1*quad4[_i][Cart::y][_k][m] - PmC1*quad4[_i][Cart::y][_k][m+1] + fac1[_k]*dip4[_i][Cart::y][ind1[_k]][m+1]
                                    + ny_i*_fak*(quad4[ily_i][Cart::y][_k][m] - quad4[ily_i][Cart::y][_k][m+1]) + term;
        quad4[_i][Cart::yz][_k][m] = PmB1*quad4[_i][Cart::z][_k][m] - PmC1*quad4[_i][Cart::z][_k][m+1] + fac1[_k]*dip4[_i][Cart::z][ind1[_k]][m+1]
                                    + ny_i*_fak*(quad4[ily_i][Cart::z][_k][m] - quad4[ily_i][Cart::z][_k][m+1]);
        quad4[_i][Cart::zz][_k][m] = PmB2*quad4[_i][Cart::z][_k][m] - PmC2*quad4[_i][Cart::z][_k][m+1] + fac2[_k]*dip4[_i][Cart::z][ind2[_k]][m+1]
                                    + nz_i*_fak*(quad4[ilz_i][Cart::z][_k][m] - quad4[ilz_i][Cart::z][_k][m+1]) + term;
      }
    }
  }
  //------------------------------------------------------

} // end if (_lmax_col > 1)


if (_lmax_col > 2) {

  //Integrals     s - f
  for (int m = 0; m < _lmax_col-2; m++) {
    for (int _k = 0; _k < 5; _k++) {
      quad4[0][Cart::xxx][_k][m] = PmB0*quad4[0][Cart::xx][_k][m] - PmC0*quad4[0][Cart::xx][_k][m+1] + fac0[_k]*dip4[0][Cart::xx][ind0[_k]][m+1] + 2*_fak*(quad4[0][Cart::x][_k][m]-quad4[0][Cart::x][_k][m+1]);
      quad4[0][Cart::xxy][_k][m] = PmB1*quad4[0][Cart::xx][_k][m] - PmC1*quad4[0][Cart::xx][_k][m+1] + fac1[_k]*dip4[0][Cart::xx][ind1[_k]][m+1];
      quad4[0][Cart::xxz][_k][m] = PmB2*quad4[0][Cart::xx][_k][m] - PmC2*quad4[0][Cart::xx][_k][m+1] + fac2[_k]*dip4[0][Cart::xx][ind2[_k]][m+1];
      quad4[0][Cart::xyy][_k][m] = PmB0*quad4[0][Cart::yy][_k][m] - PmC0*quad4[0][Cart::yy][_k][m+1] + fac0[_k]*dip4[0][Cart::yy][ind0[_k]][m+1];
      quad4[0][Cart::xyz][_k][m] = PmB0*quad4[0][Cart::yz][_k][m] - PmC0*quad4[0][Cart::yz][_k][m+1] + fac0[_k]*dip4[0][Cart::yz][ind0[_k]][m+1];
      quad4[0][Cart::xzz][_k][m] = PmB0*quad4[0][Cart::zz][_k][m] - PmC0*quad4[0][Cart::zz][_k][m+1] + fac0[_k]*dip4[0][Cart::zz][ind0[_k]][m+1];
      quad4[0][Cart::yyy][_k][m] = PmB1*quad4[0][Cart::yy][_k][m] - PmC1*quad4[0][Cart::yy][_k][m+1] + fac1[_k]*dip4[0][Cart::yy][ind1[_k]][m+1] + 2*_fak*(quad4[0][Cart::y][_k][m]-quad4[0][Cart::y][_k][m+1]);
      quad4[0][Cart::yyz][_k][m] = PmB2*quad4[0][Cart::yy][_k][m] - PmC2*quad4[0][Cart::yy][_k][m+1] + fac2[_k]*dip4[0][Cart::yy][ind2[_k]][m+1];
      quad4[0][Cart::yzz][_k][m] = PmB1*quad4[0][Cart::zz][_k][m] - PmC1*quad4[0][Cart::zz][_k][m+1] + fac1[_k]*dip4[0][Cart::zz][ind1[_k]][m+1];
      quad4[0][Cart::zzz][_k][m] = PmB2*quad4[0][Cart::zz][_k][m] - PmC2*quad4[0][Cart::zz][_k][m+1] + fac2[_k]*dip4[0][Cart::zz][ind2[_k]][m+1] + 2*_fak*(quad4[0][Cart::z][_k][m]-quad4[0][Cart::z][_k][m+1]);
    }
  }
  //------------------------------------------------------

  //Integrals     p - f     d - f     f - f     g - f
  for (int m = 0; m < _lmax_col-2; m++) {
    for (int _i = 1; _i < n_orbitals[_lmax_row]; _i++) {
      int nx_i = nx[_i];
      int ny_i = ny[_i];
      int nz_i = nz[_i];
      int ilx_i = i_less_x[_i];
      int ily_i = i_less_y[_i];
      int ilz_i = i_less_z[_i];
      for (int _k = 0; _k < 5; _k++) {
        double term_x = 2*_fak*(quad4[_i][Cart::x][_k][m]-quad4[_i][Cart::x][_k][m+1]);
        double term_y = 2*_fak*(quad4[_i][Cart::y][_k][m]-quad4[_i][Cart::y][_k][m+1]);
        double term_z = 2*_fak*(quad4[_i][Cart::z][_k][m]-quad4[_i][Cart::z][_k][m+1]);
        quad4[_i][Cart::xxx][_k][m] = PmB0*quad4[_i][Cart::xx][_k][m] - PmC0*quad4[_i][Cart::xx][_k][m+1] + fac0[_k]*dip4[_i][Cart::xx][ind0[_k]][m+1]
                                     + nx_i*_fak*(quad4[ilx_i][Cart::xx][_k][m] - quad4[ilx_i][Cart::xx][_k][m+1]) + term_x;
        quad4[_i][Cart::xxy][_k][m] = PmB1*quad4[_i][Cart::xx][_k][m] - PmC1*quad4[_i][Cart::xx][_k][m+1] + fac1[_k]*dip4[_i][Cart::xx][ind1[_k]][m+1]
                                     + ny_i*_fak*(quad4[ily_i][Cart::xx][_k][m] - quad4[ily_i][Cart::xx][_k][m+1]);
        quad4[_i][Cart::xxz][_k][m] = PmB2*quad4[_i][Cart::xx][_k][m] - PmC2*quad4[_i][Cart::xx][_k][m+1] + fac2[_k]*dip4[_i][Cart::xx][ind2[_k]][m+1]
                                     + nz_i*_fak*(quad4[ilz_i][Cart::xx][_k][m] - quad4[ilz_i][Cart::xx][_k][m+1]);
        quad4[_i][Cart::xyy][_k][m] = PmB0*quad4[_i][Cart::yy][_k][m] - PmC0*quad4[_i][Cart::yy][_k][m+1] + fac0[_k]*dip4[_i][Cart::yy][ind0[_k]][m+1]
                                     + nx_i*_fak*(quad4[ilx_i][Cart::yy][_k][m] - quad4[ilx_i][Cart::yy][_k][m+1]);
        quad4[_i][Cart::xyz][_k][m] = PmB0*quad4[_i][Cart::yz][_k][m] - PmC0*quad4[_i][Cart::yz][_k][m+1] + fac0[_k]*dip4[_i][Cart::yz][ind0[_k]][m+1]
                                     + nx_i*_fak*(quad4[ilx_i][Cart::yz][_k][m] - quad4[ilx_i][Cart::yz][_k][m+1]);
        quad4[_i][Cart::xzz][_k][m] = PmB0*quad4[_i][Cart::zz][_k][m] - PmC0*quad4[_i][Cart::zz][_k][m+1] + fac0[_k]*dip4[_i][Cart::zz][ind0[_k]][m+1]
                                     + nx_i*_fak*(quad4[ilx_i][Cart::zz][_k][m] - quad4[ilx_i][Cart::zz][_k][m+1]);
        quad4[_i][Cart::yyy][_k][m] = PmB1*quad4[_i][Cart::yy][_k][m] - PmC1*quad4[_i][Cart::yy][_k][m+1] + fac1[_k]*dip4[_i][Cart::yy][ind1[_k]][m+1]
                                     + ny_i*_fak*(quad4[ily_i][Cart::yy][_k][m] - quad4[ily_i][Cart::yy][_k][m+1]) + term_y;
        quad4[_i][Cart::yyz][_k][m] = PmB2*quad4[_i][Cart::yy][_k][m] - PmC2*quad4[_i][Cart::yy][_k][m+1] + fac2[_k]*dip4[_i][Cart::yy][ind2[_k]][m+1]
                                     + nz_i*_fak*(quad4[ilz_i][Cart::yy][_k][m] - quad4[ilz_i][Cart::yy][_k][m+1]);
        quad4[_i][Cart::yzz][_k][m] = PmB1*quad4[_i][Cart::zz][_k][m] - PmC1*quad4[_i][Cart::zz][_k][m+1] + fac1[_k]*dip4[_i][Cart::zz][ind1[_k]][m+1]
                                     + ny_i*_fak*(quad4[ily_i][Cart::zz][_k][m] - quad4[ily_i][Cart::zz][_k][m+1]);
        quad4[_i][Cart::zzz][_k][m] = PmB2*quad4[_i][Cart::zz][_k][m] - PmC2*quad4[_i][Cart::zz][_k][m+1] + fac2[_k]*dip4[_i][Cart::zz][ind2[_k]][m+1]
                                     + nz_i*_fak*(quad4[ilz_i][Cart::zz][_k][m] - quad4[ilz_i][Cart::zz][_k][m+1]) + term_z;
      }
    }
  }
  //------------------------------------------------------

} // end if (_lmax_col > 2)


if (_lmax_col > 3) {

  //Integrals     s - g
  for (int m = 0; m < _lmax_col-3; m++) {
    for (int _k = 0; _k < 5; _k++) {
      double term_xx = _fak*(quad4[0][Cart::xx][_k][m]-quad4[0][Cart::xx][_k][m+1]);
      double term_yy = _fak*(quad4[0][Cart::yy][_k][m]-quad4[0][Cart::yy][_k][m+1]);
      double term_zz = _fak*(quad4[0][Cart::zz][_k][m]-quad4[0][Cart::zz][_k][m+1]);
      quad4[0][Cart::xxxx][_k][m] = PmB0*quad4[0][Cart::xxx][_k][m] - PmC0*quad4[0][Cart::xxx][_k][m+1] + fac0[_k]*dip4[0][Cart::xxx][ind0[_k]][m+1] + 3*term_xx;
      quad4[0][Cart::xxxy][_k][m] = PmB1*quad4[0][Cart::xxx][_k][m] - PmC1*quad4[0][Cart::xxx][_k][m+1] + fac1[_k]*dip4[0][Cart::xxx][ind1[_k]][m+1];
      quad4[0][Cart::xxxz][_k][m] = PmB2*quad4[0][Cart::xxx][_k][m] - PmC2*quad4[0][Cart::xxx][_k][m+1] + fac2[_k]*dip4[0][Cart::xxx][ind2[_k]][m+1];
      quad4[0][Cart::xxyy][_k][m] = PmB0*quad4[0][Cart::xyy][_k][m] - PmC0*quad4[0][Cart::xyy][_k][m+1] + fac0[_k]*dip4[0][Cart::xyy][ind0[_k]][m+1] + term_yy;
      quad4[0][Cart::xxyz][_k][m] = PmB1*quad4[0][Cart::xxz][_k][m] - PmC1*quad4[0][Cart::xxz][_k][m+1] + fac1[_k]*dip4[0][Cart::xxz][ind1[_k]][m+1];
      quad4[0][Cart::xxzz][_k][m] = PmB0*quad4[0][Cart::xzz][_k][m] - PmC0*quad4[0][Cart::xzz][_k][m+1] + fac0[_k]*dip4[0][Cart::xzz][ind0[_k]][m+1] + term_zz;
      quad4[0][Cart::xyyy][_k][m] = PmB0*quad4[0][Cart::yyy][_k][m] - PmC0*quad4[0][Cart::yyy][_k][m+1] + fac0[_k]*dip4[0][Cart::yyy][ind0[_k]][m+1];
      quad4[0][Cart::xyyz][_k][m] = PmB0*quad4[0][Cart::yyz][_k][m] - PmC0*quad4[0][Cart::yyz][_k][m+1] + fac0[_k]*dip4[0][Cart::yyz][ind0[_k]][m+1];
      quad4[0][Cart::xyzz][_k][m] = PmB0*quad4[0][Cart::yzz][_k][m] - PmC0*quad4[0][Cart::yzz][_k][m+1] + fac0[_k]*dip4[0][Cart::yzz][ind0[_k]][m+1];
      quad4[0][Cart::xzzz][_k][m] = PmB0*quad4[0][Cart::zzz][_k][m] - PmC0*quad4[0][Cart::zzz][_k][m+1] + fac0[_k]*dip4[0][Cart::zzz][ind0[_k]][m+1];
      quad4[0][Cart::yyyy][_k][m] = PmB1*quad4[0][Cart::yyy][_k][m] - PmC1*quad4[0][Cart::yyy][_k][m+1] + fac1[_k]*dip4[0][Cart::yyy][ind1[_k]][m+1] + 3*term_yy;
      quad4[0][Cart::yyyz][_k][m] = PmB2*quad4[0][Cart::yyy][_k][m] - PmC2*quad4[0][Cart::yyy][_k][m+1] + fac2[_k]*dip4[0][Cart::yyy][ind2[_k]][m+1];
      quad4[0][Cart::yyzz][_k][m] = PmB1*quad4[0][Cart::yzz][_k][m] - PmC1*quad4[0][Cart::yzz][_k][m+1] + fac1[_k]*dip4[0][Cart::yzz][ind1[_k]][m+1] + term_zz;
      quad4[0][Cart::yzzz][_k][m] = PmB1*quad4[0][Cart::zzz][_k][m] - PmC1*quad4[0][Cart::zzz][_k][m+1] + fac1[_k]*dip4[0][Cart::zzz][ind1[_k]][m+1];
      quad4[0][Cart::zzzz][_k][m] = PmB2*quad4[0][Cart::zzz][_k][m] - PmC2*quad4[0][Cart::zzz][_k][m+1] + fac2[_k]*dip4[0][Cart::zzz][ind2[_k]][m+1] + 3*term_zz;
    }
  }
  //------------------------------------------------------

  //Integrals     p - g     d - g     f - g     g - g
  for (int m = 0; m < _lmax_col-3; m++) {
    for (int _i = 1; _i < n_orbitals[_lmax_row]; _i++) {
      int nx_i = nx[_i];
      int ny_i = ny[_i];
      int nz_i = nz[_i];
      int ilx_i = i_less_x[_i];
      int ily_i = i_less_y[_i];
      int ilz_i = i_less_z[_i];
      for (int _k = 0; _k < 5; _k++) {
        double term_xx = _fak*(quad4[_i][Cart::xx][_k][m]-quad4[_i][Cart::xx][_k][m+1]);
        double term_yy = _fak*(quad4[_i][Cart::yy][_k][m]-quad4[_i][Cart::yy][_k][m+1]);
        double term_zz = _fak*(quad4[_i][Cart::zz][_k][m]-quad4[_i][Cart::zz][_k][m+1]);
        quad4[_i][Cart::xxxx][_k][m] = PmB0*quad4[_i][Cart::xxx][_k][m] - PmC0*quad4[_i][Cart::xxx][_k][m+1] + fac0[_k]*dip4[_i][Cart::xxx][ind0[_k]][m+1]
                                      + nx_i*_fak*(quad4[ilx_i][Cart::xxx][_k][m] - quad4[ilx_i][Cart::xxx][_k][m+1]) + 3*term_xx;
        quad4[_i][Cart::xxxy][_k][m] = PmB1*quad4[_i][Cart::xxx][_k][m] - PmC1*quad4[_i][Cart::xxx][_k][m+1] + fac1[_k]*dip4[_i][Cart::xxx][ind1[_k]][m+1]
                                      + ny_i*_fak*(quad4[ily_i][Cart::xxx][_k][m] - quad4[ily_i][Cart::xxx][_k][m+1]);
        quad4[_i][Cart::xxxz][_k][m] = PmB2*quad4[_i][Cart::xxx][_k][m] - PmC2*quad4[_i][Cart::xxx][_k][m+1] + fac2[_k]*dip4[_i][Cart::xxx][ind2[_k]][m+1]
                                      + nz_i*_fak*(quad4[ilz_i][Cart::xxx][_k][m] - quad4[ilz_i][Cart::xxx][_k][m+1]);
        quad4[_i][Cart::xxyy][_k][m] = PmB0*quad4[_i][Cart::xyy][_k][m] - PmC0*quad4[_i][Cart::xyy][_k][m+1] + fac0[_k]*dip4[_i][Cart::xyy][ind0[_k]][m+1]
                                      + nx_i*_fak*(quad4[ilx_i][Cart::xyy][_k][m] - quad4[ilx_i][Cart::xyy][_k][m+1]) + term_yy;
        quad4[_i][Cart::xxyz][_k][m] = PmB1*quad4[_i][Cart::xxz][_k][m] - PmC1*quad4[_i][Cart::xxz][_k][m+1] + fac1[_k]*dip4[_i][Cart::xxz][ind1[_k]][m+1]
                                      + ny_i*_fak*(quad4[ily_i][Cart::xxz][_k][m] - quad4[ily_i][Cart::xxz][_k][m+1]);
        quad4[_i][Cart::xxzz][_k][m] = PmB0*quad4[_i][Cart::xzz][_k][m] - PmC0*quad4[_i][Cart::xzz][_k][m+1] + fac0[_k]*dip4[_i][Cart::xzz][ind0[_k]][m+1]
                                      + nx_i*_fak*(quad4[ilx_i][Cart::xzz][_k][m] - quad4[ilx_i][Cart::xzz][_k][m+1]) + term_zz;
        quad4[_i][Cart::xyyy][_k][m] = PmB0*quad4[_i][Cart::yyy][_k][m] - PmC0*quad4[_i][Cart::yyy][_k][m+1] + fac0[_k]*dip4[_i][Cart::yyy][ind0[_k]][m+1]
                                      + nx_i*_fak*(quad4[ilx_i][Cart::yyy][_k][m] - quad4[ilx_i][Cart::yyy][_k][m+1]);
        quad4[_i][Cart::xyyz][_k][m] = PmB0*quad4[_i][Cart::yyz][_k][m] - PmC0*quad4[_i][Cart::yyz][_k][m+1] + fac0[_k]*dip4[_i][Cart::yyz][ind0[_k]][m+1]
                                      + nx_i*_fak*(quad4[ilx_i][Cart::yyz][_k][m] - quad4[ilx_i][Cart::yyz][_k][m+1]);
        quad4[_i][Cart::xyzz][_k][m] = PmB0*quad4[_i][Cart::yzz][_k][m] - PmC0*quad4[_i][Cart::yzz][_k][m+1] + fac0[_k]*dip4[_i][Cart::yzz][ind0[_k]][m+1]
                                      + nx_i*_fak*(quad4[ilx_i][Cart::yzz][_k][m] - quad4[ilx_i][Cart::yzz][_k][m+1]);
        quad4[_i][Cart::xzzz][_k][m] = PmB0*quad4[_i][Cart::zzz][_k][m] - PmC0*quad4[_i][Cart::zzz][_k][m+1] + fac0[_k]*dip4[_i][Cart::zzz][ind0[_k]][m+1]
                                      + nx_i*_fak*(quad4[ilx_i][Cart::zzz][_k][m] - quad4[ilx_i][Cart::zzz][_k][m+1]);
        quad4[_i][Cart::yyyy][_k][m] = PmB1*quad4[_i][Cart::yyy][_k][m] - PmC1*quad4[_i][Cart::yyy][_k][m+1] + fac1[_k]*dip4[_i][Cart::yyy][ind1[_k]][m+1]
                                      + ny_i*_fak*(quad4[ily_i][Cart::yyy][_k][m] - quad4[ily_i][Cart::yyy][_k][m+1]) + 3*term_yy;
        quad4[_i][Cart::yyyz][_k][m] = PmB2*quad4[_i][Cart::yyy][_k][m] - PmC2*quad4[_i][Cart::yyy][_k][m+1] + fac2[_k]*dip4[_i][Cart::yyy][ind2[_k]][m+1]
                                      + nz_i*_fak*(quad4[ilz_i][Cart::yyy][_k][m] - quad4[ilz_i][Cart::yyy][_k][m+1]);
        quad4[_i][Cart::yyzz][_k][m] = PmB1*quad4[_i][Cart::yzz][_k][m] - PmC1*quad4[_i][Cart::yzz][_k][m+1] + fac1[_k]*dip4[_i][Cart::yzz][ind1[_k]][m+1]
                                      + ny_i*_fak*(quad4[ily_i][Cart::yzz][_k][m] - quad4[ily_i][Cart::yzz][_k][m+1]) + term_zz;
        quad4[_i][Cart::yzzz][_k][m] = PmB1*quad4[_i][Cart::zzz][_k][m] - PmC1*quad4[_i][Cart::zzz][_k][m+1] + fac1[_k]*dip4[_i][Cart::zzz][ind1[_k]][m+1]
                                      + ny_i*_fak*(quad4[ily_i][Cart::zzz][_k][m] - quad4[ily_i][Cart::zzz][_k][m+1]);
        quad4[_i][Cart::zzzz][_k][m] = PmB2*quad4[_i][Cart::zzz][_k][m] - PmC2*quad4[_i][Cart::zzz][_k][m+1] + fac2[_k]*dip4[_i][Cart::zzz][ind2[_k]][m+1]
                                      + nz_i*_fak*(quad4[ilz_i][Cart::zzz][_k][m] - quad4[ilz_i][Cart::zzz][_k][m+1]) + 3*term_zz;
      }
    }
  }
  //------------------------------------------------------

} // end if (_lmax_col > 3)


for (int _i = 0; _i < _nrows; _i++) {
  for (int _j = 0; _j < _ncols; _j++) {
    quad(_i,_j) = q_01 * quad4[_i][_j][0][0] + q_02 * quad4[_i][_j][1][0] + q_12 * quad4[_i][_j][2][0]
                  + .5 * ( q_00 * quad4[_i][_j][3][0] + q_11 * quad4[_i][_j][4][0] );
  }
}                         


        
        
       // boost::timer::cpu_times t11 = cpu_t.elapsed();
        
        //cout << "Done with unnormalized matrix " << endl;
        
        Eigen::MatrixXd quad_sph = getTrafo(*itr)*quad*getTrafo(*itc).transpose();
        // save to _matrix
        
        for ( unsigned i = 0; i< _matrix.rows(); i++ ) {
            for (unsigned j = 0; j < _matrix.cols(); j++) {
                _matrix(i,j) += quad_sph(i+_shell_row->getOffset(),j+_shell_col->getOffset());
            }
        }
        
            }// _shell_col Gaussians
        }// _shell_row Gaussians
    }

        void AOQuadrupole_Potential::Fillextpotential(const AOBasis& aobasis, const std::vector<ctp::PolarSeg*> & _sites) {

            _externalpotential = Eigen::MatrixXd::Zero(aobasis.AOBasisSize(), aobasis.AOBasisSize());
            for (unsigned int i = 0; i < _sites.size(); i++) {
                for (ctp::PolarSeg::const_iterator it = _sites[i]->begin(); it < _sites[i]->end(); ++it) {

                    if ((*it)->getRank() > 1) {
                        _aomatrix = Eigen::MatrixXd::Zero(aobasis.AOBasisSize(), aobasis.AOBasisSize());
                        setAPolarSite((*it));
                        Fill(aobasis);
                        _externalpotential += _aomatrix;
                    }
                }
            }

            return;
        }




    
}}
<|MERGE_RESOLUTION|>--- conflicted
+++ resolved
@@ -38,13 +38,8 @@
         
         
         std::vector<double> quadrople=apolarsite->getQ2();
-<<<<<<< HEAD
-        
+        tools::vec position=apolarsite->getPos()*tools::conv::nm2bohr;
         double nm22bohr2=tools::conv::nm2bohr*tools::conv::nm2bohr;
-=======
-        tools::vec position=apolarsite->getPos()*tools::conv::nm2bohr;
-        double ang22bohr2=tools::conv::ang2bohr*tools::conv::ang2bohr;
->>>>>>> 628c751e
         for(std::vector<double>::iterator it=quadrople.begin();it<quadrople.end();++it){
             (*it)=nm22bohr2*(*it);
         }
