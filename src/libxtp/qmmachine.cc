/*
 *            Copyright 2009-2017 The VOTCA Development Team
 *                       (http://www.votca.org)
 *
 *      Licensed under the Apache License, Version 2.0 (the "License")
 *
 * You may not use this file except in compliance with the License.
 * You may obtain a copy of the License at
 *
 *              http://www.apache.org/licenses/LICENSE-2.0
 *
 * Unless required by applicable law or agreed to in writing, software
 * distributed under the License is distributed on an "AS IS" BASIS,
 * WITHOUT WARRANTIES OR CONDITIONS OF ANY KIND, either express or implied.
 * See the License for the specific language governing permissions and
 * limitations under the License.
 *
 */


#include <votca/xtp/qmmachine.h>
#include <sys/stat.h>
#include <boost/algorithm/string.hpp>
#include <boost/format.hpp>
#include <boost/filesystem.hpp>
#include <votca/tools/elements.h>
#include <votca/xtp/espfit.h>


using boost::format;

namespace votca {
    namespace xtp {

        template<class QMPackage>
        QMMachine<QMPackage>::QMMachine(ctp::XJob *job, ctp::XInductor *xind, QMPackage *qmpack,
                Property *opt, string sfx, int nst, bool mav)
        : _job(job), _xind(xind), _qmpack(qmpack), _subthreads(nst),
        _isConverged(false) {

            string key = sfx + ".qmmmconvg";

            _crit_dR = opt->ifExistsReturnElseReturnDefault<double>(key + ".dR", 0.01); //nm
            _crit_dQ = opt->ifExistsReturnElseReturnDefault<double>(key + ".dQ", 0.01); //e
            _crit_dE_QM = opt->ifExistsReturnElseReturnDefault<double>(key + ".dQdE_QM", 0.001); //eV
            _crit_dE_MM = opt->ifExistsReturnElseReturnDefault<double>(key + ".dE_MM", _crit_dE_QM); //eV
            _maxIter = opt->ifExistsReturnElseReturnDefault<int>(key + ".max_iter", 32);
            
           
  


            key = sfx;
            bool split_dpl = opt->ifExistsReturnElseReturnDefault<bool>(key + ".split_dpl", true);
            double dpl_spacing = opt->ifExistsReturnElseReturnDefault<double>(key + ".dpl_spacing", 1e-3);
            qminterface.setMultipoleSplitting(split_dpl, dpl_spacing);

            // check for archiving
            std::string _archiving_string = opt->ifExistsReturnElseReturnDefault<std::string>(key + ".archiving", "");
            if (_archiving_string.find("iterations") != std::string::npos) {
                _do_archive = true;
            } else {
                _do_archive = false;
            }

            // check for static or polarized qmmm
            key = sfx + ".tholemodel";
            _static_qmmm = true;
             qmpack->setWithPolarization(false);
            if (opt->exists(key + ".induce")) {
                bool induce = opt->get(key + ".induce").as<bool>();
                
                if(induce){
                  qmpack->setWithPolarization(true);
                  qmpack->setDipoleSpacing(dpl_spacing);
                }
           
                cout<<"STATIC "<<induce<<endl;
                _static_qmmm = !induce;
            }
           


            // GDMA options
            key = sfx + ".gdma";
            if (opt->exists(key)) {
                _do_gdma = true;
                string _gdma_xml = opt->get(key).as<string> ();
                //cout << endl << "... ... Parsing " << _package_xml << endl ;
                load_property_from_xml(_gdma_options, _gdma_xml.c_str());
            } else {
                _do_gdma = false;
            }


            // GWBSE options
            key = sfx + ".gwbse";
            if (opt->exists(key)) {
                _do_gwbse = true;

            // PUT IN some useful type definitions for excited state
            // - singlet -> singlet exciton
            // - triplet -> triplet exciton
            // - quasiparticle -> GW quasiparticle (diagqp)
            // - kohn-sham -> DFT MO

                string _gwbse_xml = opt->get(key + ".gwbse_options").as<string> ();
                //cout << endl << "... ... Parsing " << _package_xml << endl ;
                load_property_from_xml(_gwbse_options, _gwbse_xml.c_str());
                _state = opt->get(key + ".state").as< int >();
                _type = opt->get(key + ".type").as< string >();
                if (_type != "singlet" && _type != "triplet" && _type != "quasiparticle") {
                    throw runtime_error(" Invalid excited state type! " + _type);
                }

                key = sfx + ".gwbse.filter";
                if (opt->exists(key + ".oscillator_strength") && _type != "triplet") {
                    _has_osc_filter = true;
                    _osc_threshold = opt->get(key + ".oscillator_strength").as<double> ();
                }
                if (opt->exists(key + ".overlap")) {
                    _has_overlap_filter = true;
                    // _osc_threshold = opt->get(key + ".oscillator_strength").as<double> ();
                }
                if (opt->exists(key + ".localisation")) {
                    _has_loc_filter = true;

                    string temp = opt->get(key + ".localisation").as<string> ();
                    Tokenizer tok_cleanup(temp, ", \n\t");
                    std::vector <std::string> strings_vec;
                    tok_cleanup.ToVector(strings_vec);
                    if (strings_vec.size()!=2){
                        throw runtime_error("qmmmachine: Fragment and localisation threshold are not separated");
                    }
                    if(strings_vec[0]=="a" || strings_vec[0]=="A"){
                        _localiseonA=true;
                    }else if(strings_vec[0]=="b" || strings_vec[0]=="B"){
                         _localiseonA=false;
                    }else{
                        throw runtime_error("qmmmachine: Fragment label not known, either A or B");
                    }
                    _loc_threshold=boost::lexical_cast<double>(strings_vec[1]);
                }

                if (opt->exists(key + ".charge_transfer")) {
                    _has_dQ_filter = true;
                    _dQ_threshold = opt->get(key + ".charge_transfer").as<double> ();
                }
                if(_has_dQ_filter && _has_loc_filter){
                    throw runtime_error("Cannot use localisation and charge_transfer filter at the same time.");
                }
            } else {
                _do_gwbse = false;
            }

            return;
        }

        template<class QMPackage>
        QMMachine<QMPackage>::~QMMachine() {

            std::vector<QMMIter*> ::iterator qit;
            for (qit = _iters.begin(); qit < _iters.end(); ++qit) {
                delete *qit;
            }
            _iters.clear();
        }

        template<class QMPackage>
        int QMMachine<QMPackage>::Evaluate(ctp::XJob *job) {

            CTP_LOG(ctp::logINFO, *_log)
                    << format("... dR %1$1.4f dQ %2$1.4f QM %3$1.4f MM %4$1.4f IT %5$d")
                    % _crit_dR % _crit_dQ % _crit_dE_QM % _crit_dE_MM % _maxIter << flush;

            // FIGURE OUT CHARGE + MULTIPLICITY
            double dQ = 0.0;
            for (unsigned int i = 0; i < _job->getPolarTop()->QM0().size(); ++i) {
                dQ += _job->getPolarTop()->QM0()[i]->CalcTotQ();
            }
            int chrg = round(dQ);
            int spin = ((chrg < 0) ? -chrg : chrg) % 2 + 1;
            CTP_LOG(ctp::logINFO, *_log) << "... Q = " << chrg << ", 2S+1 = " << spin << flush;


            // PREPARE JOB DIRECTORY
            string jobFolder = "xjob_" + boost::lexical_cast<string>(_job->getId())
                    + "_" + _job->getTag();
            bool created = boost::filesystem::create_directory(jobFolder);
            if (created) {
                CTP_LOG(ctp::logINFO, *_log) << "Created directory " << jobFolder << flush;
            }


            // SET ITERATION-TIME CONSTANTS
            // TO ADJUST

            _qmpack->setCharge(chrg);
            _qmpack->setSpin(spin);


            int iterCnt = 0;
            int iterMax = _maxIter;
            for (; iterCnt < iterMax; ++iterCnt) {

                // check for polarized QM/MM convergence
            int info= Iterate(jobFolder, iterCnt);
            if(info!=0){
                 CTP_LOG(ctp::logERROR, *_log)
                        << format("Iterating job failed!")<<flush;
                 return 1;
            }
                if (_static_qmmm) {
                    _isConverged = true;
                    break;
                } else if (hasConverged()) {
                    break;
                }

            }

            if (iterCnt == iterMax - 1 && !_isConverged) {
                CTP_LOG(ctp::logWARNING, *_log)
                        << format("Not converged within %1$d iterations.") % iterMax;
                return 2;
            }

            return 0;
        }

        template<class QMPackage>
        bool QMMachine<QMPackage>::Iterate(string jobFolder, int iterCnt) {

            // CREATE ITERATION OBJECT & SETUP RUN DIRECTORY
            QMMIter *thisIter = this->CreateNewIter();
            int iter = iterCnt;
            string runFolder = jobFolder + "/iter_" + boost::lexical_cast<string>(iter);

            bool created = boost::filesystem::create_directory(runFolder);
            if (created)
                CTP_LOG(ctp::logDEBUG, *_log) << "Created directory " << runFolder << flush;
            else
                CTP_LOG(ctp::logWARNING, *_log) << "Could not create directory " << runFolder << flush;


            // RUN CLASSICAL INDUCTION & SAVE
            _job->getPolarTop()->PrintPDB(runFolder + "/QM0_MM1_MM2.pdb");
            _xind->Evaluate(_job);



            assert(_xind->hasConverged());
            thisIter->setE_FM(_job->getEF00(), _job->getEF01(), _job->getEF02(),
                    _job->getEF11(), _job->getEF12(), _job->getEM0(),
                    _job->getEM1(), _job->getEM2(), _job->getETOT());


            std::vector<ctp::Segment*> empty;
            /* Translate atoms in QM0() to QMAtoms in orbitals object
             * to be used in writing the QM input files for the
             * external QMPackages or directly in internal DFT engine.
             * DRAWBACK: QMAtom positions are fixed for all iterations
             *           unless the UPDATE function at the end of the
             *           iteration updates orb_iter_input (TO BE TESTED)
             */
            if (iterCnt == 0) qminterface.GenerateQMAtomsFromPolarSegs(_job->getPolarTop(), orb_iter_input);

            /* Generate list of polar segments in the MM1() and MM2()
             * region to be used in writing the background multipoles
             * in the external QMPackages or in the direct evaluation
             * in the internal DFT engine.
             */
            std::vector<ctp::PolarSeg*> MultipolesBackground = qminterface.GenerateMultipoleList( _job->getPolarTop() );

            // if XTP DFT is used, pass this list of polar segments
            if ( _qmpack->getPackageName() == "xtp" )  _qmpack->setMultipoleBackground( MultipolesBackground );

            // setting RUNDIR for the external QMPackages, dummy for internal
            _qmpack->setRunDir(runFolder);

            /* Call to WriteInputFile writes the appropriate input files
             * for the respective external QMPackages. For the internal
             * DFT engine, this function sets logger and runs DFTENGINE's
             * Prepare() function. ONLY the first iteration, this will
             * initialize the atoms, basissets, ecps, etc. In all
             * subsequent iterations it will recalculate all the "static"
             * AOmatrices (overlap, kinetic energy, nuc/ecp) which is
             * strictly unnecessary but at the same time also those
             * for external point charges, dipoles, and quadrupoles.
             * Since in polarized calculations, the dipoles can change
             * this recalculation is required. Should be split off the
             * Prepare() function for efficiency.
             */
            CTP_LOG(ctp::logDEBUG, *_log) << "Writing input file " << runFolder << flush;
            _qmpack->WriteInputFile(empty, &orb_iter_input, MultipolesBackground);


            FILE *out;
            out = fopen((runFolder + "/system.pdb").c_str(), "w");
            orb_iter_input.WritePDB(out);
            fclose(out);

            /* Runs the external QMPackage or the self-consistent part of
             * DFTENGINE
             */
            _qmpack->Run( &orb_iter_input );

            /* Parse information from the LOGFILE into orbitals, if
             * external QMPackage is run. Dummy for internal DFTENGINE.
             * The QMPackage's MOcoefficients are not automatically
             * parsed in DFT-only calculations and ESP fits for
             * polarized QMMM are expected in the LOGFILE.
             * IF the internal ESPFITs should be used, the MOcoefficients
             * need to be parsed too.
             */
            bool success=_qmpack->ParseLogFile(&orb_iter_input);
            if(!success){
                return 1;
            }
            
            // GW-BSE starts here
            double energy___ex = 0.0;
            std::vector<int> _state_index;

            if (_do_gwbse) {

                /* Parses the MOcoefficients from the external QMPackages
                 * for GW-BSE. Internal DFTENGINE has stored coefficients
                 * into orb_iter_input already, so this is a dummy for that.
                 */
                _qmpack->ParseOrbitalsFile(&orb_iter_input);
                orb_iter_input.setDFTbasis(_qmpack->getBasisSetName());

                // Get a GWBSE object
                GWBSE _gwbse = GWBSE(&orb_iter_input);
                // define own logger for GW-BSE that is written into a runFolder logfile
                ctp::Logger gwbse_logger(ctp::logDEBUG);
                gwbse_logger.setMultithreading(false);
                //_gwbse.setLogger(_log);
                _gwbse.setLogger(&gwbse_logger);
                gwbse_logger.setPreface(ctp::logINFO, (format("\nGWBSE INF ...")).str());
                gwbse_logger.setPreface(ctp::logERROR, (format("\nGWBSE ERR ...")).str());
                gwbse_logger.setPreface(ctp::logWARNING, (format("\nGWBSE WAR ...")).str());
                gwbse_logger.setPreface(ctp::logDEBUG, (format("\nGWBSE DBG ...")).str());

                // Initialize with options
                _gwbse.Initialize(&_gwbse_options);

                /* Only execute GWBSE if excited state is requested. This is a bit
                 * weird construction to have ground state calculation treated in
                 * exactly the same way for polarized QMMM.
                 */
                if (_state > 0) {
                    CTP_LOG(ctp::logDEBUG, *_log) << "Excited state via GWBSE: " << flush;
                    CTP_LOG(ctp::logDEBUG, *_log) << "  --- type:              " << _type << flush;
                    CTP_LOG(ctp::logDEBUG, *_log) << "  --- state:             " << _state << flush;
                    if (_has_overlap_filter) {
                        CTP_LOG(ctp::logDEBUG, *_log) << "  --- filter: overlap  " <<  flush;
                    }
                    if (_has_osc_filter) {
                        CTP_LOG(ctp::logDEBUG, *_log) << "  --- filter: osc.str. > " << _osc_threshold << flush;
                    }
                    if (_has_dQ_filter) {
                        CTP_LOG(ctp::logDEBUG, *_log) << "  --- filter: crg.trs. > " << _dQ_threshold << flush;
                    }
                    if (_has_loc_filter){
                        if (_localiseonA){
                         CTP_LOG(ctp::logDEBUG, *_log) << "  --- filter: localisation on A > " << _loc_threshold << flush;
                        }else{
                            CTP_LOG(ctp::logDEBUG, *_log) << "  --- filter: localisation on B > " << _loc_threshold << flush;
                        }
                    }

                    if (_has_osc_filter && _has_dQ_filter) {
                        CTP_LOG(ctp::logDEBUG, *_log) << "  --- WARNING: filtering for optically active CT transition - might not make sense... " << flush;
                    }

                    // actual GW-BSE run
                    _gwbse.Evaluate();

                    // write logger to log file
                    ofstream ofs;
                    string gwbse_logfile = runFolder + "/gwbse.log";
                    ofs.open(gwbse_logfile.c_str(), ofstream::out);
                    if (!ofs.is_open()) {
                        throw runtime_error("Bad file handle: " + gwbse_logfile);
                    }
                    ofs << gwbse_logger << endl;
                    ofs.close();

                    // PROCESSING the GW-BSE result
                    // - find the excited state of interest
                    // oscillator strength filter

                    // quasiparticle filter
                    if (_has_overlap_filter) {
                        if (iter == 0) {

                            // One - to - One LIST in 0th iteration
                            for (unsigned _i = 0; _i < orb_iter_input.QPdiagEnergies().size(); _i++) {
                                _state_index.push_back(_i);
                            }

                        } else {
                            // get AO overlap matrix
                            AOOverlap _dftoverlap;
                            // load dft  basis set (element-wise information) from xml file
                            BasisSet dftbs;
                            dftbs.LoadBasisSet(orb_iter_input.getDFTbasis());
                            CTP_LOG(ctp::logDEBUG, *_log) << ctp::TimeStamp() << " Loaded DFT Basis Set " << orb_iter_input.getDFTbasis() << flush;

                            // fill auxiliary GW AO basis by going through all atoms
                            AOBasis dftbasis;
                            dftbasis.AOBasisFill(&dftbs, orb_iter_input.QMAtoms());
                            CTP_LOG(ctp::logDEBUG, *_log) << ctp::TimeStamp() << " Filled DFT Basis of size " << dftbasis.AOBasisSize() << flush;

                            // Fill overlap
                            _dftoverlap.Fill(dftbasis);
                            CTP_LOG(ctp::logDEBUG, *_log) << ctp::TimeStamp() << " Filled DFT Overlap matrix of dimension: " << _dftoverlap.Matrix().rows() << flush;


                            // 'LAMBDA' matrix of the present iteration
                            Eigen::MatrixXd lambda_N = orb_iter_input.LambdaMatrixQuasiParticle();

                            // 'LAMBDA' matrix of the previous iteration
                            string runFolder_N_1 = jobFolder + "/iter_" + boost::lexical_cast<string>(iter - 1);
                            string orbfile_N_1 = runFolder_N_1 + "/system.orb";
                            Orbitals _orbitals_N_1;
                            // load the QM data from serialized orbitals object
                           
                            CTP_LOG(ctp::logDEBUG, *_log) << " Loading QM data from " << orbfile_N_1 << flush;
                            _orbitals_N_1.ReadFromCpt(orbfile_N_1);
                            
                            Eigen::MatrixXd lambda_N_1 = _orbitals_N_1.LambdaMatrixQuasiParticle();
                            // calculate QP overlaps
                            
                            Eigen::MatrixXd qpoverlaps = lambda_N*_dftoverlap.Matrix()*lambda_N_1.transpose();

                            // test output
                            if (tools::globals::verbose) {
                                for (unsigned i = 0; i < qpoverlaps.rows(); i++) {
                                    for (unsigned j = 0; j < qpoverlaps.cols(); j++) {
                                        CTP_LOG(ctp::logDEBUG, *_log) << " [" << i << " , " << j << "]: " << qpoverlaps(i, j) << flush;
                                    }
                                }
                            }
                            
                            // filter for max absolute value (hopefully close to 1)
                            for (unsigned _j = 0; _j < qpoverlaps.cols(); _j++) {
                                int maxi = 0;
                                for (unsigned _i = 0; _i < qpoverlaps.rows(); _i++) {
                                    if (std::abs(qpoverlaps(_i, _j)) > std::abs(qpoverlaps(maxi, _j))) {
                                        maxi = _i;
                                    }
                                }
                                _state_index.push_back(maxi);
                                CTP_LOG(ctp::logDEBUG, *_log) << " [" << maxi << " , " << _j << "]: " << qpoverlaps(maxi, _j) << flush;
                            }

                        }

                    }

                    if (_has_osc_filter) {

                        // go through list of singlets
                        const std::vector<double>oscs = orb_iter_input.Oscillatorstrengths();
                        for (unsigned _i = 0; _i < oscs.size(); _i++) {

                            double osc = oscs[_i];
                            if (osc > _osc_threshold) _state_index.push_back(_i);
                        }

                    } else {
                        const VectorXfd & energies = (_type=="singlet") 
                        ? orb_iter_input.BSESingletEnergies() : orb_iter_input.BSETripletEnergies();

                        for (unsigned _i = 0; _i < energies.size(); _i++) {
                            _state_index.push_back(_i);
                        }
                    }


                    // filter according to charge transfer, go through list of excitations in _state_index
                    if (_has_dQ_filter) {
                        std::vector<int> _state_index_copy;
                        const std::vector< Eigen::VectorXd >& dQ_frag= (_type=="singlet") 
                        ? orb_iter_input.getFragmentChargesSingEXC():orb_iter_input.getFragmentChargesTripEXC();
                        for (unsigned _i = 0; _i < _state_index.size(); _i++) {
                            if (std::abs(dQ_frag[_state_index[_i]](0)) > _dQ_threshold) {
                                _state_index_copy.push_back(_state_index[_i]);
                            }
                        }
                        _state_index = _state_index_copy;
                    }
                    else if (_has_loc_filter) {
                        std::vector<int> _state_index_copy;
                        const std::vector< Eigen::VectorXd >& popE= (_type=="singlet") 
                        ? orb_iter_input.getFragment_E_localisation_singlet():orb_iter_input.getFragment_E_localisation_triplet();
                        const std::vector< Eigen::VectorXd >& popH= (_type=="singlet") 
                        ? orb_iter_input.getFragment_H_localisation_singlet():orb_iter_input.getFragment_H_localisation_triplet();
                        if(_localiseonA){
                            for (unsigned _i = 0; _i < _state_index.size(); _i++) {
                                if (popE[_state_index[_i]](0) > _loc_threshold && popH[_state_index[_i]](0) > _loc_threshold ) {
                                    _state_index_copy.push_back(_state_index[_i]);
                                }
                            }
                        }else{
                            for (unsigned _i = 0; _i < _state_index.size(); _i++) {
                                if (popE[_state_index[_i]](1) > _loc_threshold && popH[_state_index[_i]](1) > _loc_threshold ) {
                                    _state_index_copy.push_back(_state_index[_i]);
                                }
                            }
                        }
                        _state_index = _state_index_copy;
                    }


                    if (_state_index.size() < 1) {
                        CTP_LOG(ctp::logDEBUG, *_log) << ctp::TimeStamp() << " WARNING: FILTER yielded no state. Taking lowest excitation" << flush;
                        _state_index.push_back(0);
                    }else{
                        if ( _type == "quasiparticle" ){
                            CTP_LOG(ctp::logDEBUG, *_log) << ctp::TimeStamp() << " Filter yielded QP index: "<<_state_index[_state - 1 - orb_iter_input.getGWAmin()]<< flush;
                        }else {
                            CTP_LOG(ctp::logDEBUG, *_log) << ctp::TimeStamp() << " Filter yielded state"<<_type<<":"<<_state_index[_state - 1]+1<< flush;
                        }
                    }
                    // - output its energy
                    if (_type == "singlet") {
                        energy___ex = orb_iter_input.BSESingletEnergies()[_state_index[_state - 1]] * tools::conv::hrt2ev; // to eV
                    } else if (_type == "triplet") {
                        energy___ex = orb_iter_input.BSETripletEnergies()[_state_index[_state - 1]] * tools::conv::hrt2ev; // to eV
                    } else if (_type == "quasiparticle") {
                        if ( _state > orb_iter_input.getNumberOfElectrons()  ) {
                            // unoccupied QPs: E_a = E_0 + eps_l
                            energy___ex = orb_iter_input.QPdiagEnergies()[_state_index[_state - 1 - orb_iter_input.getGWAmin()]] * tools::conv::hrt2ev; // to eV
                        } else {
                            // occupied QPs: E_c = E_0 - eps_h
                            energy___ex = -1.0*orb_iter_input.QPdiagEnergies()[_state_index[_state - 1 - orb_iter_input.getGWAmin()]] * tools::conv::hrt2ev; // to eV
                        }
                    }

                } // only if state >0

                if (!_static_qmmm) {
<<<<<<< HEAD
                    Density2Charges(iter,&_gwbse,_state_index);
=======
                    Density2Charges(_state_index);
>>>>>>> 1bd9a941
                } // for polarized QMMM

            } //_do_gwbse


            /* new ESP fit only required for
             * - polarizable QMMM
             * AND
             * - GWBSE or DFT with internal DFTENGINE
             */
            if (!_static_qmmm && _qmpack->getPackageName() == "xtp" && !_do_gwbse) {
                Density2Charges(iter);
            } // for polarized QMMM
            
            if(tools::globals::verbose){
              CTP_LOG(ctp::logDEBUG, *_log) <<"Calculated partial charges"<< flush;
              for(const QMAtom* atom:orb_iter_input.QMAtoms()){
                CTP_LOG(ctp::logDEBUG, *_log) <<atom->getType()<<" "<< atom->getPartialcharge()<< flush;
              }
            }

            // Test: go via GDMA instead of point charges, only for DFT with Gaussian!
            GDMA _gdma;
            if (_do_gdma) {
                if (_qmpack->getPackageName() != "gaussian" || _qmpack->getExecutable() != "g03") {

                    throw runtime_error(" Invalid QMPackage! " + _type + " Gaussian 03 only!");

                } else {
                    // get a GDMA object
                    _gdma.Initialize(&_gdma_options);
                    _gdma.setLog(_log);
                    _gdma.SetRunDir(runFolder);

                    CTP_LOG(ctp::logINFO, *_log) << "Running GDMA " << flush;
                    // prepare a GDMA input file
                    _gdma.WriteInputFile();

                    // run GDMA external
                    _gdma.RunExternal();

                    // parse output of gdma and update multipoles_full
                    _gdma.ParseOutputFile();

                } // use gdma
            } // _do_gdma


            assert(orb_iter_input.hasSelfEnergy());
            assert(orb_iter_input.hasQMEnergy());

            // EXTRACT & SAVE QM ENERGIES
            double energy___sf = orb_iter_input.getSelfEnergy();
            double energy_qmsf = orb_iter_input.getQMEnergy();
            double energy_qm__ = energy_qmsf - energy___sf;
            thisIter->setQMSF(energy_qm__, energy___sf, energy___ex);
            _job->setEnergy_QMMM(thisIter->getQMEnergy(), thisIter->getGWBSEEnergy(), thisIter->getSFEnergy(),
                    thisIter->getQMMMEnergy());

            // EXTRACT & SAVE QMATOM DATA
            std::vector< QMAtom* > &atoms = orb_iter_input.QMAtoms();

            thisIter->UpdatePosChrgFromQMAtoms(atoms, _job->getPolarTop()->QM0());

            if (_do_gdma) {

                // update PolarTop
                thisIter->UpdateMPSFromGDMA(_gdma.GetMultipoles(), _job->getPolarTop()->QM0());

            }

            // Update state variable
            if (_type == "quasiparticle" || _has_overlap_filter ){

                _state = _state_index[ _state -1 - orb_iter_input.getGWAmin() ] + 1 + orb_iter_input.getGWAmin();

            }



            // serialize this iteration
            if (_do_archive) {
                // save orbitals
                std::string ORB_FILE = runFolder + "/system.orb";
                CTP_LOG(ctp::logDEBUG, *_log) << "Archiving data to " << ORB_FILE << flush;
                orb_iter_input.WriteToCpt(ORB_FILE);
            }

            CTP_LOG(ctp::logINFO, *_log)
                    << format("Summary - iteration %1$d:") % (iterCnt + 1) << flush;
            CTP_LOG(ctp::logINFO, *_log)
                    << format("... QM Size  = %1$d atoms") % int(atoms.size()) << flush;
            CTP_LOG(ctp::logINFO, *_log)
                    << format("... E(QM)    = %1$+4.9e") % thisIter->getQMEnergy() << flush;
            CTP_LOG(ctp::logINFO, *_log)
                    << format("... E(GWBSE) = %1$+4.9e") % thisIter->getGWBSEEnergy() << flush;
            CTP_LOG(ctp::logINFO, *_log)
                    << format("... E(SF)    = %1$+4.9e") % thisIter->getSFEnergy() << flush;
            CTP_LOG(ctp::logINFO, *_log)
                    << format("... E(FM)    = %1$+4.9e") % thisIter->getFMEnergy() << flush;
            CTP_LOG(ctp::logINFO, *_log)
                    << format("... E(MM)    = %1$+4.9e") % thisIter->getMMEnergy() << flush;
            CTP_LOG(ctp::logINFO, *_log)
                    << format("... E(QMMM)  = %1$+4.9e") % thisIter->getQMMMEnergy() << flush;
            if (!_static_qmmm) {
                CTP_LOG(ctp::logINFO, *_log)
                        << format("... RMS(dR)  = %1$+4.9e") % thisIter->getRMSdR() << flush;
                CTP_LOG(ctp::logINFO, *_log)
                        << format("... RMS(dQ)  = %1$+4.9e") % thisIter->getRMSdQ() << flush;
                CTP_LOG(ctp::logINFO, *_log)
                        << format("... SUM(dQ)  = %1$+4.9e") % thisIter->getSUMdQ() << flush;
            }
            // CLEAN DIRECTORY
            _qmpack->CleanUp();


            return 0;
        }


        template<class QMPackage>
<<<<<<< HEAD
        void QMMachine<QMPackage>::Density2Charges(int iter, GWBSE* _gwbse, std::vector<int> _state_index ){
=======
        void QMMachine<QMPackage>::Density2Charges(std::vector<int> _state_index ){

>>>>>>> 1bd9a941

                    // load DFT basis set (element-wise information) from xml file
                    BasisSet dftbs;
                    if (orb_iter_input.getDFTbasis() != "") {
                        dftbs.LoadBasisSet(orb_iter_input.getDFTbasis());
                        CTP_LOG(ctp::logDEBUG, *_log) << ctp::TimeStamp() << " Loaded DFT Basis Set " << orb_iter_input.getDFTbasis() << flush;
                    }

                    // fill DFT AO basis by going through all atoms
                    AOBasis dftbasis;
                    dftbasis.AOBasisFill(&dftbs, orb_iter_input.QMAtoms());

<<<<<<< HEAD
                    ub::matrix<double> DMAT_tot = DMATGS;  
  // Ground state + hole_contribution + electron contribution

  if (_state > 0) {
    if (_type == "singlet" && _type == "triplet") {
      std::vector<ub::matrix<double> > DMAT =
          orb_iter_input.DensityMatrixExcitedState(_type,
                                                   _state_index[_state - 1]);
      DMAT_tot = DMAT_tot - DMAT[0] + DMAT[1]; 
      // Ground state + hole_contribution + electron contribution
    } else if (_type == "quasiparticle") {
      ub::matrix<double> DMATQP = orb_iter_input.DensityMatrixQuasiParticle(
          _state_index[_state - 1 - orb_iter_input.getGWAmin()]);

      if (_state > orb_iter_input.getNumberOfElectrons()) {
        DMAT_tot = DMAT_tot + DMATQP;
      } else {
        DMAT_tot = DMAT_tot - DMATQP;
      }
    }
  }

  // fill DFT AO basis by going through all atoms
  std::vector<ctp::QMAtom *> &Atomlist = orb_iter_input.QMAtoms();
=======
                    Eigen::MatrixXd DMATGS = orb_iter_input.DensityMatrixGroundState();

                    Eigen::MatrixXd DMAT_tot = DMATGS; // Ground state + hole_contribution + electron contribution

                    if (_state > 0 ) {

                        if ( _type == "singlet" && _type == "triplet"){

                            std::vector<Eigen::MatrixXd > DMAT = orb_iter_input.DensityMatrixExcitedState(_type, _state_index[_state - 1]);
                            DMAT_tot = DMAT_tot - DMAT[0] + DMAT[1]; // Ground state + hole_contribution + electron contribution
                        } else if ( _type == "quasiparticle"){

                            Eigen::MatrixXd DMATQP = orb_iter_input.DensityMatrixQuasiParticle(  _state_index[_state - 1 - orb_iter_input.getGWAmin()]);

                            if ( _state > orb_iter_input.getNumberOfElectrons() ) {
                                DMAT_tot = DMAT_tot + DMATQP;
                            } else {
                                DMAT_tot = DMAT_tot - DMATQP;
                            }
                        }
                    }

                    // fill DFT AO basis by going through all atoms
                    std::vector< QMAtom* >& Atomlist = orb_iter_input.QMAtoms();

                    Espfit esp = Espfit(_log);
                    esp.Fit2Density(Atomlist, DMAT_tot, dftbasis, "medium");
>>>>>>> 1bd9a941

  Espfit esp = Espfit(_log);
  if (_qmpack->ECPRequested()) {
    esp.setUseECPs(true);
  }

  ub::matrix<double> DMAT_mixed;
  double alpha = 0.3;
  if (iter == 0) {
    DMAT_mixed = DMAT_tot;
  } else {
    DMAT_mixed = alpha * DMAT_tot + (1 - alpha) * DMAT_old;
  }

  DMAT_old = DMAT_mixed;
  esp.Fit2Density(Atomlist, DMAT_mixed, dftbasis, dftbs, "medium");

  return;
}



        template<class QMPackage>
        QMMIter *QMMachine<QMPackage>::CreateNewIter() {

            QMMIter *newIter = new QMMIter(_iters.size());
            this->_iters.push_back(newIter);
            return newIter;
        }

        template<class QMPackage>
        bool QMMachine<QMPackage>::hasConverged() {

            _convg_dR = false;
            _convg_dQ = false;
            _convg_dE_QM = false;
            _convg_dE_MM = false;

            if (_iters.size() > 1) {

                QMMIter *iter_0 = _iters[_iters.size() - 2];
                QMMIter *iter_1 = _iters[_iters.size() - 1];

                double dR = iter_1->getRMSdR();
                double dQ = iter_1->getRMSdQ();
                double dE_QM = iter_1->getQMEnergy() - iter_0->getQMEnergy();
                double dE_MM = iter_1->getMMEnergy() - iter_0->getMMEnergy();

                CTP_LOG(ctp::logINFO, *_log)
                        << format("... dE_QM  = %1$+4.9e") % dE_QM << flush;
                CTP_LOG(ctp::logINFO, *_log)
                        << format("... dE_MM  = %1$+4.9e") % dE_MM << flush;

                if (dR <= _crit_dR) _convg_dR = true;
                if (dQ <= _crit_dQ) _convg_dQ = true;
                if (dE_QM * dE_QM <= _crit_dE_QM * _crit_dE_QM) _convg_dE_QM = true;
                if (dE_MM * dE_MM <= _crit_dE_MM * _crit_dE_MM) _convg_dE_MM = true;
            }

            _isConverged = ((_convg_dR && _convg_dQ) && (_convg_dE_QM && _convg_dE_MM));



            CTP_LOG(ctp::logINFO, *_log)
                    << format("... Convg dR = %s") % (_convg_dR ? "true" : "false") << flush;
            CTP_LOG(ctp::logINFO, *_log)
                    << format("... Convg dQ = %s") % (_convg_dQ ? "true" : "false") << flush;
            CTP_LOG(ctp::logINFO, *_log)
                    << format("... Convg QM = %s") % (_convg_dE_QM ? "true" : "false") << flush;
            CTP_LOG(ctp::logINFO, *_log)
                    << format("... Convg MM = %s") % (_convg_dE_MM ? "true" : "false") << flush;

            return _isConverged;
        }



        // REGISTER QM PACKAGES
        template class QMMachine<QMPackage>;



    }
}<|MERGE_RESOLUTION|>--- conflicted
+++ resolved
@@ -544,11 +544,7 @@
                 } // only if state >0
 
                 if (!_static_qmmm) {
-<<<<<<< HEAD
-                    Density2Charges(iter,&_gwbse,_state_index);
-=======
                     Density2Charges(_state_index);
->>>>>>> 1bd9a941
                 } // for polarized QMMM
 
             } //_do_gwbse
@@ -560,7 +556,7 @@
              * - GWBSE or DFT with internal DFTENGINE
              */
             if (!_static_qmmm && _qmpack->getPackageName() == "xtp" && !_do_gwbse) {
-                Density2Charges(iter);
+                Density2Charges();
             } // for polarized QMMM
             
             if(tools::globals::verbose){
@@ -670,50 +666,23 @@
 
 
         template<class QMPackage>
-<<<<<<< HEAD
-        void QMMachine<QMPackage>::Density2Charges(int iter, GWBSE* _gwbse, std::vector<int> _state_index ){
-=======
         void QMMachine<QMPackage>::Density2Charges(std::vector<int> _state_index ){
 
->>>>>>> 1bd9a941
 
                     // load DFT basis set (element-wise information) from xml file
                     BasisSet dftbs;
                     if (orb_iter_input.getDFTbasis() != "") {
                         dftbs.LoadBasisSet(orb_iter_input.getDFTbasis());
                         CTP_LOG(ctp::logDEBUG, *_log) << ctp::TimeStamp() << " Loaded DFT Basis Set " << orb_iter_input.getDFTbasis() << flush;
+                    } else {
+                        //dftbs.LoadBasisSet(_gwbse->get_dftbasis_name());
+                        //CTP_LOG(ctp::logDEBUG, *_log) << ctp::TimeStamp() << " Loaded DFT Basis Set " << _gwbse.get_dftbasis_name() << flush;
                     }
 
                     // fill DFT AO basis by going through all atoms
                     AOBasis dftbasis;
                     dftbasis.AOBasisFill(&dftbs, orb_iter_input.QMAtoms());
 
-<<<<<<< HEAD
-                    ub::matrix<double> DMAT_tot = DMATGS;  
-  // Ground state + hole_contribution + electron contribution
-
-  if (_state > 0) {
-    if (_type == "singlet" && _type == "triplet") {
-      std::vector<ub::matrix<double> > DMAT =
-          orb_iter_input.DensityMatrixExcitedState(_type,
-                                                   _state_index[_state - 1]);
-      DMAT_tot = DMAT_tot - DMAT[0] + DMAT[1]; 
-      // Ground state + hole_contribution + electron contribution
-    } else if (_type == "quasiparticle") {
-      ub::matrix<double> DMATQP = orb_iter_input.DensityMatrixQuasiParticle(
-          _state_index[_state - 1 - orb_iter_input.getGWAmin()]);
-
-      if (_state > orb_iter_input.getNumberOfElectrons()) {
-        DMAT_tot = DMAT_tot + DMATQP;
-      } else {
-        DMAT_tot = DMAT_tot - DMATQP;
-      }
-    }
-  }
-
-  // fill DFT AO basis by going through all atoms
-  std::vector<ctp::QMAtom *> &Atomlist = orb_iter_input.QMAtoms();
-=======
                     Eigen::MatrixXd DMATGS = orb_iter_input.DensityMatrixGroundState();
 
                     Eigen::MatrixXd DMAT_tot = DMATGS; // Ground state + hole_contribution + electron contribution
@@ -741,12 +710,7 @@
 
                     Espfit esp = Espfit(_log);
                     esp.Fit2Density(Atomlist, DMAT_tot, dftbasis, "medium");
->>>>>>> 1bd9a941
-
-  Espfit esp = Espfit(_log);
-  if (_qmpack->ECPRequested()) {
-    esp.setUseECPs(true);
-  }
+
 
   ub::matrix<double> DMAT_mixed;
   double alpha = 0.3;
