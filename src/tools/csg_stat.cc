/*
 * Copyright 2009-2021 The VOTCA Development Team (http://www.votca.org)
 *
 * Licensed under the Apache License, Version 2.0 (the "License");
 * you may not use this file except in compliance with the License.
 * You may obtain a copy of the License at
 *
 *     http://www.apache.org/licenses/LICENSE-2.0
 *
 * Unless required by applicable law or agreed to in writing, software
 * distributed under the License is distributed on an "AS IS" BASIS,
 * WITHOUT WARRANTIES OR CONDITIONS OF ANY KIND, either express or implied.
 * See the License for the specific language governing permissions and
 * limitations under the License.
 *
 */

// Standard includes
#include <cstdlib>
#include <fstream>
#include <memory>

// Third party includes
#include <boost/program_options.hpp>

// Local VOTCA includes
#include "votca/csg/csgapplication.h"
#include "votca/csg/version.h"

// Local private VOTCA includes
#include "csg_stat_imc.h"

using namespace std;
using namespace votca::csg;

class CsgStatApp : public CsgApplication {
 public:
  string ProgramName() override { return "csg_stat"; }
  void HelpText(ostream &out) override;

  bool DoTrajectory() override { return true; }
  bool DoMapping() override { return true; }
  bool DoMappingDefault(void) override { return false; }
  bool DoThreaded() override { return true; }
  bool SynchronizeThreads() override { return true; }
  void Initialize() override;
  bool EvaluateOptions() override;

  void BeginEvaluate(Topology *top, Topology *top_ref) override;
  void EndEvaluate() override;

  std::unique_ptr<CsgApplication::Worker> ForkWorker() override {
    return imc_.ForkWorker();
  }

  void MergeWorker(CsgApplication::Worker *worker) override {
    imc_.MergeWorker(worker);
  }

 public:
  Imc imc_;
  votca::Index block_length_;
  string extension_;
};

void CsgStatApp::HelpText(ostream &out) {
  out << "Calculate all distributions (bonded and non-bonded) specified in "
         "options file.\n"
         "Optionally calculates update Eigen::Matrix3d for invere Monte Carlo. "
         "This "
         "program\n"
         "is called inside the inverse scripts. Unlike csg_boltzmann, big "
         "systems\n"
         "can be treated as well as non-bonded interactions can be evaluated.";
}

void CsgStatApp::Initialize() {
  CsgApplication::Initialize();
  AddProgramOptions("Specific options")("options",
                                        boost::program_options::value<string>(),
                                        "  options file for coarse graining")(
      "do-imc", "  write out additional Inverse Monte Carlo data")(
      "only-intra", "  only do intramolecular neighbors")(
      "block-length", boost::program_options::value<votca::Index>(),
      "  write blocks of this length, the averages are cleared after every "
      "write")("ext",
               boost::program_options::value<string>(&extension_)
                   ->default_value("dist.new"),
               "Extension of the output");
}

bool CsgStatApp::EvaluateOptions() {
  CsgApplication::EvaluateOptions();
  CheckRequired("options");
  CheckRequired("trj", "no trajectory file specified");

  imc_.LoadOptions(OptionsMap()["options"].as<string>());

  if (OptionsMap().count("block-length")) {
    imc_.BlockLength(OptionsMap()["block-length"].as<votca::Index>());
  } else {
    imc_.BlockLength(0);
  }

  if (OptionsMap().count("do-imc")) {
    imc_.DoImc(true);
  }

<<<<<<< HEAD
  if (OptionsMap().count("only-intra")) {
    _imc.OnlyIntra(true);
=======
  if (OptionsMap().count("include-intra")) {
    imc_.IncludeIntra(true);
>>>>>>> 0821dc89
  }

  imc_.Extension(extension_);

  imc_.Initialize();
  return true;
}

void CsgStatApp::BeginEvaluate(Topology *top, Topology *top_ref) {
  imc_.BeginEvaluate(top, top_ref);
}

void CsgStatApp::EndEvaluate() { imc_.EndEvaluate(); }

int main(int argc, char **argv) {
  CsgStatApp app;
  return app.Exec(argc, argv);
}<|MERGE_RESOLUTION|>--- conflicted
+++ resolved
@@ -106,13 +106,8 @@
     imc_.DoImc(true);
   }
 
-<<<<<<< HEAD
   if (OptionsMap().count("only-intra")) {
-    _imc.OnlyIntra(true);
-=======
-  if (OptionsMap().count("include-intra")) {
-    imc_.IncludeIntra(true);
->>>>>>> 0821dc89
+    imc_.OnlyIntra(true);
   }
 
   imc_.Extension(extension_);
