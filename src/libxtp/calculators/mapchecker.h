/*
 *            Copyright 2009-2020 The VOTCA Development Team
 *                       (http://www.votca.org)
 *
 *      Licensed under the Apache License, Version 2.0 (the "License")
 *
 * You may not use this file except in compliance with the License.
 * You may obtain a copy of the License at
 *
 *              http://www.apache.org/licenses/LICENSE-2.0
 *
 * Unless required by applicable law or agreed to in writing, software
 * distributed under the License is distributed on an "AS IS" BASIS,
 * WITHOUT WARRANTIES OR CONDITIONS OF ANY KIND, either express or implied.
 * See the License for the specific language governing permissions and
 * limitations under the License.
 *
 */

#pragma once
#ifndef VOTCA_XTP_MAPCHECKER_H
#define VOTCA_XTP_MAPCHECKER_H

// VOTCA includes
#include <votca/tools/filesystem.h>

// Local VOTCA includes
#include "votca/xtp/qmcalculator.h"
#include "votca/xtp/segmentmapper.h"

namespace votca {
namespace xtp {

class MapChecker final : public QMCalculator {
 public:
  MapChecker() = default;

<<<<<<< HEAD
  ~MapChecker() final = default;

  std::string Identify() final { return "mapchecker"; }
  bool WriteToStateFile() const final { return false; }

 protected:
  void ParseOptions(const tools::Property& user_options) final;
  bool Evaluate(Topology& top) final;
=======
  ~MapChecker() = default;

  std::string Identify() { return "mapchecker"; }
  bool WriteToStateFile() const { return false; }

 protected:
  void ParseOptions(const tools::Property& user_options);
  bool Evaluate(Topology& top);
>>>>>>> 00813b93

 private:
  std::string AddSteptoFilename(const std::string& filename, Index step) const;
  std::string AddStatetoFilename(const std::string& filename,
                                 QMState state) const;

  std::vector<QMState> StringToStates(const std::string& states_string) const;

  std::string _segmentfile;
  std::string _qmfile;
  std::string _mpfile;
  std::string _mapfile = "";

  std::vector<QMState> _qmstates;
  std::vector<QMState> _mdstates;
};

void MapChecker::ParseOptions(const tools::Property& options) {

  _segmentfile = options.get(".md_pdbfile").as<std::string>();

  _qmfile = options.get(".qm_pdbfile").as<std::string>();

  _mpfile = options.get(".mp_pdbfile").as<std::string>();

  std::string output_qm =
      options.ifExistsReturnElseReturnDefault<std::string>(".qm_states", "");

  _qmstates = StringToStates(output_qm);
  std::string output_md =
      options.ifExistsReturnElseReturnDefault<std::string>(".mp_states", "");
  _mdstates = StringToStates(output_md);
  if (!(_qmstates.empty() && _mdstates.empty())) {
    _mapfile = options.get(".map_file").as<std::string>();
  }
}

std::vector<QMState> MapChecker::StringToStates(
    const std::string& states_string) const {
  std::vector<QMState> result;
  tools::Tokenizer tok_states(states_string, " \t\n");
  std::vector<std::string> states = tok_states.ToVector();
  for (const std::string& s : states) {
    result.push_back(QMState(s));
  }
  return result;
}

std::string MapChecker::AddStatetoFilename(const std::string& filename,
                                           QMState state) const {
  std::string base = tools::filesystem::GetFileBase(filename);
  std::string fileending = tools::filesystem::GetFileExtension(filename);
  std::string filename_comp = base + "_" + state.ToString() + "." + fileending;
  return filename_comp;
}

bool MapChecker::Evaluate(Topology& top) {
  std::cout << std::endl;
  std::string filename = AddSteptoFilename(_segmentfile, top.getStep());
  std::cout << "Writing segments to " << filename << std::endl;
  top.WriteToPdb(filename);

  Logger log;
  log.setReportLevel(Log::current_level);
  log.setCommonPreface("\n... ...");

  QMMapper map(log);

  for (QMState state : _qmstates) {
    map.LoadMappingFile(_mapfile);
    std::string filename_qm = AddStatetoFilename(_qmfile, state);
    csg::PDBWriter qmwriter;
    std::string filename_qm_state =
        AddSteptoFilename(filename_qm, top.getStep());
    std::cout << "Writing qmmolecules to " << filename_qm_state << std::endl;
    qmwriter.Open(filename_qm_state, false);
    qmwriter.WriteHeader("QMFrame:" + std::to_string(top.getStep()) +
                         " state:" + state.ToString());
    qmwriter.WriteBox(top.getBox() * tools::conv::bohr2ang);
    for (const Segment& seg : top.Segments()) {
      QMMolecule mol = map.map(seg, state);
      qmwriter.WriteContainer(mol);
    }
    qmwriter.Close();
  }

  PolarMapper mp(log);
  for (QMState state : _mdstates) {
    mp.LoadMappingFile(_mapfile);
    std::string filename_mp = AddStatetoFilename(_mpfile, state);
    csg::PDBWriter mpwriter;
    std::string filename_mp_state =
        AddSteptoFilename(filename_mp, top.getStep());
    std::cout << "Writing polarsegments to " << filename_mp_state << std::endl;
    mpwriter.Open(filename_mp_state, false);
    mpwriter.WriteHeader("MPFrame:" + std::to_string(top.getStep()) +
                         " state:" + state.ToString());
    mpwriter.WriteBox(top.getBox() * tools::conv::bohr2ang);
    for (const Segment& seg : top.Segments()) {
      PolarSegment mol = mp.map(seg, state);
      mpwriter.WriteContainer(mol);
    }
    mpwriter.Close();
  }

  return true;
}

std::string MapChecker::AddSteptoFilename(const std::string& filename,
                                          Index step) const {
  std::string base = tools::filesystem::GetFileBase(filename);
  std::string fileending = tools::filesystem::GetFileExtension(filename);
  std::string filename_comp =
      base + "_step_" + std::to_string(step) + "." + fileending;
  return filename_comp;
}

}  // namespace xtp
}  // namespace votca

#endif  // VOTCA_XTP_MAPCHECKER_H<|MERGE_RESOLUTION|>--- conflicted
+++ resolved
@@ -35,16 +35,6 @@
  public:
   MapChecker() = default;
 
-<<<<<<< HEAD
-  ~MapChecker() final = default;
-
-  std::string Identify() final { return "mapchecker"; }
-  bool WriteToStateFile() const final { return false; }
-
- protected:
-  void ParseOptions(const tools::Property& user_options) final;
-  bool Evaluate(Topology& top) final;
-=======
   ~MapChecker() = default;
 
   std::string Identify() { return "mapchecker"; }
@@ -53,7 +43,6 @@
  protected:
   void ParseOptions(const tools::Property& user_options);
   bool Evaluate(Topology& top);
->>>>>>> 00813b93
 
  private:
   std::string AddSteptoFilename(const std::string& filename, Index step) const;
