--- conflicted
+++ resolved
@@ -108,107 +108,48 @@
         }
 
 
-<<<<<<< HEAD
 /* Custom basis sets are written on a per-element basis to
      * the system.bas/aux file(s), which are then included in the
      * Orca input file using GTOName = "system.bas/aux"
      */
-    void Orca::WriteBasisset(std::vector<QMAtom*>& qmatoms, std::string& _bs_name, std::string& _el_file_name) {
-
-      tools::Elements _elements;
-      list<std::string> elements;
+    void Orca::WriteBasisset(std::vector<QMAtom*>& qmatoms, std::string& bs_name, std::string& el_file_name) {
+
+      
+      std::vector<std::string> UniqueElements= FindUniqueElements(qmatoms);
+      
+      tools::Elements elementInfo;
       BasisSet bs;
-      bs.LoadBasisSet(_bs_name);
-      CTP_LOG(ctp::logDEBUG, *_pLog) << "Loaded Basis Set " << _bs_name << flush;
-      ofstream _el_file;
-
-      _el_file.open(_el_file_name.c_str());
-      _el_file << "$DATA" << endl;
+      bs.LoadBasisSet(bs_name);
+      CTP_LOG(ctp::logDEBUG, *_pLog) << "Loaded Basis Set " << bs_name << flush;
+      ofstream el_file;
+
+      el_file.open(el_file_name.c_str());
+      el_file << "$DATA" << endl;
       std::vector< QMAtom* >::iterator it;
 
-      for (QMAtom* atom : qmatoms)  {
-        std::string element_name = atom->getType();
-        list<std::string>::iterator ite;
-        ite = find(elements.begin(), elements.end(), element_name);
-        if (ite == elements.end()) {
-          elements.push_back(element_name);
+        for (const std::string& element_name:UniqueElements) {
           const Element& element = bs.getElement(element_name);
-          _el_file << _elements.getEleFull(element_name) << endl;
-          for (Element::ShellIterator its = element.firstShell(); its != element.lastShell(); its++) {
-            Shell* shell = (*its);
-
-            string type = shell->getType();
+          el_file << elementInfo.getEleFull(element_name) << endl;
+          for (const Shell& shell:element) {
+            string type = shell.getType();
             // check combined shells
-
             for (unsigned i = 0; i < type.size(); ++i) {
               string subtype = string(type, i, 1);
-              _el_file << subtype << " " << shell->getSize() << endl;
-              int _sh_idx = 0;
-              for (Shell::GaussianIterator itg = shell->firstGaussian(); itg != shell->lastGaussian(); itg++) {
-                GaussianPrimitive* gaussian = *itg;
-                _sh_idx++;
-                _el_file << " " << _sh_idx << " " << indent(gaussian->decay);
-                _el_file << " " << indent(gaussian->contraction[FindLmax(subtype)]);
-
-                _el_file << endl;
+              el_file << subtype << " " << shell.getSize() << endl;
+              int sh_idx = 0;
+              for (const GaussianPrimitive& gaussian:shell) {
+                sh_idx++;
+                el_file << " " << sh_idx << " " << indent(gaussian._decay);
+                el_file << " " << indent(gaussian._contraction[FindLmax(subtype)]);
+                el_file << endl;
               }
-=======
-        /* Custom basis sets are written on a per-element basis to
-         * the system.bas/aux file(s), which are then included in the
-         * Orca input file using GTOName = "system.bas/aux"
-         */
-        void Orca::WriteBasisset(std::vector<QMAtom*>& qmatoms, std::string& _bs_name, std::string& _el_file_name) {
-
-            tools::Elements _elements;
-            list<std::string> elements;
-            BasisSet bs;
-            bs.LoadBasisSet(_bs_name);
-            CTP_LOG(ctp::logDEBUG, *_pLog) << "Loaded Basis Set " << _bs_name << flush;
-            ofstream _el_file;
-
-            _el_file.open(_el_file_name.c_str());
-            //_com_file << "@" << "system.bas" << endl;
-            _el_file << "$DATA" << endl;
-            std::vector< QMAtom* >::iterator it;
-
-            for (it = qmatoms.begin(); it < qmatoms.end(); it++) {
-                std::string element_name = (*it)->getType();
-                list<std::string>::iterator ite;
-                ite = find(elements.begin(), elements.end(), element_name);
-                if (ite == elements.end()) {
-                    elements.push_back(element_name);
-                    Element* element = bs.getElement(element_name);
-                    _el_file << _elements.getEleFull(element_name) << endl;
-                    for (Element::ShellIterator its = element->begin(); its != element->end(); its++) {
-                        Shell* shell = (*its);
-
-                        string type = shell->getType();
-                        // check combined shells
-
-                        for (unsigned i = 0; i < type.size(); ++i) {
-                            string subtype = string(type, i, 1);
-                            _el_file << subtype << " " << shell->getSize() << endl;
-                            int _sh_idx = 0;
-                            for (Shell::GaussianIterator itg = shell->firstGaussian(); itg != shell->lastGaussian(); itg++) {
-                                GaussianPrimitive* gaussian = *itg;
-                                _sh_idx++;
-                                _el_file << " " << _sh_idx << " " << indent(gaussian->_decay);
-                                _el_file << " " << indent(gaussian->_contraction[FindLmax(subtype)]);
-
-                                _el_file << endl;
-                            }
-
-                        }
-                    }
->>>>>>> 74ab0ec9
 
             }
           }
 
         }
-      }
-      _el_file << "STOP\n";
-      _el_file.close();
+      el_file << "STOP\n";
+      el_file.close();
 
       return;
     }
@@ -216,110 +157,63 @@
 /* Coordinates are written in standard Element,x,y,z format to the
      * input file.
      */
-    void Orca::WriteCoordinates(std::ofstream& _com_file, std::vector<QMAtom*>& qmatoms) {
+    void Orca::WriteCoordinates(std::ofstream& inp_file, std::vector<QMAtom*>& qmatoms) {
 
       for (QMAtom* atom : qmatoms) {
         tools::vec pos = atom->getPos() * tools::conv::bohr2ang;
-        _com_file << setw(3) << atom->getType().c_str()
+        inp_file << setw(3) << atom->getType().c_str()
                 << setw(12) << setiosflags(ios::fixed) << setprecision(5) << pos.getX()
                 << setw(12) << setiosflags(ios::fixed) << setprecision(5) << pos.getY()
                 << setw(12) << setiosflags(ios::fixed) << setprecision(5) << pos.getZ()
                 << endl;
       }
-      _com_file << "* \n" << endl;
+      inp_file << "* \n" << endl;
       return;
     }
 
-<<<<<<< HEAD
-=======
-            list<std::string> elements;
-            elements.push_back("H");
-            elements.push_back("He");
-            BasisSet ecp;
-            ecp.LoadPseudopotentialSet(_ecp_name);
-            CTP_LOG(ctp::logDEBUG, *_pLog) << "Loaded Pseudopotentials " <<_ecp_name << flush;
-
-
-
-            for (it = qmatoms.begin(); it < qmatoms.end(); it++) {
-                
-                    std::string element_name = (*it)->getType();
-
-
-                    list<std::string>::iterator ite;
-                    ite = find(elements.begin(), elements.end(), element_name);
-                    if (ite == elements.end()) {
-                        elements.push_back(element_name);
-                        Element* element = ecp.getElement(element_name);
-                        _com_file << "\n" << "NewECP" << " " << element_name << endl;
-                        _com_file << "N_core" << " " << element->getNcore() << endl;
-                        //lmaxnum2lmaxname
-                        _com_file << "lmax" << " " << getLName(element->getLmax()) << endl;
-
-                        //For Orca the order doesn't matter but let's write it in ascending order
-                        // write remaining shells in ascending order s,p,d...
-                        for (int i = 0; i <= element->getLmax(); i++) {
-                            for (Element::ShellIterator its = element->begin(); its != element->end(); its++) {
-                                Shell* shell = (*its);
-                                if (shell->getLmax() == i) {
-                                    // shell type, number primitives, scale factor
-                                    _com_file << shell->getType() << " " << shell->getSize() << endl;
-                                    int _sh_idx = 0;
-                                    for (Shell::GaussianIterator itg = shell->firstGaussian(); itg != shell->lastGaussian(); itg++) {
-                                        GaussianPrimitive* gaussian = *itg;
-                                        _sh_idx++;
-                                        _com_file << _sh_idx << " " << gaussian->_decay << " " << gaussian->_contraction[0] << " " << gaussian->_power << endl;
-                                    }
-                                }
-                            }
-                        }
-                        _com_file << "end\n " << "\n" << endl;
-                    }
->>>>>>> 74ab0ec9
 
 /* If custom ECPs are used, they need to be specified in the input file
      * in a section following the basis set includes.
      */
-    void Orca::WriteECP(std::ofstream& _com_file, std::vector<QMAtom*>& qmatoms) {
-
-      _com_file << endl;
-      list<std::string> elements;
-      elements.push_back("H");
-      elements.push_back("He");
+    void Orca::WriteECP(std::ofstream& inp_file, std::vector<QMAtom*>& qmatoms) {
+
+      inp_file << endl;
+      std::vector<std::string> UniqueElements= FindUniqueElements(qmatoms);
+           
       BasisSet ecp;
       ecp.LoadPseudopotentialSet(_ecp_name);
+
       CTP_LOG(ctp::logDEBUG, *_pLog) << "Loaded Pseudopotentials " << _ecp_name << flush;
-      for (QMAtom* atom:qmatoms) {
-        std::string element_name = atom->getType();
-        list<std::string>::iterator ite;
-        ite = find(elements.begin(), elements.end(), element_name);
-        if (ite == elements.end()) {
-          elements.push_back(element_name);
+
+      for (const std::string& element_name:UniqueElements) {
+          try{    
+           const Element& element = ecp.getElement(element_name);
+          }catch(std::runtime_error& error){
+            CTP_LOG(ctp::logDEBUG, *_pLog) << "No pseudopotential for " << element_name<<" available" << flush;
+            continue;
+          }
           const Element& element = ecp.getElement(element_name);
-          _com_file << "\n" << "NewECP" << " " << element_name << endl;
-          _com_file << "N_core" << " " << element.getNcore() << endl;
-          //lmaxnum2lmaxname
-          _com_file << "lmax" << " " << getLName(element.getLmax()) << endl;
+ 
+          inp_file << "\n" << "NewECP" << " " << element_name << endl;
+          inp_file << "N_core" << " " << element.getNcore() << endl;
+          inp_file << "lmax" << " " << getLName(element.getLmax()) << endl;
           //For Orca the order doesn't matter but let's write it in ascending order
           // write remaining shells in ascending order s,p,d...
           for (int i = 0; i <= element.getLmax(); i++) {
-            for (Element::ShellIterator its = element.firstShell(); its != element.lastShell(); its++) {
-              Shell* shell = (*its);
-              if (shell->getLmax() == i) {
+              for (const Shell& shell:element) {
+                if (shell.getLmax() == i) {
                 // shell type, number primitives, scale factor
-                _com_file << shell->getType() << " " << shell->getSize() << endl;
-                int _sh_idx = 0;
-                for (Shell::GaussianIterator itg = shell->firstGaussian(); itg != shell->lastGaussian(); itg++) {
-                  GaussianPrimitive* gaussian = *itg;
-                  _sh_idx++;
-                  _com_file << _sh_idx << " " << gaussian->decay << " " << gaussian->contraction[0] << " " << gaussian->power << endl;
+                inp_file << shell.getType() << " " << shell.getSize() << endl;
+                int sh_idx = 0;
+                 for (const GaussianPrimitive& gaussian:shell) {
+                  sh_idx++;
+                  inp_file << sh_idx << " " << gaussian._decay << " " << gaussian._contraction[0] << " " << gaussian._power << endl;
                 }
               }
             }
           }
-          _com_file << "end\n " << "\n" << endl;
-        }
-      }
+          inp_file << "end\n " << "\n" << endl;
+        }
       return;
     }
         
@@ -335,28 +229,23 @@
          * q,x,y,z format in a separate file "background.crg"
          */
         void Orca::WriteBackgroundCharges() {
-
-             
           
-          
-            std::ofstream _crg_file;
+            std::ofstream crg_file;
             std::string _crg_file_name_full = _run_dir + "/background.crg";
-            _crg_file.open(_crg_file_name_full.c_str());
-            int _total_background = 0;
+            crg_file.open(_crg_file_name_full.c_str());
+            int total_background = 0;
 
             for (std::shared_ptr<ctp::PolarSeg> seg:_PolarSegments) {
                 for (ctp::APolarSite* site:*seg) {
-                    if (site->getQ00() != 0.0) _total_background++;
-
+                    if (site->getQ00() != 0.0) total_background++;
                     if (site->getRank() > 0 || _with_polarization ) {
-
                         std::vector<std::vector<double>> _split_multipoles = SplitMultipoles(site);
-                        _total_background+= _split_multipoles.size();
+                        total_background+= _split_multipoles.size();
                     }
                 }
             } //counting only
             
-            _crg_file << _total_background << endl;
+            crg_file << total_background << endl;
             boost::format fmt("%1$+1.7f %2$+1.7f %3$+1.7f %4$+1.7f");
             //now write
             for (std::shared_ptr<ctp::PolarSeg> seg:_PolarSegments) {
@@ -365,12 +254,12 @@
                             % (site->getPos().getY()*votca::tools::conv::nm2ang) 
                             % (site->getPos().getZ()*votca::tools::conv::nm2ang) 
                             );
-                    if (site->getQ00() != 0.0) _crg_file << sitestring << endl;
+                    if (site->getQ00() != 0.0) crg_file << sitestring << endl;
                     if (site->getRank() > 0 || _with_polarization ) {
                         std::vector< std::vector<double> > _split_multipoles = SplitMultipoles(site);
                         for (const auto& mpoles:_split_multipoles){
                            string multipole=boost::str( fmt % mpoles[3] % mpoles[0] % mpoles[1] % mpoles[2] );
-                            _crg_file << multipole << endl;
+                            crg_file << multipole << endl;
                         }
                     }
                 }
@@ -388,44 +277,44 @@
             std::vector<std::string> results;
             std::string temp_suffix = "/id";
             std::string scratch_dir_backup = _scratch_dir;
-            std::ofstream _com_file;
-            std::string _com_file_name_full = _run_dir + "/" + _input_file_name;
-            _com_file.open(_com_file_name_full.c_str());
+            std::ofstream inp_file;
+            std::string inp_file_name_full = _run_dir + "/" + _input_file_name;
+            inp_file.open(inp_file_name_full.c_str());
             // header
-            _com_file << "* xyz  " << _charge << " " << _spin << endl;
+            inp_file << "* xyz  " << _charge << " " << _spin << endl;
 
             std::vector< QMAtom* > qmatoms = orbitals.QMAtoms();
             // put coordinates
-            WriteCoordinates(_com_file, qmatoms);
+            WriteCoordinates(inp_file, qmatoms);
             // add parallelization info
-            _com_file << "%pal\n " << "nprocs " << _threads << "\nend" << "\n" << endl;
+            inp_file << "%pal\n " << "nprocs " << _threads << "\nend" << "\n" << endl;
             // basis set info
             if (_write_basis_set) {
-                std::string _el_file_name = _run_dir + "/" + "system.bas";
-                WriteBasisset(qmatoms, _basisset_name, _el_file_name);
-                _com_file << "%basis\n " << endl;
-                _com_file << "GTOName" << " " << "=" << "\"system.bas\";" << endl;
+                std::string el_file_name = _run_dir + "/" + "system.bas";
+                WriteBasisset(qmatoms, _basisset_name, el_file_name);
+                inp_file << "%basis\n " << endl;
+                inp_file << "GTOName" << " " << "=" << "\"system.bas\";" << endl;
                 if (_auxbasisset_name != "") {
-                    std::string _aux_file_name = _run_dir + "/" + "system.aux";
-                    WriteBasisset(qmatoms, _auxbasisset_name, _aux_file_name);
-                    _com_file << "GTOAuxName" << " " << "=" << "\"system.aux\";" << endl;
+                    std::string aux_file_name = _run_dir + "/" + "system.aux";
+                    WriteBasisset(qmatoms, _auxbasisset_name, aux_file_name);
+                    inp_file << "GTOAuxName" << " " << "=" << "\"system.aux\";" << endl;
                 }
             } // write_basis set
 
             // ECPs
             /* WRITING ECP INTO system.inp FILE for ORCA**/
             if (_write_pseudopotentials) {
-                WriteECP(_com_file, qmatoms);
+                WriteECP(inp_file, qmatoms);
             } // write pseudopotentials
             /* END   OF WRITING BASISSET/ECP INTO system.inp FILE for ORCA*************/
-            _com_file << "end\n " << "\n" << endl; //This end is for the basis set block
+            inp_file << "end\n " << "\n" << endl; //This end is for the basis set block
             if (_write_charges) {
                 WriteBackgroundCharges();
             }
 
-            _com_file << _options << "\n";
-            _com_file << endl;
-            _com_file.close();
+            inp_file << _options << "\n";
+            inp_file << endl;
+            inp_file.close();
             // and now generate a shell script to run both jobs, if neccessary
             CTP_LOG(ctp::logDEBUG, *_pLog) << "Setting the scratch dir to " << _scratch_dir + temp_suffix << flush;
             _scratch_dir = scratch_dir_backup + temp_suffix;
@@ -435,20 +324,20 @@
         }
 
         bool Orca::WriteShellScript() {
-            ofstream _shell_file;
-            std::string _shell_file_name_full = _run_dir + "/" + _shell_file_name;
-            _shell_file.open(_shell_file_name_full.c_str());
-            _shell_file << "#!/bin/bash" << endl;
-            _shell_file << "mkdir -p " << _scratch_dir << endl;
+            ofstream shell_file;
+            std::string shell_file_name_full = _run_dir + "/" + _shell_file_name;
+            shell_file.open(shell_file_name_full.c_str());
+            shell_file << "#!/bin/bash" << endl;
+            shell_file << "mkdir -p " << _scratch_dir << endl;
             
             if(_write_guess){
               if(!(boost::filesystem::exists( _run_dir + "/molA.gbw" ) && boost::filesystem::exists( _run_dir + "/molB.gbw" )  )){
               throw runtime_error("Using guess relies on a molA.gbw and a molB.gbw file being in the directory.");
             }
-              _shell_file<<_executable<<"_mergefrag molA.gbw molB.gbw dimer.gbw > merge.log"<<endl;
-            }
-            _shell_file << _executable << " " << _input_file_name << " > " << _log_file_name << endl; //" 2> run.error" << endl;
-            _shell_file.close();
+              shell_file<<_executable<<"_mergefrag molA.gbw molB.gbw dimer.gbw > merge.log"<<endl;
+            }
+            shell_file << _executable << " " << _input_file_name << " > " << _log_file_name << endl; //" 2> run.error" << endl;
+            shell_file.close();
             return true;
         }
 
@@ -530,7 +419,7 @@
         }
 
         bool Orca::ParseLogFile(Orbitals& orbitals) {
-            const double _conv_Hrt_eV = tools::conv::hrt2ev;
+            const double conv_Hrt_eV = tools::conv::hrt2ev;
 
             orbitals.setQMpackage("orca");
             orbitals.setDFTbasis(_basisset_name);
@@ -538,66 +427,57 @@
                 orbitals.setECP(_ecp_name);
             } 
             CTP_LOG(ctp::logDEBUG, *_pLog) << "Parsing " << _log_file_name << flush;
-            std::string _log_file_name_full = _run_dir + "/" + _log_file_name;
+            std::string log_file_name_full = _run_dir + "/" + _log_file_name;
             // check if LOG file is complete
             if (!CheckLogFile()) return false;
-            std::map <int, double> _energies;
-            std::map <int, double> _occ;
-
-            std::string _line;
-            unsigned _levels = 0;
-            int _number_of_electrons = 0;
+            std::map <int, double> energies;
+            std::map <int, double> occupancy;
+
+            std::string line;
+            unsigned levels = 0;
+            int number_of_electrons = 0;
             std::vector<std::string> results;
 
-            std::ifstream _input_file(_log_file_name_full.c_str());
-
-            if (_input_file.fail()) {
-                CTP_LOG(ctp::logERROR, *_pLog) << "File " << _log_file_name_full << " not found " << flush;
+            std::ifstream input_file(log_file_name_full.c_str());
+
+            if (input_file.fail()) {
+                CTP_LOG(ctp::logERROR, *_pLog) << "File " << log_file_name_full << " not found " << flush;
                 return false;
             } else {
-                CTP_LOG(ctp::logDEBUG, *_pLog) << "Reading Coordinates and occupationnumbers and energies from " << _log_file_name_full << flush;
+                CTP_LOG(ctp::logDEBUG, *_pLog) << "Reading Coordinates and occupationnumbers and energies from " << log_file_name_full << flush;
             }
             //Coordinates of the final configuration depending on whether it is an optimization or not
-            while (_input_file) {
-                getline(_input_file, _line);
-                boost::trim(_line);
+            while (input_file) {
+                getline(input_file, line);
+                boost::trim(line);
 
                 if (_is_optimization) {
                     throw runtime_error("Not implemented yet!");
                 }
-                bool _found_optimization = true;
-                std::string::size_type coordinates_pos = _line.find("CARTESIAN COORDINATES (ANGSTROEM)");
-
-                if (_found_optimization && coordinates_pos != std::string::npos) {
+                bool found_optimization = true;
+                std::string::size_type coordinates_pos = line.find("CARTESIAN COORDINATES (ANGSTROEM)");
+
+                if (found_optimization && coordinates_pos != std::string::npos) {
                     CTP_LOG(ctp::logDEBUG, *_pLog) << "Getting the coordinates" << flush;
-                    //_has_coordinates = true;
-                    bool _has_QMAtoms = orbitals.hasQMAtoms();
+                    bool has_QMAtoms = orbitals.hasQMAtoms();
                     // three garbage lines
-                    getline(_input_file, _line);
+                    getline(input_file, line);
                     // now starts the data in format
                     // _id type Qnuc x y z
-                    std::vector<std::string> _row;
-                    getline(_input_file, _line);
-                    boost::trim(_line);
-                    boost::algorithm::split(_row, _line, boost::is_any_of("\t "), boost::algorithm::token_compress_on);
-                    int nfields = _row.size();
+                    std::vector<std::string> row=GetLineAndSplit(input_file, "\t ");
+                    int nfields = row.size();
                     int atom_id = 0;
                     while (nfields == 4) {
-                        //int atom_id = boost::lexical_cast< int >( _row.at(0) );
-                        //int atom_number = boost::lexical_cast< int >( _row.at(0) );
-                        std::string _atom_type = _row.at(0);
-                        double _x = boost::lexical_cast<double>(_row.at(1));
-                        double _y = boost::lexical_cast<double>(_row.at(2));
-                        double _z = boost::lexical_cast<double>(_row.at(3));
-                        //if ( tools::globals::verbose ) cout << "... ... " << atom_id << " " << atom_type << " " << atom_charge << endl;
-                        getline(_input_file, _line);
-                        boost::trim(_line);
-                        boost::algorithm::split(_row, _line, boost::is_any_of("\t "), boost::algorithm::token_compress_on);
-                        nfields = _row.size();
-                        tools::vec pos=tools::vec(_x,_y,_z);
+                        std::string atom_type = row.at(0);
+                        double x = boost::lexical_cast<double>(row.at(1));
+                        double y = boost::lexical_cast<double>(row.at(2));
+                        double z = boost::lexical_cast<double>(row.at(3));
+                        row=GetLineAndSplit(input_file, "\t ");
+                        nfields = row.size();
+                        tools::vec pos=tools::vec(x,y,z);
                         pos*=tools::conv::ang2bohr;
-                        if (_has_QMAtoms == false) {
-                            orbitals.AddAtom(atom_id,_atom_type, pos);
+                        if (has_QMAtoms == false) {
+                            orbitals.AddAtom(atom_id,atom_type, pos);
                         } else {
                             QMAtom* pAtom = orbitals.QMAtoms().at(atom_id);
                             pAtom->setPos(pos);
@@ -606,97 +486,90 @@
                     }
                 }
 
-                std::string::size_type energy_pos = _line.find("Total Energy");
+                std::string::size_type energy_pos = line.find("Total Energy");
                 if (energy_pos != std::string::npos) {
-                    boost::algorithm::split(results, _line, boost::is_any_of(" "), boost::algorithm::token_compress_on);
-                    std::string _energy = results[3];
-                    boost::trim(_energy);
-                    orbitals.setQMEnergy(_conv_Hrt_eV * boost::lexical_cast<double>(_energy));
+                    boost::algorithm::split(results, line, boost::is_any_of(" "), boost::algorithm::token_compress_on);
+                    std::string energy = results[3];
+                    boost::trim(energy);
+                    orbitals.setQMEnergy(conv_Hrt_eV * boost::lexical_cast<double>(energy));
                     CTP_LOG(ctp::logDEBUG, *_pLog) << (boost::format("QM energy[eV]: %4.6f ") % orbitals.getQMEnergy()).str() << flush;
                 }
 
-                std::string::size_type HFX_pos = _line.find("Fraction HF Exchange ScalHFX");
+                std::string::size_type HFX_pos = line.find("Fraction HF Exchange ScalHFX");
                 if (HFX_pos != std::string::npos) {
-                    boost::algorithm::split(results, _line, boost::is_any_of(" "), boost::algorithm::token_compress_on);
-                    double _ScaHFX = boost::lexical_cast<double>(results.back());
-                    orbitals.setScaHFX(_ScaHFX);
-                    CTP_LOG(ctp::logDEBUG, *_pLog) << "DFT with " << _ScaHFX << " of HF exchange!" << flush;
-                }
-
-                std::string::size_type dim_pos = _line.find("Basis Dimension");
+                    boost::algorithm::split(results, line, boost::is_any_of(" "), boost::algorithm::token_compress_on);
+                    double ScaHFX = boost::lexical_cast<double>(results.back());
+                    orbitals.setScaHFX(ScaHFX);
+                    CTP_LOG(ctp::logDEBUG, *_pLog) << "DFT with " << ScaHFX << " of HF exchange!" << flush;
+                }
+
+                std::string::size_type dim_pos = line.find("Basis Dimension");
                 if (dim_pos != std::string::npos) {
-                    boost::algorithm::split(results, _line, boost::is_any_of(" "), boost::algorithm::token_compress_on);
-                    std::string _dim = results[4]; //The 4th element of results vector is the Basis Dim
-                    boost::trim(_dim);
-                    _levels = boost::lexical_cast<int>(_dim);
-                    CTP_LOG(ctp::logDEBUG, *_pLog) << "Basis Dimension: " << _levels << flush;
-                    CTP_LOG(ctp::logDEBUG, *_pLog) << "Energy levels: " << _levels << flush;
-                }
-
-                std::string::size_type OE_pos = _line.find("ORBITAL ENERGIES");
+                    boost::algorithm::split(results, line, boost::is_any_of(" "), boost::algorithm::token_compress_on);
+                    std::string dim = results[4]; //The 4th element of results vector is the Basis Dim
+                    boost::trim(dim);
+                    levels = boost::lexical_cast<int>(dim);
+                    CTP_LOG(ctp::logDEBUG, *_pLog) << "Basis Dimension: " << levels << flush;
+                    CTP_LOG(ctp::logDEBUG, *_pLog) << "Energy levels: " << levels << flush;
+                }
+
+                std::string::size_type OE_pos = line.find("ORBITAL ENERGIES");
                 if (OE_pos != std::string::npos) {
-                    _number_of_electrons=0;
-                    getline(_input_file, _line);
-                    getline(_input_file, _line);
-                    getline(_input_file, _line);
-                    if (_line.find("E(Eh)") == std::string::npos) {
+                    number_of_electrons=0;
+                    getline(input_file, line);
+                    getline(input_file, line);
+                    getline(input_file, line);
+                    if (line.find("E(Eh)") == std::string::npos) {
                         CTP_LOG(ctp::logDEBUG, *_pLog) << "Warning: Orbital Energies not found in log file" << flush;
                     }
-                    for (unsigned i = 0; i < _levels; i++) {
-                        getline(_input_file, _line);
-                        boost::trim(_line);
-                        boost::algorithm::split(results, _line, boost::is_any_of(" "), boost::algorithm::token_compress_on);
-                        std::string _no = results[0];
-                        boost::trim(_no);
-                        unsigned levelnumber = boost::lexical_cast<unsigned>(_no);
+                    for (unsigned i = 0; i < levels; i++) {
+                        results=GetLineAndSplit(input_file, " ");
+                        std::string no = results[0];
+                        boost::trim(no);
+                        unsigned levelnumber = boost::lexical_cast<unsigned>(no);
                         if (levelnumber != i) {
                             CTP_LOG(ctp::logDEBUG, *_pLog) << "Have a look at the orbital energies something weird is going on" << flush;
                         }
-                        std::string _oc = results[1];
-                        boost::trim(_oc);
-                        double occ = boost::lexical_cast<double>(_oc);
+                        std::string oc = results[1];
+                        boost::trim(oc);
+                        double occ = boost::lexical_cast<double>(oc);
                         // We only count alpha electrons, each orbital must be empty or doubly occupied
                         if (occ == 2 || occ == 1) {
-                            _number_of_electrons++;
-                            _occ[i] = occ;
+                            number_of_electrons++;
+                            occupancy[i] = occ;
                         } else if (occ == 0) {
-                            _occ[i] = occ;
+                            occupancy[i] = occ;
                         } else {
                             if (occ == 1){
                                 CTP_LOG(ctp::logDEBUG, *_pLog) << "Watch out! No distinction between alpha and beta electrons. Check if occ = 1 is suitable for your calculation " << flush;
-                                _number_of_electrons++;
-                                _occ[i] = occ;
+                                number_of_electrons++;
+                                occupancy[i] = occ;
                             } else {
                             throw runtime_error("Only empty or doubly occupied orbitals are allowed not running the right kind of DFT calculation");
                             }
                         }
-                        std::string _e = results[2];
-                        boost::trim(_e);
-                        _energies [i] = boost::lexical_cast<double>(_e);
+                        std::string e = results[2];
+                        boost::trim(e);
+                        energies [i] = boost::lexical_cast<double>(e);
                     }
                 }
                 /*
                  *  Partial charges from the input file
                  */
-                std::string::size_type charge_pos = _line.find("CHELPG Charges");
+                std::string::size_type charge_pos = line.find("CHELPG Charges");
 
                 if (charge_pos != std::string::npos && _get_charges) {
                     CTP_LOG(ctp::logDEBUG, *_pLog) << "Getting charges" << flush;
-                    getline(_input_file, _line);
-                    std::vector<std::string> _row;
-                    getline(_input_file, _line);
-                    boost::trim(_line);
-                    boost::algorithm::split(_row, _line, boost::is_any_of("\t "), boost::algorithm::token_compress_on);
-                    int nfields = _row.size();
+                    getline(input_file, line);
+                    std::vector<std::string> row=GetLineAndSplit(input_file, "\t ");
+                    int nfields = row.size();
                     while (nfields == 4) {
-                        int atom_id = boost::lexical_cast< int >(_row.at(0));
+                        int atom_id = boost::lexical_cast< int >(row.at(0));
                         atom_id++;
-                        std::string atom_type = _row.at(1);
-                        double atom_charge = boost::lexical_cast< double >(_row.at(3));
-                        getline(_input_file, _line);
-                        boost::trim(_line);
-                        boost::algorithm::split(_row, _line, boost::is_any_of("\t "), boost::algorithm::token_compress_on);
-                        nfields = _row.size();
+                        std::string atom_type = row.at(1);
+                        double atom_charge = boost::lexical_cast< double >(row.at(3));
+                        row=GetLineAndSplit(input_file, "\t ");
+                        nfields = row.size();
                         QMAtom* pAtom;
                         if (!orbitals.hasQMAtoms()) {
                             pAtom =orbitals.AddAtom(atom_id - 1,atom_type, 0, 0, 0);
@@ -708,26 +581,26 @@
                 }
             }
 
-            CTP_LOG(ctp::logDEBUG, *_pLog) << "Alpha electrons: " << _number_of_electrons << flush;
-            int _occupied_levels = _number_of_electrons;
-            int _unoccupied_levels = _levels - _occupied_levels;
-            CTP_LOG(ctp::logDEBUG, *_pLog) << "Occupied levels: " << _occupied_levels << flush;
-            CTP_LOG(ctp::logDEBUG, *_pLog) << "Unoccupied levels: " << _unoccupied_levels << flush;
+            CTP_LOG(ctp::logDEBUG, *_pLog) << "Alpha electrons: " << number_of_electrons << flush;
+            int occupied_levels = number_of_electrons;
+            int unoccupied_levels = levels - occupied_levels;
+            CTP_LOG(ctp::logDEBUG, *_pLog) << "Occupied levels: " << occupied_levels << flush;
+            CTP_LOG(ctp::logDEBUG, *_pLog) << "Unoccupied levels: " << unoccupied_levels << flush;
 
             /************************************************************/
 
             // copying information to the orbitals object
        
-            orbitals.setBasisSetSize(_levels);
-            orbitals.setNumberOfElectrons(_number_of_electrons);
-            orbitals.setNumberOfLevels(_occupied_levels, _unoccupied_levels);
+            orbitals.setBasisSetSize(levels);
+            orbitals.setNumberOfElectrons(number_of_electrons);
+            orbitals.setNumberOfLevels(occupied_levels, unoccupied_levels);
             orbitals.setSelfEnergy(0.0);
 
             // copying energies to a vector
-            orbitals.MOEnergies().resize(_levels);
+            orbitals.MOEnergies().resize(levels);
             //_level = 1;
             for (int i = 0; i < orbitals.MOEnergies().size(); i++) {
-                orbitals.MOEnergies()[i] = _energies[ i ];
+                orbitals.MOEnergies()[i] = energies[ i ];
             }
 
             CTP_LOG(ctp::logDEBUG, *_pLog) << "Done reading Log file" << flush;
@@ -736,23 +609,23 @@
 
         bool Orca::CheckLogFile() {
             // check if the log file exists
-            ifstream _input_file((_run_dir + "/" + _log_file_name).c_str());
-
-            if (_input_file.fail()) {
+            ifstream input_file((_run_dir + "/" + _log_file_name).c_str());
+
+            if (input_file.fail()) {
                 CTP_LOG(ctp::logERROR, *_pLog) << "Orca LOG is not found" << flush;
                 return false;
             };
 
-            std::string _line;
-            while (_input_file) {
-                getline(_input_file, _line);
-                boost::trim(_line);
-                std::string::size_type error = _line.find("FATAL ERROR ENCOUNTERED");
+            std::string line;
+            while (input_file) {
+                getline(input_file, line);
+                boost::trim(line);
+                std::string::size_type error = line.find("FATAL ERROR ENCOUNTERED");
                 if (error != std::string::npos) {
                     CTP_LOG(ctp::logERROR, *_pLog) << "ORCA encountered a fatal error, maybe a look in the log file may help." << flush;
                     return false;
                 }
-                error = _line.find("mpirun detected that one or more processes exited with non-zero status");
+                error = line.find("mpirun detected that one or more processes exited with non-zero status");
                 if (error != std::string::npos) {
                     CTP_LOG(ctp::logERROR, *_pLog) << "ORCA had an mpi problem, maybe your openmpi version is not good." << flush;
                     return false;
@@ -763,12 +636,12 @@
 
         // Parses the Orca gbw file and stores data in the Orbitals object
 
-        bool Orca::ParseOrbitalsFile(Orbitals& _orbitals) {
+        bool Orca::ParseOrbitalsFile(Orbitals& orbitals) {
             if (!CheckLogFile()) return false;
-            std::vector<double> _coefficients;
-            int _basis_size = _orbitals.getBasisSetSize();
-            int _levels = _orbitals.getNumberOfLevels();
-            if (_basis_size == 0 || _levels == 0) {
+            std::vector<double> coefficients;
+            int basis_size = orbitals.getBasisSetSize();
+            int levels = orbitals.getNumberOfLevels();
+            if (basis_size == 0 || levels == 0) {
                 throw runtime_error("Basis size not set, calculator does not parse log file first");
             }
             CTP_LOG(ctp::logDEBUG, *_pLog) << "Reading the gbw file, this may or may not work so be careful: " << flush;
@@ -797,20 +670,20 @@
                 infile.read(buffer, 8);
                 double mocoeff = *((double*) buffer);
                 //CTP_LOG(logDEBUG,*_pLog) << mocoeff<< flush ;
-                _coefficients.push_back(mocoeff);
+                coefficients.push_back(mocoeff);
             }
             delete[] buffer;
 
             infile.close();
             // i -> MO, j -> AO
-            (_orbitals.MOCoefficients()).resize(_levels, _basis_size);
-            for (int i = 0; i < _orbitals.MOCoefficients().rows(); i++) {
-                for (int j = 0; j < _orbitals.MOCoefficients().cols(); j++) {
-                    _orbitals.MOCoefficients()(j, i) = _coefficients[j * _basis_size + i];
+            (orbitals.MOCoefficients()).resize(levels, basis_size);
+            for (int i = 0; i < orbitals.MOCoefficients().rows(); i++) {
+                for (int j = 0; j < orbitals.MOCoefficients().cols(); j++) {
+                    orbitals.MOCoefficients()(j, i) = coefficients[j * basis_size + i];
                    
                 }
             }  
-           ReorderOutput(_orbitals);
+           ReorderOutput(orbitals);
             CTP_LOG(ctp::logDEBUG, *_pLog) << "Done parsing" << flush;
             return true;
         }
@@ -831,16 +704,15 @@
         }
 
         std::string Orca::indent(const double &number) {
-            std::stringstream _ssnumber;
+            std::stringstream ssnumber;
             if (number >= 0) {
-                _ssnumber << "    ";
+                ssnumber << "    ";
             } else {
-                _ssnumber << "   ";
-            }
-            _ssnumber << setiosflags(ios::fixed) << setprecision(15) << std::scientific << number;
-            std::string _snumber = _ssnumber.str();
-            //boost::replace_first(_snumber, "e", "D");
-            return _snumber;
+                ssnumber << "   ";
+            }
+            ssnumber << setiosflags(ios::fixed) << setprecision(15) << std::scientific << number;
+            std::string snumber = ssnumber.str();
+            return snumber;
         }
 
 
