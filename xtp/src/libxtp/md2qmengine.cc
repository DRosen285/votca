/*
 * Copyright 2009-2021 The VOTCA Development Team (http://www.votca.org)
 *
 * Licensed under the Apache License, Version 2.0 (the "License");
 * you may not use this file except in compliance with the License.
 * You may obtain a copy of the License at
 *
 *     http://www.apache.org/licenses/LICENSE-2.0
 *
 * Unless required by applicable law or agreed to in writing, software
 * distributed under the License is distributed on an "AS IS" BASIS,
 * WITHOUT WARRANTIES OR CONDITIONS OF ANY KIND, either express or implied.
 * See the License for the specific language governing permissions and
 * limitations under the License.
 *
 */

// Local VOTCA includes
#include "votca/xtp/md2qmengine.h"

namespace votca {
namespace xtp {

void Md2QmEngine::CheckMappingFile(tools::Property& topology_map) const {
  std::string molkey = "topology.molecules.molecule";
  std::vector<tools::Property*> molecules = topology_map.Select(molkey);
  if (SameValueForMultipleEntries<std::string>(molecules, "mdname")) {
    throw std::runtime_error("Multiple molecules have same mdname");
  }
  std::string segkey = "segments.segment";
  std::vector<tools::Property*> segments_all;
  for (tools::Property* mol : molecules) {
    std::vector<tools::Property*> segments = mol->Select(segkey);
    if (SameValueForMultipleEntries<std::string>(segments, "name")) {
      throw std::runtime_error("Multiple segments in molecule:" +
                               mol->get("mdname").as<std::string>() +
                               " have same name");
    }
    segments_all.insert(segments_all.end(), segments.begin(), segments.end());
    for (tools::Property* seg : segments) {
      std::string fragkey = "fragments.fragment";
      std::vector<tools::Property*> fragments = seg->Select(fragkey);
      if (SameValueForMultipleEntries<std::string>(fragments, "name")) {
        throw std::runtime_error(
            "Multiple fragments have same name in molecule " +
            mol->get("mdname").as<std::string>() + " segment " +
            seg->get("name").as<std::string>());
      }

      std::vector<std::string> atomnames_seg;
      for (tools::Property* frag : fragments) {
        std::vector<std::string> atomnames =
            frag->get("mdatoms").as<std::vector<std::string>>();
        atomnames_seg.insert(atomnames_seg.end(), atomnames.begin(),
                             atomnames.end());
      }
      std::sort(atomnames_seg.begin(), atomnames_seg.end());  // O(N log N)
      if (adjacent_find(atomnames_seg.begin(), atomnames_seg.end()) !=
          atomnames_seg.end()) {
        throw std::runtime_error(
            "Multiple mdatoms have same identifier in molecule " +
            mol->get("mdname").as<std::string>() + " segment " +
            seg->get("name").as<std::string>());
      }
    }
  }
  if (SameValueForMultipleEntries<std::string>(segments_all, "name")) {
    throw std::runtime_error("Multiple segments have same name");
  }
}

Index Md2QmEngine::DetermineAtomNumOffset(
    const csg::Molecule* mol, const std::vector<Index>& atom_ids_map) const {
  std::vector<Index> IDs;
  std::cout << "   atoms in MD molecule " << mol->BeadCount() << std::endl;
  IDs.reserve(mol->BeadCount());
  for (const csg::Bead* bead : mol->Beads()) {
    IDs.push_back(bead->getId());
  }
  std::cout << "First loop done..." << std::endl;
  std::sort(IDs.begin(), IDs.end());

      std::cout << IDs[0] << std::endl;
    std::cout << atom_ids_map[0] << std::endl;

  Index offset = IDs[0] - atom_ids_map[0];
  std::cout << offset << std::endl;
  for (Index i = 1; i < Index(IDs.size()); i++) {
    if (IDs[i] - atom_ids_map[i] != offset) {
      throw std::runtime_error(
          "AtomIds offset could not be determined, either our MD trajectory or "
          "your mapping file have wrong Atom ids");
    }
  }
  std::cout << offset << std::endl; 
  return offset;
}

bool Md2QmEngine::CheckMolWhole(const Topology& top, const Segment& seg) const {
  Eigen::Vector3d CoM = seg.getPos();
  bool whole = true;
  for (const Atom& a : seg) {
    Eigen::Vector3d r = a.getPos() - CoM;
    Eigen::Vector3d r_pbc = top.PbShortestConnect(CoM, a.getPos());
    Eigen::Vector3d shift = r_pbc - r;
    if (shift.norm() > 1e-9) {
      whole = false;
      break;
    }
  }
  return whole;
}

void Md2QmEngine::MakeSegmentsWholePBC(Topology& top) const {
  for (Segment& seg : top.Segments()) {
    seg.calcPos();
    while (!CheckMolWhole(top, seg)) {
      Eigen::Vector3d CoM = seg.getPos();
      for (Atom& a : seg) {
        Eigen::Vector3d r = a.getPos() - CoM;
        Eigen::Vector3d r_pbc = top.PbShortestConnect(CoM, a.getPos());
        Eigen::Vector3d shift = r_pbc - r;
        if (shift.norm() > 1e-9) {
          a.Translate(shift);
        }
      }
      seg.calcPos();
    }
  }
}

Topology Md2QmEngine::map(const csg::Topology& top) const {

  tools::Property topology_map;
  topology_map.LoadFromXML(mapfile_);
  CheckMappingFile(topology_map);
  Topology xtptop;
  xtptop.setStep(top.getStep());
  xtptop.setTime(top.getTime());
  xtptop.setBox(top.getBox() * tools::conv::nm2bohr, top.getBoxType());

  // which segmentname does an atom belong to molname atomid
  std::map<std::string, std::map<Index, std::string>> MolToSegMap;

  // which atomids belong to molname
  std::map<std::string, std::vector<Index>> MolToAtomIds;

  // names of segments in one molecule;
  std::map<std::string, std::vector<std::string>> SegsinMol;

  std::string molkey = "topology.molecules.molecule";
  std::vector<tools::Property*> molecules = topology_map.Select(molkey);
  std::string segkey = "segments.segment";

  for (tools::Property* mol : molecules) {
    // get the name of this molecule
    std::string molname = mol->get("mdname").as<std::string>();
<<<<<<< HEAD
    if (votca::Log::verbose()) {
            std::cout << "... ... processing mapping information for molecule "
                      << molname << std::endl;
          }
    // get all segment-mapping info 
=======
    // get all segment-mapping info
>>>>>>> 95011cc8
    std::vector<tools::Property*> segments = mol->Select(segkey);
    std::vector<std::string> segnames;
    std::vector<Index> atomids;
    // now go through all the defined segments
    for (tools::Property* seg : segments) {
      // get the name of this segment and add to segnames vector
      std::string segname = seg->get("name").as<std::string>();
      segnames.push_back(segname);
          if (votca::Log::verbose()) {
            std::cout << "... ... processing mapping information for segment "
                      << segname << std::endl;
          }
      std::string fragkey = "fragments.fragment";
      // get all fragement mapping info
      std::vector<tools::Property*> fragments = seg->Select(fragkey);
      // go over all fragments in this segement
      for (tools::Property* frag : fragments) {
        // get all mdatom names from this fragment
        std::vector<std::string> atomnames =
            frag->get("mdatoms").as<std::vector<std::string>>();
        // go over all atoms
        for (const std::string& atomname : atomnames) {
          // split atom entry at :
          tools::Tokenizer tok_atom_name(atomname, ":");
          std::vector<std::string> entries = tok_atom_name.ToVector();
          if (entries.size() != 3) {
            throw std::runtime_error("Atom entry " + atomname +
                                     " is not well formatted");
          }
          // format should be RESNUM:ATOMNAME:ATOMID we do not care about the
          // first two
          Index atomid = 0;
          try {
            atomid = std::stoi(entries[2]);
          } catch (std::invalid_argument& e) {
            throw std::runtime_error("Atom entry " + atomname +
                                     " is not well formatted");
          }
          if (votca::Log::verbose()) {
            std::cout << "... ... processing mapping information for atom "
                      << atomname << " with ID " << atomid << std::endl;
          }
          atomids.push_back(atomid);
          MolToSegMap[molname][atomid] = segname;
        }
      }
    }
    std::sort(atomids.begin(), atomids.end());
    MolToAtomIds[molname] = atomids;
    std::cout << "adding " << segnames[0] << std::endl;
    SegsinMol[molname] = segnames;
  }


//std::cout << SegsinMol["C144H141O54S18"][0] << std::endl;
//std::cout << SegsinMol["C144H182O54S18"][0] << std::endl;

  for (const csg::Molecule& mol : top.Molecules()) {

    std::cout << " working on molecule " << mol.getName() << "\n" << std::endl;
  }

  std::cout << "... Parsing all mapping entries completed." << std::endl;

  // go through all molecules in MD topology
  for (const csg::Molecule& mol : top.Molecules()) {

<<<<<<< HEAD
    std::cout << " working on molecule " << mol.getName() << "\n" << std::endl;
=======
    // std::cout << " working on molecule " << mol.getName() << "\n" <<
    // std::endl;
>>>>>>> 95011cc8

    // lookup all segment *names* in this molecule
    const std::vector<std::string> segnames = SegsinMol[mol.getName()];
    std::cout << segnames.size() << std::endl;
    for (auto segment : segnames) {
      std::cout << segment << std::endl;
    }

    std::vector<Segment>& topology_segments = xtptop.Segments();
    //std::cout << mol.getName() << " " << MolToAtomIds[mol.getName()] << std::endl;
    Index IdOffset = DetermineAtomNumOffset(&mol, MolToAtomIds[mol.getName()]);

    if (votca::Log::verbose()) {
      std::cout << "... Mapping molecule " << mol.getId() << ", name "
                << mol.getName() << ", # of segments " << segnames.size()
                << ", atomID offset " << IdOffset << std::endl;
    }

    for (const std::string& segname : segnames) {

      Index segid = topology_segments.size();
      // construct a segment
      Segment this_segment = Segment(segname, segid);
      this_segment.AddMoleculeId(mol.getId());

      // create atomlist
      for (const csg::Bead* bead : mol.Beads()) {
        // check if it belongs to this segment, and add it
        if (segname == MolToSegMap[mol.getName()][bead->getId() - IdOffset]) {
          Atom atom(bead->getResnr(), bead->getName(), bead->getId(),
                    bead->getPos() * tools::conv::nm2bohr, bead->getType());
          this_segment.push_back(atom);
        }
      }
      // add segment to topology
      topology_segments.push_back(this_segment);
    }
  }

  MakeSegmentsWholePBC(xtptop);

  return xtptop;
}

template <class T>
bool Md2QmEngine::SameValueForMultipleEntries(
    const std::vector<tools::Property*>& props, std::string valuetag) const {
  std::vector<T> entries;
  for (tools::Property* prop : props) {
    entries.push_back(prop->get(valuetag).as<T>());
  }
  std::sort(entries.begin(), entries.end());  // O(N log N)
  return adjacent_find(entries.begin(), entries.end()) != entries.end();
}

}  // namespace xtp
}  // namespace votca<|MERGE_RESOLUTION|>--- conflicted
+++ resolved
@@ -155,15 +155,7 @@
   for (tools::Property* mol : molecules) {
     // get the name of this molecule
     std::string molname = mol->get("mdname").as<std::string>();
-<<<<<<< HEAD
-    if (votca::Log::verbose()) {
-            std::cout << "... ... processing mapping information for molecule "
-                      << molname << std::endl;
-          }
-    // get all segment-mapping info 
-=======
     // get all segment-mapping info
->>>>>>> 95011cc8
     std::vector<tools::Property*> segments = mol->Select(segkey);
     std::vector<std::string> segnames;
     std::vector<Index> atomids;
@@ -221,22 +213,12 @@
 //std::cout << SegsinMol["C144H141O54S18"][0] << std::endl;
 //std::cout << SegsinMol["C144H182O54S18"][0] << std::endl;
 
-  for (const csg::Molecule& mol : top.Molecules()) {
-
-    std::cout << " working on molecule " << mol.getName() << "\n" << std::endl;
-  }
-
   std::cout << "... Parsing all mapping entries completed." << std::endl;
 
   // go through all molecules in MD topology
   for (const csg::Molecule& mol : top.Molecules()) {
 
-<<<<<<< HEAD
     std::cout << " working on molecule " << mol.getName() << "\n" << std::endl;
-=======
-    // std::cout << " working on molecule " << mol.getName() << "\n" <<
-    // std::endl;
->>>>>>> 95011cc8
 
     // lookup all segment *names* in this molecule
     const std::vector<std::string> segnames = SegsinMol[mol.getName()];
