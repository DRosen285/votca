cmake_minimum_required(VERSION 3.1)

project(votca)

set(PROJECT_VERSION "1.5_rc3")

# Cmake modules/macros are in a subdirectory to keep this file cleaner
set(CMAKE_MODULE_PATH ${CMAKE_CURRENT_SOURCE_DIR}/CMakeModules)

if(NOT CMAKE_BUILD_TYPE AND NOT CMAKE_CXX_FLAGS)
  #release comes with -O3 by default
  set(CMAKE_BUILD_TYPE Release CACHE STRING "Choose the type of build, options are: None Debug Release RelWithDebInfo MinSizeRel." FORCE)
endif(NOT CMAKE_BUILD_TYPE AND NOT CMAKE_CXX_FLAGS)

include(GNUInstallDirs)
########################################################################
# User input options                                                   #
########################################################################
option(BUILD_CSGAPPS "Build csgapps" OFF)
option(BUILD_CTP "Build ctp" OFF)
option(BUILD_XTP "Build xtp" OFF)
if(BUILD_XTP AND NOT BUILD_CTP)
  message(FATAL_ERROR "xtp needs ctp to be build")
endif(BUILD_XTP AND NOT BUILD_CTP)
option(BUILD_CSG_MANUAL "Build csg-manual" OFF)

option(ENABLE_TESTING "Build and copy testing stuff" OFF)
if(ENABLE_TESTING)
  enable_testing()
endif()

option(BUILD_SHARED_LIBS "Build shared libs" ON)

option(ENABLE_COVERAGE_BUILD "Do a coverage build" OFF)
if(ENABLE_COVERAGE_BUILD)
    message(STATUS "Enabling coverage build")
    set(CMAKE_C_FLAGS "${CMAKE_C_FLAGS} --coverage -O0")
    set(CMAKE_CXX_FLAGS "${CMAKE_CXX_FLAGS} --coverage -O0")
    set(CMAKE_EXE_LINKER_FLAGS "${CMAKE_EXE_LINKER_FLAGS} --coverage")
    set(CMAKE_SHARED_LINKER_FLAGS "${CMAKE_SHARED_LINKER_FLAGS} --coverage")
endif()

option(WITH_SQLITE3 "Use SQLite3, at this point only needed for charge transport parts!" ON)
if(NOT WITH_SQLITE3 AND ( BUILD_CTP OR BUILD_XTP) )
<<<<<<< HEAD
  message(FATAL_ERROR "ctp and xtp needs tools to be build with sqlite3")
=======
  message(FATAL_ERROR "ctp needs tools to be build with sqlite3")
>>>>>>> ef346e5d
endif()

option(ENABLE_RPATH_INJECT "Inject link and install libdir into executables" OFF)
if(ENABLE_RPATH_INJECT)
  set(CMAKE_INSTALL_RPATH_USE_LINK_PATH ON)
  set(CMAKE_INSTALL_RPATH ${CMAKE_INSTALL_FULL_LIBDIR})
endif(ENABLE_RPATH_INJECT)

########################################################################
#Find external packages
########################################################################
option(MODULE_BUILD "Build VOTCA modules one-by-one" OFF)
if(MODULE_BUILD)
  message(STATUS "Doing Module build")
  include(${CMAKE_CURRENT_SOURCE_DIR}/CMakeModules/BuildModules.cmake)
  return()
endif()

option(BUILD_OWN_GROMACS "Build our own gromacs" OFF)
if(BUILD_OWN_GROMACS)
  include(${CMAKE_CURRENT_SOURCE_DIR}/CMakeModules/BuildGromacs.cmake)
endif()

########################################################################
#Find external packages
########################################################################
if(IS_DIRECTORY ${CMAKE_CURRENT_SOURCE_DIR}/.git)
  find_package(Git)
endif(IS_DIRECTORY ${CMAKE_CURRENT_SOURCE_DIR}/.git)

######################################
# Include the following subdirectory # 
######################################
add_subdirectory(tools)
set(ENABLED_VOTCA_PACKAGES tools)
set(VOTCA_TOOLS_LIBRARY votca_tools CACHE STRING "tools library name")
set(VOTCA_TOOLS_INCLUDE_DIR
  "${CMAKE_CURRENT_SOURCE_DIR}/tools/include;${CMAKE_CURRENT_BINARY_DIR}/tools/include"
  CACHE PATH "tools include path")
set(VOTCA_COMPARE ${CMAKE_BINARY_DIR}/tools/scripts/votca_compare)
add_subdirectory(csg)
list(APPEND ENABLED_VOTCA_PACKAGES csg)
set(VOTCA_SHARE ${CMAKE_SOURCE_DIR}/csg/share)
set(CSG_INVERSE ${CMAKE_BINARY_DIR}/csg/scripts/csg_inverse)
set(CSG_CALL ${CMAKE_BINARY_DIR}/csg/scripts/csg_call)
set(VOTCA_PATH "${CMAKE_BINARY_DIR}/csg/scripts:${CMAKE_BINARY_DIR}/csg/src/tools")
if(BUILD_OWN_GROMACS)
  add_dependencies(votca_csg Gromacs_build)
  set(VOTCA_PATH "${VOTCA_PATH}:${GROMACS_PATH}")
endif()
set(VOTCA_CSG_DEFAULTS ${CMAKE_BINARY_DIR}/csg/share/xml/csg_defaults.xml)
add_subdirectory(csg-tutorials)
list(APPEND ENABLED_VOTCA_PACKAGES csg-tutorials)
if(BUILD_CSG_MANUAL)
  add_subdirectory(csg-manual)
endif()
set(VOTCA_CSG_LIBRARY votca_csg CACHE STRING "csg library name")
set(VOTCA_CSG_INCLUDE_DIR ${CMAKE_CURRENT_SOURCE_DIR}/csg/include
	CACHE PATH "csg include path")
if(BUILD_CSGAPPS)
  add_subdirectory(csgapps)
  list(APPEND ENABLED_VOTCA_PACKAGES csgapps)
endif()
if(BUILD_CTP)
  add_subdirectory(ctp)
  list(APPEND ENABLED_VOTCA_PACKAGES ctp)
  set(VOTCA_CTP_LIBRARY votca_ctp CACHE STRING "ctp library name")
  set(VOTCA_CTP_INCLUDE_DIR ${CMAKE_CURRENT_SOURCE_DIR}/ctp/include
	  CACHE PATH "ctp include path")
endif()
if(BUILD_XTP)
  add_subdirectory(xtp)
  list(APPEND ENABLED_VOTCA_PACKAGES xtp)
endif()

find_package(Doxygen)
if (DOXYGEN_FOUND AND DOXYGEN_DOT_FOUND)
  add_subdirectory(share/doc)
endif()
add_subdirectory(share/format)

include(FeatureSummary)
feature_summary(INCLUDE_QUIET_PACKAGES WHAT ALL)<|MERGE_RESOLUTION|>--- conflicted
+++ resolved
@@ -2,7 +2,7 @@
 
 project(votca)
 
-set(PROJECT_VERSION "1.5_rc3")
+set(PROJECT_VERSION "1.6-dev")
 
 # Cmake modules/macros are in a subdirectory to keep this file cleaner
 set(CMAKE_MODULE_PATH ${CMAKE_CURRENT_SOURCE_DIR}/CMakeModules)
@@ -42,11 +42,7 @@
 
 option(WITH_SQLITE3 "Use SQLite3, at this point only needed for charge transport parts!" ON)
 if(NOT WITH_SQLITE3 AND ( BUILD_CTP OR BUILD_XTP) )
-<<<<<<< HEAD
   message(FATAL_ERROR "ctp and xtp needs tools to be build with sqlite3")
-=======
-  message(FATAL_ERROR "ctp needs tools to be build with sqlite3")
->>>>>>> ef346e5d
 endif()
 
 option(ENABLE_RPATH_INJECT "Inject link and install libdir into executables" OFF)
