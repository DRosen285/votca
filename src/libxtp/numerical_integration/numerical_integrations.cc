/* 
 *            Copyright 2009-2016 The VOTCA Development Team
 *                       (http://www.votca.org)
 *
 *      Licensed under the Apache License, Version 2.0 (the "License")
 *
 * You may not use this file except in compliance with the License.
 * You may obtain a copy of the License at
 *
 *              http://www.apache.org/licenses/LICENSE-2.0
 *
 * Unless required by applicable law or agreed to in writing, software
 * distributed under the License is distributed on an "A_ol I_ol" BA_olI_ol,
 * WITHOUT WARRANTIE_ol OR CONDITION_ol OF ANY KIND, either express or implied.
 * _olee the License for the specific language governing permissions and
 * limitations under the License.
 *
 */
// Overload of uBLAS prod function with MKL/GSL implementations



#include <votca/xtp/numerical_integrations.h>
#include <boost/math/constants/constants.hpp>
#include <votca/xtp/radial_euler_maclaurin_rule.h>
#include <votca/xtp/sphere_lebedev_rule.h>
#include <votca/xtp/aoshell.h>
#include <votca/tools/constants.h>
#include <votca/xtp/votca_config.h>
#ifdef LIBXC
#include <xc.h>
#endif
#include <votca/xtp/aomatrix.h>
#include <votca/xtp/exchange_correlation.h>
#include <fstream>
#include <boost/timer/timer.hpp>
#include <boost/algorithm/string.hpp>
#include <votca/xtp/vxc_functionals.h>
#include <iterator>
#include <string>
// #include <xc.h>



namespace votca {
    namespace xtp {
        namespace ub = boost::numeric::ublas;

        double NumericalIntegration::getExactExchange(const string _functional){
#ifdef LIBXC            
        
            double exactexchange=0.0;
            Vxc_Functionals map;
            std::vector<string> strs;
            
            boost::split(strs, _functional, boost::is_any_of(" "));
            if (strs.size()>2 ) {
                throw std::runtime_error("Too many functional names");
            }
            else if (strs.size()<1 ) {
                throw std::runtime_error("Specify at least one funcitonal");
            }
            
            for (unsigned i=0;i<strs.size();i++){
                //cout << strs[i] << endl;
                int func_id = map.getID(strs[i]); 
                if (func_id<0){
                    exactexchange=0.0;
                    break;
                }
                xc_func_type func;
                if (xc_func_init(&func, func_id, XC_UNPOLARIZED) != 0) {
                    fprintf(stderr, "Functional '%d' not found\n", func_id);
                    exit(1);
                }
                if (exactexchange>0 && func.cam_alpha>0){
                    throw std::runtime_error("You have specified two functionals with exact exchange");
                }
                exactexchange+=func.cam_alpha;
            
                
            
            }
            return exactexchange;
            
#else
            return 0.0;
#endif
            
        }
        
        ub::matrix<double> NumericalIntegration::IntegrateExternalPotential_Atomblock(AOBasis* basis,std::vector<double> Potentialvalues){
            if(_significant_atoms.size()<1){
                throw runtime_error("NumericalIntegration::IntegrateExternalPotential_Atomblock:significant atoms not found yet.");
            }
            ub::matrix<double> ExternalMat = ub::zero_matrix<double>(basis->_AOBasisSize, basis->_AOBasisSize);
            
            // parallelization: distribute over threads inside one atom
            int nthreads = 1;
            #ifdef _OPENMP
               nthreads = omp_get_max_threads();
            #endif

            // separate storage for each thread
            std::vector< ub::matrix<double> > expot_thread;
            
            for ( int i_thread = 0 ; i_thread < nthreads; i_thread++ ){     
                expot_thread.push_back( ub::zero_matrix<double>(basis->_AOBasisSize, basis->_AOBasisSize) );              
            }

            // for every atom
            for (unsigned i = 0; i < _grid.size(); i++) {
	      // for each point in atom grid
                
                // number of points in this atomgrid
                int atom_points = _grid[i].size();
                // divide among threads
                int atom_points_per_thread = atom_points/nthreads;
                std::vector<int> _thread_start;
                std::vector<int> _thread_stop;
                for ( int i_thread = 0 ; i_thread < nthreads; i_thread++ ){
                    _thread_start.push_back( i_thread * atom_points_per_thread );
                    _thread_stop.push_back( (i_thread + 1) * atom_points_per_thread );
                }
                // final stop must be size
                _thread_stop[nthreads-1] = atom_points;
                
               /*
                
               for ( int i_thread = 0 ; i_thread < nthreads; i_thread++ ){
                    
                    cout << "Thread " << i_thread << " start " << _thread_start[i_thread] << " stop " << _thread_stop[i_thread] << endl; 
                    
                }
                */ 
                #pragma omp parallel for
                for ( int i_thread = 0 ; i_thread < nthreads; i_thread++ ){
                for (int j = _thread_start[i_thread]; j < _thread_stop[i_thread]; j++) {

                    // get value of orbitals at each gridpoint (vector as 1D boost matrix object -> prod )

                   ub::matrix<double> AOgrid = ub::zero_matrix<double>(1, basis->_AOBasisSize); // TRY MORE USEFUL DATA
                          
                    // for each significant atom for this grid point
                    for ( unsigned sigrow = 0; sigrow < _significant_atoms[i][j].size() ; sigrow++){
                  
                        // this atom
                        int rowatom = _significant_atoms[i][j][sigrow];
                    
                        // for each shell in this atom
                        for ( unsigned ishell = 0 ; ishell < _atomshells[rowatom].size() ; ishell++ ){
                      
                         //   boost::timer::cpu_times tstartshells = cpu_t.elapsed();
                            AOShellIterator _row = _atomshells[rowatom][ishell];
                            // for density, fill sub-part of AOatgrid
                            //ub::matrix_range< ub::matrix<double> > _AOgridsub = ub::subrange(AOgrid, (*_row)->getStartIndex(), (*_row)->getStartIndex()+(*_row)->getNumFunc(), 0, 1);
                            ub::matrix_range< ub::matrix<double> > _AOgridsub = ub::subrange(AOgrid, 0, 1, (*_row)->getStartIndex(), (*_row)->getStartIndex()+(*_row)->getNumFunc());
                            // (*_row)->EvalAOspace(_AOgridsub, _grid[i][j].grid_x, _grid[i][j].grid_y, _grid[i][j].grid_z);

                        
                            (*_row)->EvalAOspace(_AOgridsub, _grid[i][j].grid_pos);
                        

                        }  // shell in atom
                
                
                    } // row shells 

                
                   // yeah storin potential values in a vector is weird but I did not want to cram it into gridpoint, because that will blow the structure more than necessary
                    ub::matrix<double> _addExt = 0.5*_grid[i][j].grid_weight * AOgrid* Potentialvalues[i*_grid[i].size()+j];

                    // combine/sum atom-block wise, only trigonal part, symmetrize later
                    // for each significant atom for this grid point
                    // parallelization only accesses atomblock information (_addXC, AOgrid -> XCmatblock), so no trouble with shared memory access )
                    // #pragma omp parallel for
                    for (unsigned sigrow = 0; sigrow < _significant_atoms[i][j].size(); sigrow++) {
                        
                        // this atom
                        int rowatom = _significant_atoms[i][j][sigrow];
                    
                        ub::matrix_range< ub::matrix<double> > _rowExt = ub::subrange( _addExt, 0 , 1, _startIdx[rowatom], _startIdx[rowatom]+_blocksize[rowatom]);    

                        for (unsigned sigcol = 0; sigcol < _significant_atoms[i][j].size(); sigcol++) {
                            int colatom = _significant_atoms[i][j][sigcol];
                            // if (colatom > rowatom) break;

                            ub::matrix_range< ub::matrix<double> > _AOcol = ub::subrange( AOgrid, 0,1,  _startIdx[colatom], _startIdx[colatom]+_blocksize[colatom]);
                            
                            // update block reference of XCMAT
                            ub::matrix_range<ub::matrix<double> > _expotmatblock = ub::subrange( expot_thread[i_thread],_startIdx[rowatom], _startIdx[rowatom]+_blocksize[rowatom], _startIdx[colatom], _startIdx[colatom]+_blocksize[colatom] );
                            //_XCmatblock += ub::prod( _rowXC, ub::trans(_AOcol)  );
                            _expotmatblock += ub::prod( ub::trans(_rowExt), _AOcol  );

                            // update the other block
  
                        } // significant col
                    } // significant row 

                } // j: for each point in atom grid
                }// each thread
            } // i: for each atom grid


            // sum thread matrices
            for ( int i_thread = 0 ; i_thread < nthreads; i_thread++ ){
                #pragma omp parallel for
                for (unsigned _i = 0; _i < ExternalMat.size1(); _i++) {
                    //for (int _j = 0; _j <= _i; _j++) {
                        for (unsigned _j = 0; _j <ExternalMat.size2(); _j++) {
                    ExternalMat( _i, _j ) += expot_thread[i_thread](_i, _j);
                    }
                }
            }
            
            ExternalMat += ub::trans(ExternalMat);

            return ExternalMat;

        }
        
        
        
        ub::matrix<double> NumericalIntegration::IntegrateVXC_Atomblock(const ub::matrix<double>& _density_matrix, AOBasis* basis,const string _functional){
            EXC = 0;
            if(_significant_atoms.size()<1){
                throw runtime_error("NumericalIntegration::IntegrateVXC_Atomblock:significant atoms not found yet.");
            }
            // TODO: switch XC functionals implementation from LIBXC to base own calculation
            ExchangeCorrelation _xc;
            Vxc_Functionals map;
            std::vector<string> strs;           
            boost::split(strs, _functional, boost::is_any_of(" "));
            int xfunc_id = 0;
            
#ifdef LIBXC
            bool _use_votca = false;
            bool _use_separate = false;
            int cfunc_id = 0;

            if (strs.size() == 1) {
                xfunc_id = map.getID(strs[0]);
                if (xfunc_id < 0) _use_votca = true;
            }

            else if (strs.size() == 2) {
                cfunc_id = map.getID(strs[0]);
                xfunc_id = map.getID(strs[1]);
                _use_separate = true;
            }
            else {
                throw std::runtime_error("Please specify one combined or an exchange and a correlation functionals");

            }
            xc_func_type xfunc; // handle for exchange functional
            xc_func_type cfunc; // handle for correlation functional
            if (!_use_votca){
            if (xc_func_init(&xfunc, xfunc_id, XC_UNPOLARIZED) != 0) {
                fprintf(stderr, "Functional '%d' not found\n", xfunc_id);
                exit(1);
            }
            
            xc_func_init(&xfunc, xfunc_id, XC_UNPOLARIZED);
            if (xfunc.info->kind!=2 && !_use_separate){
                throw std::runtime_error("Your functional misses either correlation or exchange, please specify another functional, separated by whitespace");
            }
            
            if (_use_separate) {
                if (xc_func_init(&cfunc, cfunc_id, XC_UNPOLARIZED) != 0) {
                    fprintf(stderr, "Functional '%d' not found\n", cfunc_id);
                    exit(1);
                }
                xc_func_init(&cfunc, cfunc_id, XC_UNPOLARIZED);
                xc_func_init(&xfunc, xfunc_id, XC_UNPOLARIZED);
                if ((xfunc.info->kind+cfunc.info->kind)!=1){
                    throw std::runtime_error("Your functionals are not one exchange and one correlation");
                }
            }
            }
#else
         if (strs.size() == 1) {
                xfunc_id = map.getID(strs[0]);
            }   
         else {
                throw std::runtime_error("Please specify one combined or an exchange and a correlation functionals");
         }
#endif
            
            //split dmat into atomsize protions so that access is faster later on
             #pragma omp parallel for
            for (unsigned rowatom=0;rowatom<_grid.size();rowatom++){
                for (unsigned colatom=0;colatom<=rowatom;colatom++){
            
            dmat_vector[rowatom][colatom] = ub::subrange( _density_matrix, _startIdx[colatom], _startIdx[colatom]+_blocksize[colatom], _startIdx[rowatom], _startIdx[rowatom]+_blocksize[rowatom]);
            }
        }
            
           
            
            // parallelization: distribute over threads inside one atom
            int nthreads = 1;
            #ifdef _OPENMP
               nthreads = omp_get_max_threads();
            #endif

            // separate storage for each thread
            //same as for dmat for vxc mat
            std::vector< ub::matrix<double> > XCMAT_thread;
            std::vector<double> EXC_thread;
             for ( int i_thread = 0 ; i_thread < nthreads; i_thread++ ){
                  EXC_thread.push_back(0.0);
                  
            }
            #pragma omp parallel for
            for ( int i_thread = 0 ; i_thread < nthreads; i_thread++ ){
                
                for (unsigned rowatom=0;rowatom<_grid.size();rowatom++){
                for (unsigned colatom=0;colatom<_grid.size();colatom++){
                    xcmat_vector_thread[i_thread][rowatom][colatom]= ub::zero_matrix<double>(_blocksize[rowatom], _blocksize[colatom]);
                }
                }
            }
            #pragma omp parallel for
            for (unsigned rowatom=0;rowatom<_grid.size();rowatom++){
                for (unsigned colatom=0;colatom<_grid.size();colatom++){
                    xcmat_vector[rowatom][colatom]= ub::zero_matrix<double>(_blocksize[rowatom], _blocksize[colatom]);
                    }
                }
            
          
            // for every atom
            for (unsigned i = 0; i < _grid.size(); i++) {
	      // for each point in atom grid
                
                // number of points in this atomgrid
                int atom_points = _grid[i].size();
                // divide among threads
                int atom_points_per_thread = atom_points/nthreads;
                std::vector<int> _thread_start;
                std::vector<int> _thread_stop;
                for ( int i_thread = 0 ; i_thread < nthreads; i_thread++ ){
                    _thread_start.push_back( i_thread * atom_points_per_thread );
                    _thread_stop.push_back( (i_thread + 1) * atom_points_per_thread );
                }
                // final stop must be size
                _thread_stop[nthreads-1] = atom_points;
                
               /*
                
               for ( int i_thread = 0 ; i_thread < nthreads; i_thread++ ){
                    
                    cout << "Thread " << i_thread << " start " << _thread_start[i_thread] << " stop " << _thread_stop[i_thread] << endl; 
                    
                }
                */ 
                #pragma omp parallel for
                for ( int i_thread = 0 ; i_thread < nthreads; i_thread++ ){
                for (int j = _thread_start[i_thread]; j < _thread_stop[i_thread]; j++) {

                    // get value of orbitals at each gridpoint (vector as 1D boost matrix object -> prod )

                   ub::matrix<double> AOgrid = ub::zero_matrix<double>(1, basis->_AOBasisSize); // TRY MORE USEFUL DATA
                   
		    // get value of density gradient at each gridpoint
                 
                   ub::matrix<double> gradAOgrid = ub::zero_matrix<double>(3, basis->_AOBasisSize); // for Gradients of AOs
                    
                   ub::matrix<double>  rho_mat = ub::zero_matrix<double>(1,1);
                   //ub::matrix<double> grad_rho = ub::zero_matrix<double>(3,1);
                    
                   ub::matrix<double> grad_rho = ub::zero_matrix<double>(1,3);
		    // evaluate AO Functions for all shells, NOW BLOCKWISE
               
                    // for each significant atom for this grid point
                    for ( unsigned sigrow = 0; sigrow < _significant_atoms[i][j].size() ; sigrow++){
                  
                        // this atom
                        int rowatom = _significant_atoms[i][j][sigrow];
                    
                        // for each shell in this atom
                        for ( unsigned ishell = 0 ; ishell < _atomshells[rowatom].size() ; ishell++ ){
                      
                         //   boost::timer::cpu_times tstartshells = cpu_t.elapsed();
                            AOShellIterator _row = _atomshells[rowatom][ishell];
                            // for density, fill sub-part of AOatgrid
                            //ub::matrix_range< ub::matrix<double> > _AOgridsub = ub::subrange(AOgrid, (*_row)->getStartIndex(), (*_row)->getStartIndex()+(*_row)->getNumFunc(), 0, 1);
                            ub::matrix_range< ub::matrix<double> > _AOgridsub = ub::subrange(AOgrid, 0, 1, (*_row)->getStartIndex(), (*_row)->getStartIndex()+(*_row)->getNumFunc());
                            // (*_row)->EvalAOspace(_AOgridsub, _grid[i][j].grid_x, _grid[i][j].grid_y, _grid[i][j].grid_z);

                            // gradient of density
                            //ub::matrix_range< ub::matrix<double> > _gradAO = ub::subrange(gradAOgrid, (*_row)->getStartIndex(), (*_row)->getStartIndex()+(*_row)->getNumFunc(), 0, 3);
                            ub::matrix_range< ub::matrix<double> > _gradAO = ub::subrange(gradAOgrid, 0, 3, (*_row)->getStartIndex(), (*_row)->getStartIndex()+(*_row)->getNumFunc());
                            //(*_row)->EvalAOGradspace(_gradAO, _grid[i][j].grid_x, _grid[i][j].grid_y, _grid[i][j].grid_z);
                            (*_row)->EvalAOspace(_AOgridsub, _gradAO , _grid[i][j].grid_pos);
                      
                        }  // shell in atom
                
                        ub::matrix<double> _temp     = ub::zero_matrix<double>(1,_blocksize[rowatom]);
                        ub::matrix<double> _tempgrad = ub::zero_matrix<double>(3,_blocksize[rowatom]);
                        
                        ub::matrix_range< ub::matrix<double> > _AOgridrow     = ub::subrange(    AOgrid, 0,1, _startIdx[rowatom], _startIdx[rowatom]+_blocksize[rowatom]);

                        // for each atom
                        // for all significant atoms of triangular matrix
                        for ( unsigned sigcol = 0; sigcol < _significant_atoms[i][j].size() ; sigcol++){
                            int colatom = _significant_atoms[i][j][sigcol];
                            if ( colatom > rowatom ) break;
                            
                            // get the already calculated AO values

                            ub::matrix_range< ub::matrix<double> >     _AOgridcol = ub::subrange(    AOgrid, 0, 1, _startIdx[colatom], _startIdx[colatom]+_blocksize[colatom]);
                            ub::matrix_range< ub::matrix<double> > _gradAOgridcol = ub::subrange(gradAOgrid, 0, 3, _startIdx[colatom], _startIdx[colatom]+_blocksize[colatom]);

                            //ub::matrix_range< ub::matrix<double> > DMAT_here = ub::subrange( _density_matrix, _startIdx[rowatom], _startIdx[rowatom]+_blocksize[rowatom], _startIdx[colatom], _startIdx[colatom]+_blocksize[colatom]);
                            //cout<<"dmat "<<ub::subrange( _density_matrix, _startIdx[colatom], _startIdx[colatom]+_blocksize[colatom], _startIdx[rowatom], _startIdx[rowatom]+_blocksize[rowatom])<<endl;
                            const ub::matrix<double> & DMAT_here = dmat_vector[rowatom][colatom];
                            //cout<<"vector "<<DMAT_here<<endl;
                             if ( colatom == rowatom ){
                                _temp     += 0.5 * ub::prod( _AOgridcol, DMAT_here);
                                _tempgrad += 0.5 * ub::prod( _gradAOgridcol, DMAT_here);
                            } else {
                                
                                _temp     += ub::prod(  _AOgridcol, DMAT_here);
                                _tempgrad += ub::prod( _gradAOgridcol, DMAT_here);
                            }

                        } //col shells
                                             
                        //ub::matrix_range< ub::matrix<double> > _gradAOgridrow = ub::subrange(gradAOgrid, _startIdx[rowatom], _startIdx[rowatom]+_blocksize[rowatom], 0, 3);
                        ub::matrix_range< ub::matrix<double> > _gradAOgridrow = ub::subrange(gradAOgrid, 0,3, _startIdx[rowatom], _startIdx[rowatom]+_blocksize[rowatom]);
                        
                        //rho_mat  += ub::prod(ub::trans(    _AOgridrow),_temp);
                        //grad_rho += ub::prod(ub::trans(_gradAOgridrow),_temp) +  ub::prod(ub::trans(_tempgrad),_AOgridrow) ;

                        rho_mat  += ub::prod(_temp, ub::trans( _AOgridrow) );
                        grad_rho += ub::prod(_temp, ub::trans(_gradAOgridrow)) +  ub::prod(_AOgridrow,ub::trans(_tempgrad)) ;

                    } // row shells 

                    double rho      = 2.0 * rho_mat(0,0);
                 //   boost::timer::cpu_times t3 = cpu_t.elapsed();
                    // +=  (t3.wall-t0.wall)/1e9;
                    
		    if ( rho < 1.e-15 ) continue; // skip the rest, if density is very small
                    grad_rho = 2.0 * grad_rho;
                                     
                    // get XC for this density_at_grid
                    double f_xc;      // E_xc[n] = int{n(r)*eps_xc[n(r)] d3r} = int{ f_xc(r) d3r }
                    double df_drho;   // v_xc_rho(r) = df/drho
                    double df_dsigma; // df/dsigma ( df/dgrad(rho) = df/dsigma * dsigma/dgrad(rho) = df/dsigma * 2*grad(rho))

 #ifdef LIBXC                   
                    if (_use_votca) {
#endif                  
                        cout<<"Warning: VOTCA_PBE does give correct Vxc but incorrect E_xc"<<endl;
                        _xc.getXC(xfunc_id, rho, grad_rho(0, 0), grad_rho(0, 1), grad_rho(0, 2), f_xc, df_drho, df_dsigma);
#ifdef LIBXC
                    }                        // evaluate via LIBXC, if compiled, otherwise, go via own implementation

                    else {
                        //double sigma = ub::prod(ub::trans(grad_rho),grad_rho)(0,0);

                        double sigma = ub::prod(grad_rho, ub::trans(grad_rho))(0, 0);

                        double exc[1];
                        double vsigma[1]; // libxc 
                        double vrho[1]; // libxc df/drho
                        switch (xfunc.info->family) {
                            case XC_FAMILY_LDA:
                                xc_lda_exc_vxc(&xfunc, 1, &rho, exc, vrho);
                                break;
                            case XC_FAMILY_GGA:
                            case XC_FAMILY_HYB_GGA:
                                xc_gga_exc_vxc(&xfunc, 1, &rho, &sigma, exc, vrho, vsigma);
                                break;
                        }
                        f_xc = exc[0];
                        df_drho = vrho[0];
                        df_dsigma = vsigma[0];
                        if (_use_separate) {
                            // via libxc correlation part only
                            switch (cfunc.info->family) {
                                case XC_FAMILY_LDA:
                                    xc_lda_exc_vxc(&cfunc, 1, &rho, exc, vrho);
                                    break;
                                case XC_FAMILY_GGA:
                                case XC_FAMILY_HYB_GGA:
                                    xc_gga_exc_vxc(&cfunc, 1, &rho, &sigma, exc, vrho, vsigma);
                                    break;
                            }

                            f_xc += exc[0];
                            df_drho += vrho[0];
                            df_dsigma += vsigma[0];
                        }
                    }
#endif
                    ub::matrix<double> _addXC = _grid[i][j].grid_weight * df_drho * AOgrid *0.5;

                    _addXC+=  2.0*df_dsigma * _grid[i][j].grid_weight * ub::prod(grad_rho,gradAOgrid);

                    // Exchange correlation energy
                    EXC_thread[i_thread] += _grid[i][j].grid_weight * rho * f_xc;
  
                    // combine/sum atom-block wise, only trigonal part, symmetrize later
                    // for each significant atom for this grid point
                    // parallelization only accesses atomblock information (_addXC, AOgrid -> XCmatblock), so no trouble with shared memory access )
                    // #pragma omp parallel for
                    for (unsigned sigrow = 0; sigrow < _significant_atoms[i][j].size(); sigrow++) {
                        
                        // this atom
                        int rowatom = _significant_atoms[i][j][sigrow];
                    
                        const ub::matrix_range< ub::matrix<double> > _rowXC = ub::subrange( _addXC, 0 , 1, _startIdx[rowatom], _startIdx[rowatom]+_blocksize[rowatom]);    

                        //ub::matrix<double> _rowXC=ub::subrange( _addXC, 0 , 1, _startIdx[rowatom], _startIdx[rowatom]+_blocksize[rowatom]);  
                        std::vector< ub::matrix<double> >& _XCmatblock = xcmat_vector_thread[i_thread][rowatom];
                        for (unsigned sigcol = 0; sigcol <_significant_atoms[i][j].size(); sigcol++) {
                            int colatom = _significant_atoms[i][j][sigcol];
                            
                            const ub::matrix_range< ub::matrix<double> > _AOcol = ub::subrange( AOgrid, 0,1,  _startIdx[colatom], _startIdx[colatom]+_blocksize[colatom]);                         
                            _XCmatblock[colatom]+= ub::prod( ub::trans(_rowXC), _AOcol  );
  
                        } // significant col
                    } // significant row 

                } // j: for each point in atom grid
                }// each thread
            } // i: for each atom grid


            // sum thread matrices
            for ( int i_thread = 0 ; i_thread < nthreads; i_thread++ ){
                EXC += EXC_thread[i_thread];
                
            }
            
            for ( int i_thread = 0 ; i_thread < nthreads; i_thread++ ){
                #pragma omp parallel for
                for (unsigned _i = 0; _i < xcmat_vector.size(); _i++) {
                    for (unsigned _j = 0; _j < xcmat_vector[_i].size(); _j++) {
                   
                      
                    xcmat_vector[_i][_j] += xcmat_vector_thread[i_thread][_i][_j];
                    }
                }
            }
             
             
            
             
             ub::matrix<double> XCMAT = ub::zero_matrix<double>(basis->_AOBasisSize, basis->_AOBasisSize);
             
             #pragma omp parallel for
             for (unsigned rowatom=0;rowatom<xcmat_vector.size();rowatom++){
                for (unsigned colatom=0;colatom<xcmat_vector[rowatom].size();colatom++){
                    
                    //cout<<"["<<rowatom<<","<<colatom<<"]="<<xcmat_vector[rowatom][colatom]<<endl;
                  
            ub::subrange( XCMAT, _startIdx[rowatom], _startIdx[rowatom]+_blocksize[rowatom], _startIdx[colatom], _startIdx[colatom]+_blocksize[colatom])=xcmat_vector[rowatom][colatom];
            
            }
        }
         
            XCMAT+=ub::trans(XCMAT);   


         
         const ub::vector<double>& DMAT_array = _density_matrix.data();
           const ub::vector<double>& XCMAT_array = XCMAT.data();

            double Comp=0.0;
              #pragma omp parallel for reduction(+:Comp)
           for ( unsigned i = 0; i < DMAT_array.size(); i++ ){
            Comp =Comp+ DMAT_array[i] * XCMAT_array[i];
             }
             EXC-=Comp;
  
            return XCMAT;
        }
        
        
        /*
          ub::symmetric_matrix<double> NumericalIntegration::IntegrateVXC_Atomblock2(const ub::matrix<double>& _density_matrix, AOBasis* basis,const string _functional){
            EXC = 0;
            if(_significant_atoms.size()<1){
                throw runtime_error("NumericalIntegration::IntegrateVXC_Atomblock:significant atoms not found yet.");
            }
            // TODO: switch XC functionals implementation from LIBXC to base own calculation
            ExchangeCorrelation _xc;
            Vxc_Functionals map;
            std::vector<string> strs;           
            boost::split(strs, _functional, boost::is_any_of(" "));
            int xfunc_id = 0;
            
#ifdef LIBXC
            bool _use_votca = false;
            bool _use_separate = false;
            int cfunc_id = 0;

            if (strs.size() == 1) {
                xfunc_id = map.getID(strs[0]);
                if (xfunc_id < 0) _use_votca = true;
            }

            else if (strs.size() == 2) {
                cfunc_id = map.getID(strs[0]);
                xfunc_id = map.getID(strs[1]);
                _use_separate = true;
            }
            else {
                throw std::runtime_error("Please specify one combined or an exchange and a correlation functionals");

            }
            xc_func_type xfunc; // handle for exchange functional
            xc_func_type cfunc; // handle for correlation functional
            if (!_use_votca){
            if (xc_func_init(&xfunc, xfunc_id, XC_UNPOLARIZED) != 0) {
                fprintf(stderr, "Functional '%d' not found\n", xfunc_id);
                exit(1);
            }
            
            xc_func_init(&xfunc, xfunc_id, XC_UNPOLARIZED);
            if (xfunc.info->kind!=2 && !_use_separate){
                throw std::runtime_error("Your functional misses either correlation or exchange, please specify another functional, separated by whitespace");
            }
            
            if (_use_separate) {
                if (xc_func_init(&cfunc, cfunc_id, XC_UNPOLARIZED) != 0) {
                    fprintf(stderr, "Functional '%d' not found\n", cfunc_id);
                    exit(1);
                }
                xc_func_init(&cfunc, cfunc_id, XC_UNPOLARIZED);
                xc_func_init(&xfunc, xfunc_id, XC_UNPOLARIZED);
                if ((xfunc.info->kind+cfunc.info->kind)!=1){
                    throw std::runtime_error("Your functionals are not one exchange and one correlation");
                }
            }
            }
#else
         if (strs.size() == 1) {
                xfunc_id = map.getID(strs[0]);
            }   
         else {
                throw std::runtime_error("Please specify one combined or an exchange and a correlation functionals");
         }
#endif

            ub::symmetric_matrix<double> XCMAT = ub::zero_matrix<double>(basis->_AOBasisSize);
            for(unsigned i=0;i<XCMAT.size1();i++){
                for(unsigned j=0;j<=i;j++){
                    XCMAT(i,j)=0.0;
                }
            }
            
            
            
            
            
            
            
        //iterate for first shell
           #pragma omp parallel for
           for (int _row = 0;_row<basis->AOBasisSize(); _row++) {
               
               
               
                AOShell* _shell_row = basis->getShell(_row);
                int _row_start = _shell_row->getStartIndex();
                int _row_end   = _row_start + _shell_row->getNumFunc();
                ub::matrix<double> ao_row=ub::matrix<double>(1,_shell_row->getNumFunc());
                ub::matrix<double> ao_row_grad=ub::matrix<double>(3,_shell_row->getNumFunc());
                const std::vector<unsigned>& _row_atoms=_atomsforshells[_row];
                //iterate over second shell
                for (int _col =0; _col <= _row; _col++) {
                    const std::vector<unsigned>& _col_atoms=_atomsforshells[_col];
                    bool check=false;
                    for(unsigned i=0;i<_row_atoms.size();i++){
                       for(unsigned j=0;j<_col_atoms.size();j++){
                           if(_row_atoms[i]==_col_atoms[j]){check=true;}     
                       }
                    }
                    if(!check){continue;}
                    
                    AOShell* _shell_col = basis->getShell(_col);
                    ub::matrix<double> ao_col=ub::matrix<double>(1,_shell_col->getNumFunc());
                    ub::matrix<double> ao_col_grad=ub::matrix<double>(3,_shell_col->getNumFunc());
                    
                    int _col_start = _shell_col->getStartIndex();
                    int _col_end   = _col_start + _shell_col->getNumFunc();
                    ub::matrix<double> xclocal = ub::zero_matrix<double>(_shell_row->getNumFunc(),_shell_col->getNumFunc());
                    ub::matrix<double> lokaldmat= ub::subrange( _row_start, _row_end, _col_start, _col_end );
                    
                    //iterate over atoms for each shell to find those which belong to both
                    for(unsigned i=0;i<_row_atoms.size();i++){
                       for(unsigned j=0;j<_col_atoms.size();j++){
                           //sort out the unnecessary atoms
                           if(_row_atoms[i]!=_col_atoms[j]){continue;}
                           for(unsigned k=0;k<_grid[i].size();k++){
                               const vec& gridpos=_grid[i][k].grid_pos;
                               ao_row=ub::zero_matrix<double>(1,_shell_row->getNumFunc());
                               ao_row_grad=ub::zero_matrix<double>(3,_shell_row->getNumFunc());
                               ao_col=ub::zero_matrix<double>(1,_shell_col->getNumFunc());
                               ao_col_grad=ub::zero_matrix<double>(3,_shell_col->getNumFunc());
                                _shell_row->EvalAOspace(ao_row, ao_row_grad, gridpos);
                                _shell_col->EvalAOspace(ao_col, ao_col_grad , gridpos);
                                ub::matrix<double> temp=ub::prod(ao_row,lokaldmat);
                                double rho=ub::prod(temp,ub::trans(ao_col))(0,0);
                                
                               grad_rho += ub::prod(_temp, ub::trans(_gradAOgridrow)) +  ub::prod(_AOgridrow,ub::trans(_tempgrad)) ;
                                
                                
                           }
                           
                       }
                    }
                    
                    
                    
                    
                    ub::subrange(XCMAT, _row_start, _row_end, _col_start, _col_end)=ub::matrix<double> xclocal;
              
                }
          
           }
           
            
           return XCMAT;
          } 
         */   
            
        double NumericalIntegration::IntegratePotential(const vec& rvector){
            
            double result = 0.0;
            
           if(density_set){
                for (unsigned i = 0; i < _grid.size(); i++) {
                for (unsigned j = 0; j < _grid[i].size(); j++) {
                    double dist=abs((_grid[i][j].grid_pos-rvector));
                    result -= _grid[i][j].grid_weight * _grid[i][j].grid_density/dist;
                    }
                }
            } 
           else{
               throw std::runtime_error("Density not calculated");
           }
            
            return result;   
        }
               
        
        void NumericalIntegration::FindsignificantAtoms(AOBasis* basis){
            
            int _atomindex = 0;
            int _Idx       = 0;
            int _size      = 0;
            
            for (vector< AOShell* >::iterator _row = basis->firstShell(); _row != basis->lastShell(); _row++) {
                 
                if ( (*_row)->getIndex() == _atomindex ){
                    
                    _singleatom.push_back(_row);
                    _size += (*_row)->getNumFunc();
                       
                } else {
                    
                    // append _singleatom to _atomshells
                    _atomshells.push_back(_singleatom);
                    _startIdx.push_back( _Idx );
                    _blocksize.push_back(_size);
                    // reset _singleatom
                    _singleatom.clear();
                    _size = (*_row)->getNumFunc();
                    _Idx       = (*_row)->getStartIndex();
                    _singleatom.push_back(_row);
                    _atomindex = (*_row)->getIndex();
                    
                }   
            }
            
            _atomshells.push_back(_singleatom);
            _startIdx.push_back( _Idx );
                    _blocksize.push_back(_size);
            //cout << " Number of atoms " << _atomshells.size() << endl;
            
            //for ( unsigned iatom = 0 ; iatom < _atomshells.size(); iatom++ ){
            //    cout << "atom " << iatom << " number of shells " << _atomshells[iatom].size() << " block start " << _startIdx[iatom] << " functions in atom " << _blocksize[iatom] << endl; 
            //}

           
            // setup a list of min decay constants per atom
            // for every shell
            _atomindex = 0;
            double _decaymin = 1e7;
            vector< double > _minimal_decay;
            vector < vec > _positions;
            vec _localpos = (*basis->firstShell())->getPos();
            for ( vector< AOShell* >::iterator _row = basis->firstShell(); _row != basis->lastShell(); _row++   ) {
                               
                 if ( (*_row)->getIndex() == _atomindex ){
                     
                     // check all decay constants in this shell
                     for (AOShell::GaussianIterator itg = (*_row)->firstGaussian(); itg != (*_row)->lastGaussian(); itg++) {
                         AOGaussianPrimitive* gaussian = *itg;
                         double _decay = gaussian->decay;
                         if (_decay < _decaymin) {
                             _decaymin = _decay;
                         } // decay min check
                     
                     } // Gaussian Primitives 
                     
                 } else {  // if shell belongs to the actual atom
                     // add to mininal_decay vector
                     _minimal_decay.push_back(_decaymin);
                     _positions.push_back( _localpos );
                     // reset counters
                     _decaymin = 1e7;
                     _localpos = (*_row)->getPos();

                     _atomindex++;
                     
                     // check all decay constants in this shell
                     for (AOShell::GaussianIterator itg = (*_row)->firstGaussian(); itg != (*_row)->lastGaussian(); itg++) {
                         AOGaussianPrimitive* gaussian = *itg;
                         double _decay = gaussian->decay;
                         if (_decay < _decaymin) {
                             _decaymin = _decay;
                         } // decay min check
                     
                     } // Gaussian Primitives                                       
                 }
            } // all shells
                 
            // push final atom
            _minimal_decay.push_back(_decaymin);
            _positions.push_back( _localpos );
             
            /* for ( int i =0; i < _minimal_decay.size(); i++){
                 
                 cout << "Atom " << i << " min decay " << _minimal_decay[i] <<  " at " << _positions[i] << endl; 
                 
             } */
                          
             // for each gridpoint, check the value of exp(-a*(r-R)^2) < 1e-10
             //                             = alpha*(r-R)^2 >~ 20.7
            
            
            
            // each atomic grid
            for (unsigned i = 0; i < _grid.size(); i++) {
            
                vector< vector<int> > _significant_atoms_atomgrid;
                
                // each point of the atomic grid
                for (unsigned j = 0; j < _grid[i].size(); j++) {

                    vector<int> _significant_atoms_gridpoint;
                    const vec& grid=_grid[i][j].grid_pos;
                   
                    
                    // check all atoms
                    for ( unsigned iatom = 0 ; iatom < _minimal_decay.size(); iatom++){

                        vec dist = grid - _positions[iatom];
                        double distsq = dist*dist ;
                        
                        // if contribution is smaller than -ln(1e-10), add atom to list
                        if ( (_minimal_decay[iatom] * distsq) < 20.7 ){
                            _significant_atoms_gridpoint.push_back(iatom);
                        }
                        
                    } // check all atoms

                    _significant_atoms_atomgrid.push_back(  _significant_atoms_gridpoint );
                   
                } // all points of this atom grid
                
                _significant_atoms.push_back(_significant_atoms_atomgrid);
               
            } // atomic grids
              
       
            
            int total_grid =0;
            int significant_grid = 0;
            for ( unsigned i = 0; i < _significant_atoms.size(); i++ ){
                
                total_grid += _grid[i].size(); 
                
                for ( unsigned j = 0; j < _significant_atoms[i].size(); j++ ){
                    
                    int gridpointsize = _significant_atoms[i][j].size();
                    significant_grid += gridpointsize*(gridpointsize+1);
                    
                } 
            }
            int natoms = _grid.size();
          
            total_grid = total_grid * ( natoms*(natoms+1) ) / 2;
            
         for (unsigned rowatom=0;rowatom<_grid.size();rowatom++){
            std::vector< ub::matrix<double> > rowmatrix; 
                      for (unsigned colatom=0;colatom<=rowatom;colatom++){
                         rowmatrix.push_back(ub::zero_matrix<double>(_blocksize[colatom],_blocksize[rowatom]));
                 }
            dmat_vector.push_back(rowmatrix);
         }
            
            
            
             // parallelization: distribute over threads inside one atom
            int nthreads = 1;
            #ifdef _OPENMP
               nthreads = omp_get_max_threads();
            #endif

             
               for(int i=0;i<nthreads;i++){
               
            std::vector< std::vector< ub::matrix<double> > > matrix; 
              for (unsigned rowatom=0;rowatom<_grid.size();rowatom++){
            std::vector< ub::matrix<double> > rowmatrix; 
                      for (unsigned colatom=0;colatom<_grid.size();colatom++){
                          rowmatrix.push_back(ub::zero_matrix<double>(_blocksize[rowatom],_blocksize[colatom])); 
                 }
           matrix.push_back(rowmatrix);
         } 
            xcmat_vector_thread.push_back(matrix);
               }
               
    for (unsigned rowatom=0;rowatom<_grid.size();rowatom++){
        std::vector< ub::matrix<double> > rowmatrix; 
          for (unsigned colatom=0;colatom<_grid.size();colatom++){
              rowmatrix.push_back(ub::zero_matrix<double>(_blocksize[colatom],_blocksize[rowatom]));
             }
       xcmat_vector.push_back(rowmatrix);
     } 
        return;
        }
        
        
        /*
          void NumericalIntegration::FindsignificantAtoms2(AOBasis* basis){
            

             //find smalles decay e.g. largest extend of shell;
              _atomsforshells.resize(basis->AOBasisSize());
              #pragma omp parallel for
           for (int _row = 0;_row<basis->AOBasisSize(); _row++) {
                
                AOShell* _shell_row = basis->getShell(_row);
        
                double _decaymin = 1e7;
                for (AOShell::GaussianIterator itg = _shell_row->firstGaussian(); itg != _shell_row->lastGaussian(); itg++) {
                         AOGaussianPrimitive* gaussian = *itg;
                         double _decay = gaussian->decay;
                         if (_decay < _decaymin) {
                             _decaymin = _decay;
                         } // decay min check
                }
                
             
             
                vec pos_row =_shell_row->getPos();
                std::vector<unsigned> atoms_for_shell;
      

                    for (unsigned k = 0; k < _grid.size(); k++) {
                    
                        for (unsigned l = 0; l < _grid[k].size();l++) {
                               vec dist = _grid[k][l].grid_pos-pos_row; 
                                double distsq = dist*dist ;
                            if ( (_decaymin* distsq) < 20.7 ){
                                atoms_for_shell.pop_back(k);
                                break;
                            }                   
                        }
                    }
                _atomsforshells[_row]=atoms_for_shell;
              
            }
        return;
        }
        */
        
        
        
        double NumericalIntegration::IntegrateDensity_Atomblock(const ub::matrix<double>& _density_matrix, AOBasis* basis){   
            if(_significant_atoms.size()<1){
                throw runtime_error("NumericalIntegration::IntegrateDensity_Atomblock:significant atoms not found yet.");
            }
            double result=0.0;

             
          
            
  
            // parallelization: distribute over threads inside one atom
            int nthreads = 1;
            #ifdef _OPENMP
               nthreads = omp_get_max_threads();
            #endif

            std::vector<double> Density_thread;
            for ( int i_thread = 0 ; i_thread < nthreads; i_thread++ ){ 
                Density_thread.push_back(0.0);
            }           
            
            // for every atom
            for (unsigned i = 0; i < _grid.size(); i++) {
	      // for each point in atom grid
                
                // number of points in this atomgrid
                int atom_points = _grid[i].size();
                // divide among threads
                int atom_points_per_thread = atom_points/nthreads;
                std::vector<int> _thread_start;
                std::vector<int> _thread_stop;
                for ( int i_thread = 0 ; i_thread < nthreads; i_thread++ ){
                    _thread_start.push_back( i_thread * atom_points_per_thread );
                    _thread_stop.push_back( (i_thread + 1) * atom_points_per_thread );
                }
                // final stop must be size
                _thread_stop[nthreads-1] = atom_points;

              //  for ( int i_thread = 0 ; i_thread < nthreads; i_thread++ ){
                    
               //     cout << "Thread " << i_thread << " start " << _thread_start[i_thread] << " stop " << _thread_stop[i_thread] << endl;                    
               // }
                
                #pragma omp parallel for
                for ( int i_thread = 0 ; i_thread < nthreads; i_thread++ ){
                for (int j = _thread_start[i_thread]; j < _thread_stop[i_thread]; j++) {
                   //boost::timer::cpu_times t0 = cpu_t.elapsed();

                    // get value of orbitals at each gridpoint (vector as 1D boost matrix object -> prod )
                    //ub::matrix<double> AOgrid = ub::zero_matrix<double>(basis->_AOBasisSize, 1);

                   ub::matrix<double> AOgrid = ub::zero_matrix<double>(1, basis->_AOBasisSize); // TRY MORE USEFUL DATA
               
                   ub::matrix<double>  rho_mat = ub::zero_matrix<double>(1,1);
            
                    
		    // evaluate AO Functions for all shells, NOW BLOCKWISE

                    // for each significant atom for this grid point
                    for ( unsigned sigrow = 0; sigrow < _significant_atoms[i][j].size() ; sigrow++){
                    
                        // this atom
                        int rowatom = _significant_atoms[i][j][sigrow];
                                           
                     
                        // for each shell in this atom
                        for ( unsigned ishell = 0 ; ishell < _atomshells[rowatom].size() ; ishell++ ){
                            //boost::timer::cpu_times tstartshells = cpu_t.elapsed();
                            AOShellIterator _row = _atomshells[rowatom][ishell];
                            // for density, fill sub-part of AOatgrid
                           
                            ub::matrix_range< ub::matrix<double> > _AOgridsub = ub::subrange(AOgrid, 0, 1, (*_row)->getStartIndex(), (*_row)->getStartIndex()+(*_row)->getNumFunc());
                         
                            (*_row)->EvalAOspace(_AOgridsub, _grid[i][j].grid_pos);
                           

                        }  // shell in atom
                    }
                       
                   for ( unsigned sigrow = 0; sigrow < _significant_atoms[i][j].size() ; sigrow++){
                    
                        // this atom
                        int rowatom = _significant_atoms[i][j][sigrow];
                        ub::matrix<double> _temp     = ub::zero_matrix<double>(1,_blocksize[rowatom]);
                                          
                        ub::matrix_range< ub::matrix<double> > _AOgridrow     = ub::subrange(    AOgrid, 0,1, _startIdx[rowatom], _startIdx[rowatom]+_blocksize[rowatom]);

                        // for each atom
                        
                        for ( unsigned sigcol = 0; sigcol < _significant_atoms[i][j].size() ; sigcol++){
                            int colatom = _significant_atoms[i][j][sigcol];
                            
                            
                            // get the already calculated AO values
                           
                            ub::matrix_range< ub::matrix<double> >     _AOgridcol = ub::subrange(    AOgrid, 0, 1, _startIdx[colatom], _startIdx[colatom]+_blocksize[colatom]);
                        
                            ub::matrix_range<const ub::matrix<double> > DMAT_here = ub::subrange( _density_matrix, _startIdx[colatom], _startIdx[colatom]+_blocksize[colatom], _startIdx[rowatom], _startIdx[rowatom]+_blocksize[rowatom]);
                             
                            _temp     += ub::prod( _AOgridcol, DMAT_here);
                            
                            
                        } //col shells
                        


                        rho_mat  += ub::prod(_temp, ub::trans( _AOgridrow) );
                                               
                    } // row shells 


                    _grid[i][j].grid_density  =rho_mat(0,0);
                    Density_thread[i_thread] += _grid[i][j].grid_weight * _grid[i][j].grid_density;


                } // j: for each point in atom grid
                }// each thread
            } // i: for each atom grid

             for ( int i_thread = 0 ; i_thread < nthreads; i_thread++ ){
                 //cout << result << endl;
                result += Density_thread[i_thread]; 
                }
            density_set=true;
            return result;
         }
        

  
        double NumericalIntegration::StupidIntegrate(std::vector<double>& _data){
            
            
            double integral = 0.0;
            int _i_point = 0;
            for ( unsigned i = 0 ; i < _grid.size(); i++){
                for ( unsigned j = 0 ; j < _grid[i].size(); j++){

                    
                    integral += _data[_i_point] * _grid[i][j].grid_weight;
                    
                    _i_point++;

                }
            }
            
            return integral;
            
        }          
        
        std::vector<vec const *> NumericalIntegration::getGridpoints(){
            
            std::vector<vec const *> gridpoints;
            
            
            for ( unsigned i = 0 ; i < _grid.size(); i++){
                for ( unsigned j = 0 ; j < _grid[i].size(); j++){
                    gridpoints.push_back(&_grid[i][j].grid_pos);
                   
               }
                }
            return gridpoints;
        }
        
        
               
        void NumericalIntegration::GridSetup(string type, BasisSet* bs, vector<CTP::QMAtom*> _atoms) {
            
            const double pi = boost::math::constants::pi<double>();
            // get GridContainer
            GridContainers _grids;

            // get radial grid per element
            EulerMaclaurinGrid _radialgrid;
            _radialgrid.getRadialGrid(bs, _atoms, type, _grids); // this checks out 1:1 with NWChem results! AWESOME

         //   cout << "Radial grid summary " << endl;
           map<string, GridContainers::radial_grid>::iterator it;
         //   for (it = _grids._radial_grids.begin(); it != _grids._radial_grids.end(); ++it) {
         //       cout << " Element " << it->first << " Number of points " << it->second.radius.size() << endl;
         //  }

            // get angular grid per element
            LebedevGrid _sphericalgrid;
           // cout << "Spherical grid summary " << endl;
            for (it = _grids._radial_grids.begin(); it != _grids._radial_grids.end(); ++it) {
               _sphericalgrid.getSphericalGrid(_atoms, type, _grids);
          //     cout << " Element " << it->first << " Number of points " << _grids._spherical_grids.at(it->first).weight.size() << endl;

            }

            
            // for the partitioning, we need all inter-center distances later, stored in one-directional list
            int ij = 0;
            Rij.push_back(0.0); // 1st center "self-distance"
<<<<<<< HEAD
            
            vector< QMAtom* > ::iterator ait;
            vector< QMAtom* > ::iterator bit;
=======
            Rij_mat = ub::zero_matrix<double>(_atoms.size(),_atoms.size());
            vector< CTP::QMAtom* > ::iterator ait;
            vector< CTP::QMAtom* > ::iterator bit;
>>>>>>> 5889df7b
            int i = 1;
            for (ait = _atoms.begin() + 1; ait != _atoms.end(); ++ait) {
                // get center coordinates in Bohr
                double x_a = (*ait)->x * votca::tools::conv::ang2bohr;
                double y_a = (*ait)->y * votca::tools::conv::ang2bohr;
                double z_a = (*ait)->z * votca::tools::conv::ang2bohr;
                int j = 0;
                for (bit = _atoms.begin(); bit != ait; ++bit) {
                    ij++;
                    // get center coordinates in Bohr
                    double x_b = (*bit)->x * votca::tools::conv::ang2bohr;
                    double y_b = (*bit)->y * votca::tools::conv::ang2bohr;
                    double z_b = (*bit)->z * votca::tools::conv::ang2bohr;

                    Rij.push_back(1.0 / sqrt((x_a - x_b)*(x_a - x_b) + (y_a - y_b)*(y_a - y_b) + (z_a - z_b)*(z_a - z_b)));


                    
                                        
                    j++;
                } // atoms
                Rij.push_back(0.0); // self-distance again
                i++;
            } // atoms
            
            //cout << " Determined all inter-center distances " << endl;
            

            // combine the element-based information with the geometry
        

            int i_atom = 0;
            _totalgridsize = 0;
            for (ait = _atoms.begin(); ait < _atoms.end(); ++ait) {
                // get center coordinates in Bohr
                std::vector< GridContainers::integration_grid > _atomgrid;
<<<<<<< HEAD
                const vec atomA_pos =vec((*ait)->x * tools::conv::ang2bohr,(*ait)->y * tools::conv::ang2bohr,(*ait)->z * tools::conv::ang2bohr);
             
=======
                double x_c = (*ait)->x * votca::tools::conv::ang2bohr;
                double y_c = (*ait)->y * votca::tools::conv::ang2bohr;
                double z_c = (*ait)->z * votca::tools::conv::ang2bohr;
>>>>>>> 5889df7b
                string name = (*ait)->type;

                // get radial grid information for this atom type
                GridContainers::radial_grid _radial_grid = _grids._radial_grids.at(name);

                
                // get spherical grid information for this atom type
                GridContainers::spherical_grid _spherical_grid = _grids._spherical_grids.at(name);

                // maximum order (= number of points) in spherical integration grid
                int maxorder = _sphericalgrid.Type2MaxOrder(name,type);
                int maxindex = _sphericalgrid.getIndexFromOrder(maxorder);

                // for pruning of integration grid, get interval boundaries for this element
                std::vector<double> PruningIntervals = _radialgrid.getPruningIntervals( name );
              //  cout << " Pruning Intervals: " << PruningIntervals[0] << " " << PruningIntervals[1] << " " << PruningIntervals[2] << " " << PruningIntervals[3] << endl;
                
                int current_order = 0;
                // get spherical grid
                std::vector<double> _theta;
                std::vector<double> _phi;
                std::vector<double> _weight;

                // for each radial value
                for (unsigned _i_rad = 0; _i_rad < _radial_grid.radius.size(); _i_rad++) {
                    double r = _radial_grid.radius[_i_rad];
                    int order;
                    // which Lebedev order for this point?
                    if ( maxindex == 1 ) {
                        // smallest possible grid anyway, nothing to do
                        order = maxorder;
                    } else if ( maxindex == 2 ) {
                        // only three intervals
                        if ( r < PruningIntervals[0] ) {
                            order = _sphericalgrid.getOrderFromIndex(1);//1;
                        } else if ( ( r >= PruningIntervals[0] ) && ( r < PruningIntervals[3] )   ){
                            order = _sphericalgrid.getOrderFromIndex(2);
                        } else {
                            order = _sphericalgrid.getOrderFromIndex(1);
                        } // maxorder == 2
                    } else {
                        // five intervals
                        if ( r < PruningIntervals[0] ) {
                            order = _sphericalgrid.getOrderFromIndex(int(2));
                        } else if ( ( r >= PruningIntervals[0]) && ( r < PruningIntervals[1] ) ) {
                            order = _sphericalgrid.getOrderFromIndex(4);
                        } else if ( ( r >= PruningIntervals[1]) && ( r < PruningIntervals[2] ) ) {
                            order = _sphericalgrid.getOrderFromIndex(max(maxindex-1, 4));
                        } else if ( (r >= PruningIntervals[2]) && ( r < PruningIntervals[3] ) ) {
                            order = maxorder;
                        } else {
                            order = _sphericalgrid.getOrderFromIndex(max(maxindex-1,1));
                        }
                    }                        


                    
                    // get new spherical grid, if order changed
                    if ( order != current_order ){
                        _theta.clear();
                        _phi.clear();
                        _weight.clear();
                        
                        _sphericalgrid.getUnitSphereGrid(order,_theta,_phi,_weight);
                        current_order = order;
                    }
                    
                    // for each (theta,phi)
                    // for (int _i_sph = 0; _i_sph < _spherical_grid.phi.size(); _i_sph++) {

                    for (unsigned _i_sph = 0; _i_sph < _phi.size(); _i_sph++) {
                        /* double p   = _spherical_grid.phi[_i_sph] * pi / 180.0; // back to rad
                        double t   = _spherical_grid.theta[_i_sph] * pi / 180.0; // back to rad
                        double ws  = _spherical_grid.weight[_i_sph];
                         */
                        double p   = _phi[_i_sph] * pi / 180.0; // back to rad
                        double t   = _theta[_i_sph] * pi / 180.0; // back to rad
                        double ws  = _weight[_i_sph];

                        const vec s = vec(sin(p) * cos(t), sin(p) * sin(t),cos(p));
                     


                        GridContainers::integration_grid _gridpoint;
                        _gridpoint.grid_pos = atomA_pos+r*s;

                        _gridpoint.grid_weight = _radial_grid.weight[_i_rad] * ws;

                        _atomgrid.push_back(_gridpoint);


                    } // spherical gridpoints
                } // radial gridpoint

                // cout << " Constructed full grid of atom " << i_atom << " of size " << _atomgrid.size() <<  endl;
                
                //int fullsize = _atomgrid.size();
                
                
                if ( 0 == 0 ){
                
                // now the partition function magic for this _atomgrid
                // some parameters
                //double eps = 0.002;
                double ass = 0.725;
                
                // get all distances from grid points to centers
                std::vector< std::vector<double> > rq;
                // for each center
                for (bit = _atoms.begin(); bit < _atoms.end(); ++bit) {
                    // get center coordinates
<<<<<<< HEAD
                   const vec atom_pos = vec((*bit)->x * tools::conv::ang2bohr,(*bit)->y * tools::conv::ang2bohr,(*bit)->z * tools::conv::ang2bohr);

=======
                    double x_b = (*bit)->x * votca::tools::conv::ang2bohr;
                    double y_b = (*bit)->y * votca::tools::conv::ang2bohr;
                    double z_b = (*bit)->z * votca::tools::conv::ang2bohr;
>>>>>>> 5889df7b

                    std::vector<double> temp;
                    // for each gridpoint
                    for (std::vector<GridContainers::integration_grid >::iterator git = _atomgrid.begin(); git != _atomgrid.end(); ++git) {

                        temp.push_back(abs(git->grid_pos-atom_pos));

                    } // gridpoint of _atomgrid
                    rq.push_back(temp); // rq[center][gridpoint]

                } // centers
                // cout << " Calculated all gridpoint distances to centers for " << i_atom << endl;
                
                // find nearest-neighbor of this atom
                double distNN = 1e10;

                vector< CTP::QMAtom* > ::iterator NNit;
                //int i_NN;

                // now check all other centers
                int i_b =0;
                for (bit = _atoms.begin(); bit != _atoms.end(); ++bit) {

                    if (bit != ait) {
                        // get center coordinates
<<<<<<< HEAD
                       
                        const vec atomB_pos=vec((*bit)->x * tools::conv::ang2bohr,(*bit)->y * tools::conv::ang2bohr,(*bit)->z * tools::conv::ang2bohr);
                        double distSQ = (atomA_pos-atomB_pos)*(atomA_pos-atomB_pos);
=======
                        double x_b = (*bit)->x * votca::tools::conv::ang2bohr;
                        double y_b = (*bit)->y * votca::tools::conv::ang2bohr;
                        double z_b = (*bit)->z * votca::tools::conv::ang2bohr;

                        double distSQ = (x_c - x_b)*(x_c - x_b) + (y_c - y_b)*(y_c - y_b) + (z_c - z_b)*(z_c - z_b);
>>>>>>> 5889df7b

                        // update NN distance and iterator
                        if ( distSQ < distNN ) {
                            distNN = distSQ;
                            NNit = bit;
                            //i_NN = i_b;
                        }

                    } // if ( ait != bit) 
                    i_b++;
                }// bit centers
                 // cout << " Nearest neighbor of atom " << i_atom << " is atom " << i_NN << " at distance " << distNN << endl;
                
                //double radwgh = (1.0 - ass ) * sqrt(distNN) * 0.5;
                /* according to SSW scheme, all gridpoints within radwgh 
                 * of its parent center have weight one, and we can skip
                 * calculating the weighting function explicitly.
                 * Since the gridpoints in _atomgrid are sorted with increasing
                 * distance from the center, we can go through the list easily
                 */
                
             /*   int _idx_left = 0;
                for ( int i_grid  = 0 ; i_grid < _atomgrid.size(); i_grid++) {
                    if ( rq[i_atom][i_grid] > (radwgh + eps)  ) {
                        _idx_left = i_grid;
                        break; // out of the for-loop
                    }
                    i_grid++;
                } */
                
                //cout << " First forward non-unity weight is for gridpoint " << _idx_left << endl;
                
                /* Similarly, all gridpoints g for which 
                 * 
                 *      mu_ij = (r_ig - r_jg)/R_ij > a
                 *   
                 *   for i = parent atom and j = next neighbor
                 * 
                 * have zero weight. So we start from the end of the 
                 * gridpoint list and set all weights to zero until 
                 * we find the first non-zero contribution.
                 */

                // update NN distance
             /*   distNN = (ass-eps) * sqrt(distNN) ;
                // reduce "checklist" backward
                int _idx_right;
                for (int i_grid = _atomgrid.size()-1; i_grid >= _idx_left; i_grid--) {
                    cout << i_grid << "  is " <<  rq[i_atom][i_grid] - rq[i_NN][i_grid] << " vs " << distNN << endl;
                    
                    if (  (rq[i_atom][i_grid] - rq[i_NN][i_grid] ) > distNN   ) {
                        // set weight to zero
                        _atomgrid[i_grid].grid_weight = 0.0;
                    } else {
                        _idx_right = i_grid;
                        break;
                    }
                } // right index
                cout << " First backward non-zero weight is for gridpoint " << _idx_right << endl; */
                
                /* only for the remaining gridpoint [_idx_left:_idx_right], we
                 * have to evaluate the weights explicitly
                 */
                //for ( int i_grid = _idx_left; i_grid <= _idx_right ; i_grid++){
                for ( unsigned i_grid = 0; i_grid < _atomgrid.size() ; i_grid++){
                    //cout << " modifying point " << i_grid << endl;
                    // call some shit called grid_ssw0 in NWChem
                    std::vector<double> _p = SSWpartition( _atomgrid.size(), i_grid, _atoms.size(),rq, ass );
                    //cout << " partition for gridpoint " << i_grid << endl;
                    // check weight sum
                    double wsum = 0.0;
                    for (unsigned i =0 ; i < _p.size(); i++ ){
                        wsum += _p[i];
                    }
                    //cout << " sum of partition weights " << wsum << endl;
                    if ( wsum != 0.0 ){
                        
                        // update the weight of this grid point
                        _atomgrid[i_grid].grid_weight = _atomgrid[i_grid].grid_weight * _p[i_atom]/wsum;
                        //cout << " adjusting gridpoint weight "  << endl;
                    } else {
                        
                       cerr << "\nSum of partition weights of grid point " << i_grid << " of atom " << i_atom << " is zero! ";
                       throw std::runtime_error("\nThis should never happen!"); 
                        
                    }
                    

                } // partition weight for each gridpoint

                // now remove points from the grid with negligible weights
                
                for (std::vector<GridContainers::integration_grid >::iterator git = _atomgrid.begin(); git != _atomgrid.end();) {
                    if (git->grid_weight < 1e-13 ) {
                        git = _atomgrid.erase(git);
                    } else {
                        ++git;
                    }
                }
                
                } // 1 == 0
                
               // cout << " Total size of integration grid for atom: " << i_atom << " : " << _atomgrid.size() << " from " << fullsize << endl;

                _totalgridsize += _atomgrid.size() ;
                _grid.push_back(_atomgrid);
                i_atom++;
            } // atoms


           /* 
            ofstream points;
            points.open("molgrid.xyz", ofstream::out);
            points << _totalgridsize << endl;
            points << endl;
            for ( unsigned i = 0 ; i < _grid.size(); i++){
                for ( unsigned j = 0 ; j < _grid[i].size(); j++){
                points << "X " << _grid[i][j].grid_x/votca::tools::conv::ang2bohr << " " << _grid[i][j].grid_y/votca::tools::conv::ang2bohr
                        << " " << _grid[i][j].grid_z/votca::tools::conv::ang2bohr << " "  << _grid[i][j].grid_weight << endl;
                }
            }
            points.close();
            */

        }
    
        std::vector<double> NumericalIntegration::SSWpartition(int ngrid, int igrid, int ncenters, std::vector< std::vector<double> >& rq,  double ass){
            
            // initialize partition vector to 1.0
            std::vector<double> p(ncenters,1.0);
            
            const double tol_scr = 1e-10;
            const double leps    = 1e-6; 
            // go through centers
            for ( int i = 1; i < ncenters; i++ ){
                
                int ij = i*(i+1)/2 -1; // indexing magic
                double rag = rq[i][igrid] ;
                
                // through all other centers (one-directional)
                for (int j = 0; j < i; j++ ){
                    
                    ij++;
                    if ( ( std::abs(p[i]) > tol_scr  ) || ( std::abs(p[j]) > tol_scr  ) ){
                        
                        // cout << "Rij " <<  Rij_mat(i,j) << " or " << Rij[ij] << endl;
                        
                        double mu = ( rag - rq[j][igrid] )*Rij[ij]; 
                        if ( mu > ass ) {
                            p[i] = 0.0;
                        } else if ( mu < -ass ) {
                            p[j] = 0.0;
                        } else {
                            
                            double sk;
                            if (std::abs(mu) < leps ) {
                                sk = -1.88603178008*mu + 0.5;
                            } else {
                                sk = erf1c(mu); 
                            }
                            if ( mu > 0.0 ) sk = 1.0 - sk;
                            p[j] = p[j] * sk;
                            p[i] = p[i] * (1.0-sk);
                            
                            
                        }
                        
                    }
                    
                    
                }
                
                
                
                
            }
            
            return p;
            
            
            
            
            
        }

        double NumericalIntegration::erf1c(double x){
             
            const static double alpha_erf1=1.0/0.30;
            return 0.5*erfcc((x/(1.0-x*x))*alpha_erf1);    
            
        }
              
        double NumericalIntegration::erfcc(double x){
            
            double tau = 1.0/(1.0+0.5*std::abs(x));
            
            return tau*exp(-x*x-1.26551223 + 1.00002368*tau + 0.37409196*tau*tau 
            + 0.09678418*pow(tau,3) - 0.18628806*pow(tau,4) + 0.27886807*pow(tau,5) 
            -1.13520398*pow(tau,6) + 1.48851587*pow(tau,7)  -0.82215223*pow(tau,8) 
            + 0.17087277*pow(tau,9));
            
        }
                                                                                                
    }
}<|MERGE_RESOLUTION|>--- conflicted
+++ resolved
@@ -1179,15 +1179,9 @@
             // for the partitioning, we need all inter-center distances later, stored in one-directional list
             int ij = 0;
             Rij.push_back(0.0); // 1st center "self-distance"
-<<<<<<< HEAD
-            
-            vector< QMAtom* > ::iterator ait;
-            vector< QMAtom* > ::iterator bit;
-=======
-            Rij_mat = ub::zero_matrix<double>(_atoms.size(),_atoms.size());
+            
             vector< CTP::QMAtom* > ::iterator ait;
             vector< CTP::QMAtom* > ::iterator bit;
->>>>>>> 5889df7b
             int i = 1;
             for (ait = _atoms.begin() + 1; ait != _atoms.end(); ++ait) {
                 // get center coordinates in Bohr
@@ -1224,14 +1218,8 @@
             for (ait = _atoms.begin(); ait < _atoms.end(); ++ait) {
                 // get center coordinates in Bohr
                 std::vector< GridContainers::integration_grid > _atomgrid;
-<<<<<<< HEAD
                 const vec atomA_pos =vec((*ait)->x * tools::conv::ang2bohr,(*ait)->y * tools::conv::ang2bohr,(*ait)->z * tools::conv::ang2bohr);
              
-=======
-                double x_c = (*ait)->x * votca::tools::conv::ang2bohr;
-                double y_c = (*ait)->y * votca::tools::conv::ang2bohr;
-                double z_c = (*ait)->z * votca::tools::conv::ang2bohr;
->>>>>>> 5889df7b
                 string name = (*ait)->type;
 
                 // get radial grid information for this atom type
@@ -1343,14 +1331,8 @@
                 // for each center
                 for (bit = _atoms.begin(); bit < _atoms.end(); ++bit) {
                     // get center coordinates
-<<<<<<< HEAD
                    const vec atom_pos = vec((*bit)->x * tools::conv::ang2bohr,(*bit)->y * tools::conv::ang2bohr,(*bit)->z * tools::conv::ang2bohr);
 
-=======
-                    double x_b = (*bit)->x * votca::tools::conv::ang2bohr;
-                    double y_b = (*bit)->y * votca::tools::conv::ang2bohr;
-                    double z_b = (*bit)->z * votca::tools::conv::ang2bohr;
->>>>>>> 5889df7b
 
                     std::vector<double> temp;
                     // for each gridpoint
@@ -1376,17 +1358,9 @@
 
                     if (bit != ait) {
                         // get center coordinates
-<<<<<<< HEAD
                        
                         const vec atomB_pos=vec((*bit)->x * tools::conv::ang2bohr,(*bit)->y * tools::conv::ang2bohr,(*bit)->z * tools::conv::ang2bohr);
                         double distSQ = (atomA_pos-atomB_pos)*(atomA_pos-atomB_pos);
-=======
-                        double x_b = (*bit)->x * votca::tools::conv::ang2bohr;
-                        double y_b = (*bit)->y * votca::tools::conv::ang2bohr;
-                        double z_b = (*bit)->z * votca::tools::conv::ang2bohr;
-
-                        double distSQ = (x_c - x_b)*(x_c - x_b) + (y_c - y_b)*(y_c - y_b) + (z_c - z_b)*(z_c - z_b);
->>>>>>> 5889df7b
 
                         // update NN distance and iterator
                         if ( distSQ < distNN ) {
