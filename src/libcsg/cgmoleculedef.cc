--- conflicted
+++ resolved
@@ -16,14 +16,10 @@
  */
 
 #include <boost/lexical_cast.hpp>
-<<<<<<< HEAD
-#include <boost/tokenizer.hpp>
 #include <iostream>
-#include <votca/csg/cgmoleculedef.h>
 #include <votca/csg/interaction.h>
-#include <votca/csg/topology.h>
 #include <votca/tools/tokenizer.h>
-=======
+
 #include <stddef.h>
 #include <stdexcept>
 #include <string>
@@ -38,7 +34,6 @@
 class Residue;
 }  // namespace csg
 }  // namespace votca
->>>>>>> 94a0d8fb
 
 namespace votca {
 namespace csg {
@@ -115,7 +110,6 @@
   vector<beaddef_t *>::iterator iter;
   for (iter = _beads.begin(); iter != _beads.end(); ++iter) {
     Bead *bead;
-<<<<<<< HEAD
 
     string type = (*iter)->_type;
     if (!top.BeadTypeExist(type)) {
@@ -124,14 +118,6 @@
     bead = top.CreateBead((*iter)->_symmetry, (*iter)->_name, type,
                           res->getId(), 0, 0);
     minfo->AddBead(bead, bead->getName());
-
-    bead->setOptions(*(*iter)->_options);
-=======
-    weak_ptr<BeadType> weak_type = top.GetOrCreateBeadType((*iter)->_type);
-    bead = top.CreateBead((*iter)->_symmetry, (*iter)->_name, weak_type,
-                          res->getId(), 0, 0);
-    minfo->AddBead(bead, bead->getName());
->>>>>>> 94a0d8fb
   }
 
   // create the bonds
