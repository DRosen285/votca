For more detailed information about the changes see the history of the
[repository](https://github.com/votca/xtp/commits/master).

## Version 1.7-dev
* G0W0 rpa energies are fixed in BSE (#383) 
* Hqp part of BSE can be separate from QP range (#388)
* Fixed Cuda implementation (#391)
<<<<<<< HEAD
* Plain, linear, and Anderson mixing in evGW
=======
* Use a general syntax to represent all QMPackages input (#318)
* Remove support for both Gaussian and NWChem (#318)
>>>>>>> 7d9b7d6c

## Version 1.6 _SuperPelagia_ (released XX.02.20)
* fix 32-bit build (#381, #380)
* remove duplicated basissets (#384, #386, #387)
* fix clang-10 warnings (#394)

## Version 1.6_rc2 (released 10.02.20)
* fix remove giant logo from tarball (#337)
* fix assertions related to GLIBCXX_ASSERTIONS (#345)
* remove unused boost serialisation (#346)
* fix build on 32-bit archs (#347)
* add ENABLE_HIGH_MEMORY_TESTS cmake option (#356)
* fix copyright (#363)
* remove old doxygen target (#365)
* fix some gcc10 warnings (#376)
* Add external fields to dft calculations (#351, #353)
* added def2 and cc basis sets (#355)
* added apdft (#350)
* added test to cubefile reader (#344)
* fix state tracker (#333)
* grid class refator (#335)
* changed ppm screening (#371)

## Version 1.6_rc1 (released 04.12.19)
 * completely new statefile in hdf5 format for larger systems
 * new electrostatics with PCG solver
 * new QM/MM engine with freely configurable regions
 * exact GW-BSE for small systems
 * new iterative matrix solvers for large systems
 * CUDA support for parts of GW-BSE
 * full LAMMPS support
 * improved testing
 * new tutorial with more functionality
 * deleted netbeans support
 * removed old manual
 * Major CMake refactor
 
## Version 1.5.1 (released 20.11.19)
 * remove exit() calls in the library
 * fix build on CentOs7

## Version 1.5 _SuperVictor_ (released 31.01.19)
* enable gitlab CI

## Version 1.5_rc3 (released 19.01.19)
* travis: fixed bug in building tags

## Version 1.5_rc2 (released 16.01.19)
* fix parallel build of manual
* fix usage on inkscape on arm arch
* clean up namespace in header

## Version 1.5_rc1 (released 28.12.18)
* optimized GW-BSE code and integral engine
* added closed shell DFT code which supports hybrid functionals
* removed ctp dependency
* atm no support for site energy calculation
* CHELPG fit for ground and excited states
* merged igwbse and idft into one calculator
* added unit and integration test
* improved geometry optimiser
* replaced ublas with Eigen3
* replaced boost serialisation with hdf5 files

## Version 1.4.1 (released 02.09.17)

* fix pkg-config file

## Version 1.4 (released 29.10.16)

* fixed a bug in gwbse
* added missing copyright
* cmake: fixed underlinking

## Version 1.4_rc1 (released 26.09.16)

* include manual
* an extension of the whole workflow from: electrons and holes, to singlet and triplet excitons
* a fully functional GW-BSE code optimized for: molecular properties, including excited state geometry optimizsation
* Inclusion of LIBXC to calculate Exchange correlation matrices
* allowing interfacing GW-BSE with many quantum mechanical packages
* support for ORCA DFT package
* framework to use stochastic models to generate larger system
* better performance of larger systems
* new calculators: egwbse,igwbse,ewald,.....
* support for intel mkl library and compilers for better performance
* A periodic polarisation embedding: to calculate classical configuration energies without cutoffs
* xtp_update_exciton to update state file to newest format
* integration of moo and kmc into xtp for easier installation
* kmc_lifetime calculator to simulate exciton movement with lifetimes
* partialcharges to extract atomic charges from qm calculation
* renaming from ctp to xtp
* many bugfixes

## Version 1.3 (released XX.09.15)

* new executables: ctp_tools, ctp_dump, ctp_parallel, xtp_testsuite, xtp_update
* ctp_tools wraps light-weight tools that assist e.g. in generating the system mapping file
* ctp_dump extracts information from the state file to human-readable format
* ctp_parallel wraps heavy-duty job-based calculators: allows synchronization across processes
* ctp_testsuite provides an easy-to-use environment to run: selected tests, individual calculators
* ctp_update updates an existent state file to the current version
* new calculators: edft, idft, pdb2map, xqmultipole, ...
* edft / idft: provide interfaces to the GAUSSIAN, TURBOMOLE & NWCHEM package, using packages computes: couplings, internal energies, partial charges
* pdb2map (generates a system mapping file from an input coordinate file)
* xqmultipole computes classical configuration energies of: charged clusters embedded in a molecular environment
* enhanced usability via the command-line help, tutorial & test-suite
* a GUI tutorial assists with the first practical steps in using VOTCA-CTP
* an extended and homogenized help system provides: short infos on individual calculator options from the command line

## Version 1.0 (released 23.10.11)

* parallel evaluation of site energies using: Thole model + GDMA - Tinker no longer required
* much clearer input files (and many more checks for input errors)
* most of calculators are parallel and can be used on a cluster
* bug in zindo/ctp interface fixed
* state file now contains: the atomistic trajectory, rigid fragments, conjugated segments
* support for several MD frames<|MERGE_RESOLUTION|>--- conflicted
+++ resolved
@@ -5,12 +5,10 @@
 * G0W0 rpa energies are fixed in BSE (#383) 
 * Hqp part of BSE can be separate from QP range (#388)
 * Fixed Cuda implementation (#391)
-<<<<<<< HEAD
 * Plain, linear, and Anderson mixing in evGW
-=======
 * Use a general syntax to represent all QMPackages input (#318)
 * Remove support for both Gaussian and NWChem (#318)
->>>>>>> 7d9b7d6c
+
 
 ## Version 1.6 _SuperPelagia_ (released XX.02.20)
 * fix 32-bit build (#381, #380)
