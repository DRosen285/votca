/*
 *            Copyright 2009-2017 The VOTCA Development Team
 *                       (http://www.votca.org)
 *
 *      Licensed under the Apache License, Version 2.0 (the "License")
 *
 * You may not use this file except in compliance with the License.
 * You may obtain a copy of the License at
 *
 *              http://www.apache.org/licenses/LICENSE-2.0
 *
 * Unless required by applicable law or agreed to in writing, software
 * distributed under the License is distributed on an "AS IS" BASIS,
 * WITHOUT WARRANTIES OR CONDITIONS OF ANY KIND, either express or implied.
 * See the License for the specific language governing permissions and
 * limitations under the License.
 *
 */

#ifndef __VOTCA_XTP_CALCULATORFACTORY_H
#define	__VOTCA_XTP_CALCULATORFACTORY_H

#include <map>
#include <votca/tools/objectfactory.h>
#include <votca/xtp/qmcalculator.h>

namespace votca { namespace xtp {



class Calculatorfactory
: public tools::ObjectFactory< std::string, xtp::QMCalculator >
{
private:
    Calculatorfactory() {}
public:
    
    static void RegisterAll(void);
    
    /**
       Create an instance of the object identified by key.
    *  Overwritten to load calculator defaults
    */
    xtp::QMCalculator *Create(const std::string &key);

    friend Calculatorfactory &Calculators();
    
};

inline Calculatorfactory &Calculators(){
    static Calculatorfactory instance;
    return instance;
}

<<<<<<< HEAD
inline xtp::QMCalculator* Calculatorfactory::Create(const std::string &key)
{
     assoc_map::const_iterator it(getObjects().find(key));
=======
inline ctp::QMCalculator* Calculatorfactory::Create(const std::string &key){
    assoc_map::const_iterator it(getObjects().find(key));
>>>>>>> 6201e219
    if (it != getObjects().end()) {
        xtp::QMCalculator* calc = (it->second)();
        calc->LoadDefaults();
        return calc;
    } else
        throw std::runtime_error("factory key " + key + " not found.");
}

}}

#endif	/* _Calculatorfactory_H */
<|MERGE_RESOLUTION|>--- conflicted
+++ resolved
@@ -52,14 +52,8 @@
     return instance;
 }
 
-<<<<<<< HEAD
-inline xtp::QMCalculator* Calculatorfactory::Create(const std::string &key)
-{
-     assoc_map::const_iterator it(getObjects().find(key));
-=======
-inline ctp::QMCalculator* Calculatorfactory::Create(const std::string &key){
+inline xtp::QMCalculator* Calculatorfactory::Create(const std::string &key){
     assoc_map::const_iterator it(getObjects().find(key));
->>>>>>> 6201e219
     if (it != getObjects().end()) {
         xtp::QMCalculator* calc = (it->second)();
         calc->LoadDefaults();
