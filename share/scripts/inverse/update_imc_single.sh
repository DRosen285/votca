--- conflicted
+++ resolved
@@ -32,19 +32,12 @@
 name=$(csg_get_interaction_property name)
 group=$(csg_get_interaction_property inverse.imc.group)
 
-<<<<<<< HEAD
-if [[ $group == "none" ]] && [[ "${scheme[$scheme_nr]}" == 1 ]]; then
-    die "for interaction $name the IMC group is 'none' but update_potential
-is 1 at this step. No IMC update was calculated, so no update can be made."
-elif [ "${scheme[$scheme_nr]}" = 1 ]; then
-=======
 if [[ $group == "none" ]] && [[ ${scheme[$scheme_nr]} == 1 ]]; then
     die_msg="for interaction $name the imc group is 'none' but\n"\
 "update_potential is non-zero. No imc update was calculated, so no update\n"\
 "can be made."
     die "$die_msg"
 elif [[ ${scheme[$scheme_nr]} == 1 ]]; then
->>>>>>> 0821dc89
   echo "Update potential ${name} : yes"
   kBT=$(csg_get_property cg.inverse.kBT)
   is_num "${kBT}" || die "${0##*/}: cg.inverse.kBT should be a number, but found '$kBT'"
