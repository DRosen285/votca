--- conflicted
+++ resolved
@@ -476,16 +476,10 @@
              */
             std::vector<Eigen::MatrixXd > dmatAR;
             dmatAR.resize(2);
-<<<<<<< HEAD
             dmatAR[0] = Eigen::MatrixXd::Zero(_basis_set_size, _basis_set_size);
             dmatAR[1] = Eigen::MatrixXd::Zero(_basis_set_size, _basis_set_size);
-
-=======
-            dmatAR[0] = ub::zero_matrix<double>(_basis_set_size, _basis_set_size);
-            dmatAR[1] = ub::zero_matrix<double>(_basis_set_size, _basis_set_size);
             std::vector<int> _index2v;
             std::vector<int> _index2c;
->>>>>>> c3e8b19f
             int _vmin = this->_bse_vmin;
             int _vmax = this->_bse_vmax;
             int _cmin = this->_bse_cmin;
