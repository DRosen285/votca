/*
 *            Copyright 2009-2018 The VOTCA Development Team
 *                       (http://www.votca.org)
 *
 *      Licensed under the Apache License, Version 2.0 (the "License")
 *
 * You may not use this file except in compliance with the License.
 * You may obtain a copy of the License at
 *
 *              http://www.apache.org/licenses/LICENSE-2.0
 *
 * Unless required by applicable law or agreed to in writing, software
 * distributed under the License is distributed on an "AS IS" BASIS,
 * WITHOUT WARRANTIES OR CONDITIONS OF ANY KIND, either express or implied.
 * See the License for the specific language governing permissions and
 * limitations under the License.
 *
 */

#ifndef __VOTCA_XTP_NWCHEM_H
#define	__VOTCA_XTP_NWCHEM_H


#include <votca/xtp/apolarsite.h>
#include <votca/xtp/qmpackage.h>

#include <string>



namespace votca { namespace xtp {
/**
    \brief Wrapper for the Gaussian program

    The Gaussian class executes the Gaussian package
    and extracts information from its log and io files

*/
class NWChem : public QMPackage
{
public:

   std::string getPackageName() { return "nwchem"; }

   void Initialize( tools::Property &options );

<<<<<<< HEAD
   /* Writes Gaussian input file with coordinates of segments
    * and a guess for the dimer (if requested) constructed from the
    * monomer orbitals
    */
   bool WriteInputFile( std::vector< xtp::Segment* > segments, Orbitals* orbitals_guess = NULL, std::vector<xtp::PolarSeg*> PolarSegments = {});
=======
   bool WriteInputFile( Orbitals& orbitals);
>>>>>>> 6201e219

   bool Run( Orbitals& orbitals );

   void CleanUp();

<<<<<<< HEAD
   bool CheckLogFile();

   bool ParseLogFile( Orbitals* _orbitals );

   bool ParseOrbitalsFile( Orbitals* _orbitals );

   bool setMultipoleBackground( std::vector<xtp::PolarSeg*> multipoles){ return true; };
=======
   bool ParseLogFile( Orbitals& orbitals );
>>>>>>> 6201e219

   bool ParseOrbitalsFile( Orbitals& orbitals );
   

   std::string getScratchDir( ) { return _scratch_dir; }

private:
    bool CheckLogFile();
    bool WriteShellScript();
    bool WriteGuess(Orbitals& orbitals);
  
    
    

    std::string                              _shell_file_name;
    std::string                              _chk_file_name;
    std::string                              _scratch_dir;
    bool                                _is_optimization;

    std::string                              _cleanup;
    
    void WriteBasisset(std::ofstream& nw_file, std::vector<QMAtom*>& qmatoms);
    void WriteECP(std::ofstream& nw_file, std::vector<QMAtom*>& qmatoms);   

    std::string FortranFormat( const double &number );
<<<<<<< HEAD
    int WriteBackgroundCharges(std::ofstream& _nw_file,std::vector<xtp::PolarSeg*> PolarSegments);

=======
    int WriteBackgroundCharges(std::ofstream& nw_file);
    void WriteChargeOption();
>>>>>>> 6201e219
};


}}

#endif	/* __VOTCA_XTP_NWCHEM_H */<|MERGE_RESOLUTION|>--- conflicted
+++ resolved
@@ -44,31 +44,13 @@
 
    void Initialize( tools::Property &options );
 
-<<<<<<< HEAD
-   /* Writes Gaussian input file with coordinates of segments
-    * and a guess for the dimer (if requested) constructed from the
-    * monomer orbitals
-    */
-   bool WriteInputFile( std::vector< xtp::Segment* > segments, Orbitals* orbitals_guess = NULL, std::vector<xtp::PolarSeg*> PolarSegments = {});
-=======
    bool WriteInputFile( Orbitals& orbitals);
->>>>>>> 6201e219
 
    bool Run( Orbitals& orbitals );
 
    void CleanUp();
 
-<<<<<<< HEAD
-   bool CheckLogFile();
-
-   bool ParseLogFile( Orbitals* _orbitals );
-
-   bool ParseOrbitalsFile( Orbitals* _orbitals );
-
-   bool setMultipoleBackground( std::vector<xtp::PolarSeg*> multipoles){ return true; };
-=======
    bool ParseLogFile( Orbitals& orbitals );
->>>>>>> 6201e219
 
    bool ParseOrbitalsFile( Orbitals& orbitals );
    
@@ -94,13 +76,8 @@
     void WriteECP(std::ofstream& nw_file, std::vector<QMAtom*>& qmatoms);   
 
     std::string FortranFormat( const double &number );
-<<<<<<< HEAD
-    int WriteBackgroundCharges(std::ofstream& _nw_file,std::vector<xtp::PolarSeg*> PolarSegments);
-
-=======
     int WriteBackgroundCharges(std::ofstream& nw_file);
     void WriteChargeOption();
->>>>>>> 6201e219
 };
 
 
