SHELL=/bin/bash
#the next line is used by the buildutil !
<<<<<<< HEAD
VER=1.3-dev
=======
VER=1.2.1
>>>>>>> 5b97107e
HGID:=$(shell hg parents -R . --template "{node|short}" | sed 's/.*/\\newcommand{\\hgid}{${VER} (&)}/')
LATEXMK=scripts/latexmk.pl
LATEXMKOPTS=-e '$$latex=q/latex --halt-on-error %O %S/'

NAME=manual
all: $(NAME).pdf
dvi: $(NAME).dvi
ps: $(NAME).ps

$(NAME).tex: hgid.tex fig_submake functionality_submake reference_submake usage_submake

%.dvi: %.tex dummy
	@#rm target if latexmk failed, worked better than DELETE_ON_ERROR
	$(LATEXMK) $(LATEXMKOPTS) -dvi $< || rm -f $@
	@#rm has exit code 0
	@[ -f $@ ]

%.pdf: %.dvi
	dvipdf $< $*_shadow.pdf
	mv $*_shadow.pdf $@

%_submake:
	$(MAKE) $(MFLAGS) -C $*

%_subclean:
	$(MAKE) $(MFLAGS) -C $* clean

qclean:
	$(LATEXMK) -C $(NAME).tex

install: all
	echo "$(NAME).pdf is ready to use, no need to install it."

clean: qclean fig_subclean functionality_subclean reference_subclean usage_subclean
	rm -f $(NAME).fdb_latexmk $(NAME).brf
	rm -f hgid.tex
	rm -f *~

tar: all
	rm -f $(NAME).tar.gz
	#dirty sed hack ahead to grep files used by latexmk to produce the pdf
	tar cvzhf $(NAME).tar.gz $(NAME).pdf \
  	   `sed -n 's/^[[:space:]]*"\([^/][^"]*\.\(bib\|tex\|eps\|cls\)\)".*$$/\1/p' $(NAME).fdb_latexmk`

hgid.tex: dummy
	[ -f hgid.tex ] || touch hgid.tex
	echo '$(HGID)' | cmp -s hgid.tex - || echo '$(HGID)' > hgid.tex

upload-pdf: manual.pdf
	googlesites_upload.py -d "/Documentation" -a manual.pdf

dummy: ;<|MERGE_RESOLUTION|>--- conflicted
+++ resolved
@@ -1,10 +1,6 @@
 SHELL=/bin/bash
 #the next line is used by the buildutil !
-<<<<<<< HEAD
-VER=1.3-dev
-=======
 VER=1.2.1
->>>>>>> 5b97107e
 HGID:=$(shell hg parents -R . --template "{node|short}" | sed 's/.*/\\newcommand{\\hgid}{${VER} (&)}/')
 LATEXMK=scripts/latexmk.pl
 LATEXMKOPTS=-e '$$latex=q/latex --halt-on-error %O %S/'
